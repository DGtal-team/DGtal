# -----------------------------------------------------------------------------
# Project definition
# -----------------------------------------------------------------------------
cmake_minimum_required (VERSION 3.20)
<<<<<<< HEAD
project (DGtal VERSION 2.1.0)
set(DGTAL_VERSION 2.1.0) # TODO: Set version through VERSION file
=======

# Reading version 
file(READ "VERSION" version_file_raw)
string(REGEX REPLACE "[\r\n]" "" version_file "${version_file_raw}")
string(REGEX MATCHALL "([0-9]+)" version_parts ${version_file})

set(DGtal_VERSION ${version_file})
list(GET version_parts 0 DGtal_VERSION_MAJOR)
list(GET version_parts 1 DGtal_VERSION_MINOR)
list(GET version_parts 2 DGtal_VERSION_PATCH)

set(PROJECT_VERSION ${DGtal_VERSION})
set(VERSION ${DGtal_VERSION})

project (DGtal VERSION ${DGtal_VERSION})
>>>>>>> c3da8b29

# Allow for cmake 3.5. This is required indirectly by polyscope (via glad)
set(CMAKE_POLICY_VERSION_MINIMUM 3.5)
# -----------------------------------------------------------------------------
# By default, do not warn when built on machines using only VS Express:
# -----------------------------------------------------------------------------
if(NOT DEFINED CMAKE_INSTALL_SYSTEM_RUNTIME_LIBS_NO_WARNINGS)
    set(CMAKE_INSTALL_SYSTEM_RUNTIME_LIBS_NO_WARNINGS ON)
endif()

list(APPEND CMAKE_MODULE_PATH ${CMAKE_BINARY_DIR})
list(APPEND CMAKE_PREFIX_PATH ${CMAKE_BINARY_DIR})
list(APPEND CMAKE_MODULE_PATH ${PROJECT_SOURCE_DIR}/cmake)
list(APPEND CMAKE_MODULE_PATH ${PROJECT_SOURCE_DIR}/cmake/deps)

# @TODO : See if those variable are still usefull,
#         Note that they are set in source code !
set(DGtal_VERSION_MAJOR ${CMAKE_PROJECT_VERSION_MAJOR})
set(DGtal_VERSION_MINOR ${CMAKE_PROJECT_VERSION_MINOR})
set(DGtal_VERSION_PATCH ${CMAKE_PROJECT_VERSION_PATCH})
set(PROJECT_VERSION ${CMAKE_PROJECT_VERSION})
set(VERSION ${CMAKE_PROJECT_VERSION})

# -----------------------------------------------------------------------------
# Common build options/settings
# -----------------------------------------------------------------------------
include(Common)

#------------------------------------------------------------------------------
# Add DGtal library
#------------------------------------------------------------------------------
add_subdirectory(src)

# -----------------------------------------------------------------------------
# Development and debug options
# -----------------------------------------------------------------------------
include(DevelopmentOptions)

# -----------------------------------------------------------------------------
# Check mandatory and optional dependencies
# -----------------------------------------------------------------------------
include(CheckDGtalDependencies)
include(CheckDGtalOptionalDependencies)

# -----------------------------------------------------------------------------
# Unit-testing, Cpack and Ctest settings
# -----------------------------------------------------------------------------
include(CpackCtest)

#------------------------------------------------------------------------------
# Tests & Benchmarks
#------------------------------------------------------------------------------
include(BuildTests)

#------------------------------------------------------------------------------
# Examples
#------------------------------------------------------------------------------
include(BuildExamples)


# -----------------------------------------------------------------------------
# Custom command/targets depending on the cmake generator
# -----------------------------------------------------------------------------
include(GeneratorSpecific)

# -----------------------------------------------------------------------------
# Common build options/settings
# -----------------------------------------------------------------------------
include(OSDependentSettings)

#------------------------------------------------------------------------------
# Python wrappings
#------------------------------------------------------------------------------
include(PythonWrappings)

# -----------------------------------------------------------------------------
# Unzip and install topology Look up Tables.
# -----------------------------------------------------------------------------
include(NeighborhoodTablesConfig)

# -----------------------------------------------------------------------------
# Unzip and install topology Look up Tables.
# -----------------------------------------------------------------------------
include(Install)<|MERGE_RESOLUTION|>--- conflicted
+++ resolved
@@ -2,10 +2,6 @@
 # Project definition
 # -----------------------------------------------------------------------------
 cmake_minimum_required (VERSION 3.20)
-<<<<<<< HEAD
-project (DGtal VERSION 2.1.0)
-set(DGTAL_VERSION 2.1.0) # TODO: Set version through VERSION file
-=======
 
 # Reading version 
 file(READ "VERSION" version_file_raw)
@@ -21,7 +17,6 @@
 set(VERSION ${DGtal_VERSION})
 
 project (DGtal VERSION ${DGtal_VERSION})
->>>>>>> c3da8b29
 
 # Allow for cmake 3.5. This is required indirectly by polyscope (via glad)
 set(CMAKE_POLICY_VERSION_MINIMUM 3.5)
