--- conflicted
+++ resolved
@@ -3,18 +3,11 @@
 
 ## Temporary HDF5 build issue
 export BTYPE="$BTYPE -DWITH_HDF5=false" && echo "Disabling HDF5 on MacOS";
-<<<<<<< HEAD
-export BTYPE="$BTYPE -DWITH_QT5=true" && echo "Forcing Qt5 on MacOS"; 
-=======
->>>>>>> 016a16da
+export BTYPE="$BTYPE -DWITH_QT5=true"  && echo "Forcing Qt5 on MacOS";
 
 #
 # Note: gmp and boost already installed
 #
 
 brew update
-<<<<<<< HEAD
-brew install doxygen homebrew/science/hdf5 graphviz graphicsmagick fftw eigen homebrew/boneyard/libqglviewer
-=======
-brew install qt5 doxygen homebrew/science/hdf5 graphviz graphicsmagick fftw eigen homebrew/boneyard/libqglviewer
->>>>>>> 016a16da
+brew install qt5 doxygen homebrew/science/hdf5 graphviz graphicsmagick fftw eigen homebrew/boneyard/libqglviewer