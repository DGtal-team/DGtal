--- conflicted
+++ resolved
@@ -3,11 +3,7 @@
 
 ## Temporary HDF5 build issue
 export BTYPE="$BTYPE -DWITH_HDF5=false" && echo "Disabling HDF5 on MacOS";
-<<<<<<< HEAD
-export BTYPE="$BTYPE -DWITH_QT5=true"  && echo "Forcing Qt5 on MacOS";
-=======
-export BTYPE="$BTYPE -DWITH_QT5=true -DQt5_DIR=$(brew --prefix qt5)" && echo "Forcing Qt5 on MacOS"; 
->>>>>>> c7b15f66
+export BTYPE="$BTYPE -DWITH_QT5=true -DQt5_DIR=$(brew --prefix qt5)" && echo "Forcing Qt5 on MacOS";
 
 #
 # Note: gmp and boost already installed
