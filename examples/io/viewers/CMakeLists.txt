--- conflicted
+++ resolved
@@ -18,12 +18,9 @@
   target_link_libraries (${FILE} DGtalIO DGtal ${DGtalLibDependencies})
 ENDFOREACH(FILE)
 
-<<<<<<< HEAD
-=======
 IF(GMP_FOUND)
   FOREACH(FILE ${DGTAL_TESTS_GMP_SRC})
     add_executable(${FILE} ${FILE})
     target_link_libraries (${FILE} DGtalIO DGtal ${DGtalLibDependencies})
   ENDFOREACH(FILE)
 ENDIF(GMP_FOUND)
->>>>>>> a42e8feb
