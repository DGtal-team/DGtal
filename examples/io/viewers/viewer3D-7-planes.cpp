--- conflicted
+++ resolved
@@ -64,13 +64,10 @@
 
   unsigned int nbok = 0;
   unsigned int nb = 0;
-<<<<<<< HEAD
-  typedef BigInteger Integer;
+
   typedef COBANaivePlaneComputer<Z3, BigInteger> PlaneComputer;
   typedef PlaneComputer::Primitive Primitive;
   PlaneComputer plane;
-=======
->>>>>>> 3e74b6d6
 
   plane.init( 2, 100, 1, 1 );
   Point pt0( 0, 0, 0 );
@@ -111,9 +108,9 @@
   ++nb, nbok += pt6_inside == true ? 1 : 0;
   trace.info() << "(" << nbok << "/" << nb << ") add " << pt5
                << " Plane=" << plane << std::endl;
-  
+
   Primitive strip = plane.primitive();
-  trace.info() << "strip=" << strip 
+  trace.info() << "strip=" << strip
                << " axis=" << strip.mainAxis()
                << " axiswidth=" << strip.axisWidth()
                << " diag=" << strip.mainDiagonal()
