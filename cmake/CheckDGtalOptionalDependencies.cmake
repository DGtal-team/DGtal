# -----------------------------------------------------------------------------
# Check Optional Dependencies
# -----------------------------------------------------------------------------

# -----------------------------------------------------------------------------
# Global options
# -----------------------------------------------------------------------------
message(STATUS "-------------------------------------------------------------------------------")
message(STATUS "DGtal Library optional configuration:")
message(STATUS "   (to change these values, use ccmake, a graphical")
message(STATUS "   cmake frontend, or define cmake commandline variables")
message(STATUS "   -e.g. '-DWITH_GMP:string=true'-, cf documentation)")
message(STATUS "")

OPTION(WITH_OPENMP "With OpenMP (compiler multithread programming) features." OFF)
OPTION(WITH_GMP "With Gnu Multiprecision Library (GMP)." OFF)
OPTION(WITH_EIGEN "With Eigen3 Linear Algebra Library." OFF)
OPTION(WITH_CGAL "With CGAL." OFF)
OPTION(WITH_MAGICK "With GraphicsMagick++." OFF)
OPTION(WITH_ITK "With Insight Toolkit ITK." OFF)
OPTION(WITH_CAIRO "With CairoGraphics." OFF)
OPTION(WITH_HDF5 "With HDF5." OFF)
OPTION(WITH_QGLVIEWER "With LibQGLViewer for 3D visualization (Qt4 required)." OFF)
OPTION(WITH_PATATE "With Patate library for geometry OFF (Eigen required)." processing)
OPTION(WITH_QT5 "Using Qt5." OFF)
OPTION(WITH_BENCHMARK "With Google Benchmark." OFF)

#----------------------------------
# Removing -frounding-math compile flag for clang
#----------------------------------
IF ("${CMAKE_CXX_COMPILER_ID}" STREQUAL "Clang")
    MESSAGE( STATUS "Removing -frounding-math flag when compiling with Clang" )
    STRING( REPLACE "-frounding-math" "" CMAKE_CXX_FLAGS ${CMAKE_CXX_FLAGS} )
    MESSAGE( STATUS " " )
ENDIF()
#---------------------------------

IF(WITH_OPENMP)
SET (LIST_OPTION ${LIST_OPTION} [OpenMP]\ )
message(STATUS "      WITH_OPENMP        true    (OpenMP multithread features)")
ELSE(WITH_OPENMP)
message(STATUS "      WITH_OPENMP        false   (OpenMP multithread features)")
ENDIF(WITH_OPENMP)

IF(WITH_GMP)
SET (LIST_OPTION ${LIST_OPTION} [GMP]\ )
message(STATUS "      WITH_GMP           true    (Gnu Multiprecision Library)")
ELSE(WITH_GMP)
message(STATUS "      WITH_GMP           false   (Gnu Multiprecision Library)")
ENDIF(WITH_GMP)

IF(WITH_EIGEN)
SET (LIST_OPTION ${LIST_OPTION} [EIGEN]\ )
message(STATUS "      WITH_EIGEN         true    (Eigen3)")
ELSE(WITH_EIGEN)
message(STATUS "      WITH_EIGEN         false   (Eigen3)")
ENDIF(WITH_EIGEN)

IF(WITH_CGAL)
SET (LIST_OPTION ${LIST_OPTION} [CGAL]\ )
message(STATUS "      WITH_CGAL          true    (cgal)")
ELSE(WITH_CGAL)
message(STATUS "      WITH_CGAL          false   (cgal)")
ENDIF(WITH_CGAL)

IF(WITH_PATATE)
SET (LIST_OPTION ${LIST_OPTION} [PATATE]\ )
message(STATUS "      WITH_PATATE        true    (Patate geometry library)")
ELSE(WITH_PATATE)
message(STATUS "      WITH_PATATE        false   (Patate geometry library)")
ENDIF(WITH_PATATE)


IF(WITH_ITK)
SET (LIST_OPTION ${LIST_OPTION} [ITK]\ )
message(STATUS "      WITH_ITK           true    (Insight Toolkit ITK image wrapper)")
ELSE(WITH_ITK)
message(STATUS "      WITH_ITK           false   (Insight Toolkit ITK image wrapper)")
ENDIF(WITH_ITK)

IF(WITH_CAIRO)
SET (LIST_OPTION ${LIST_OPTION} [CAIRO]\ )
message(STATUS "      WITH_CAIRO         true    (CairoGraphics drawing features)")
ELSE(WITH_CAIRO)
message(STATUS "      WITH_CAIRO         false   (CairoGraphics drawing features)")
ENDIF(WITH_CAIRO)

IF(WITH_HDF5)
SET (LIST_OPTION ${LIST_OPTION} [HDF5]\ )
message(STATUS "      WITH_HDF5          true    (HDF5 image i/o)")
ELSE(WITH_HDF5)
message(STATUS "      WITH_HDF5          false   (HDF5 image i/o)")
ENDIF(WITH_HDF5)

IF(WITH_MAGICK)
SET (LIST_OPTION ${LIST_OPTION} [MAGICK]\ )
message(STATUS "      WITH_MAGICK        true    (GraphicsMagick based 2D image i/o)")
ELSE(WITH_MAGICK)
message(STATUS "      WITH_MAGICK        false   (GraphicsMagick based 2D image i/o)")
ENDIF(WITH_MAGICK)

If(WITH_QGLVIEWER)
SET (LIST_OPTION ${LIST_OPTION} [QGLVIEWER]\ )
message(STATUS "      WITH_QGLVIEWER     true    (QGLViewer based 3D Viewer -- Qt4 by default)")
ELSE(WITH_QGLVIEWER)
message(STATUS "      WITH_QGLVIEWER     false   (QGLViewer based 3D Viewer -- Qt4 by default)")
ENDIF(WITH_QGLVIEWER)

if (WITH_QT5)
  set(LIST_OPTION ${LIST_OPTION} [QT5]\ )
  message(STATUS "      WITH_QT5           true    (Using of Qt5 instead of Qt4)")
else (WITH_QT5)
  message(STATUS "      WITH_QT5           false   (Using of Qt5 instead of Qt4)")
endif (WITH_QT5)

message(STATUS "")
message(STATUS "For Developpers:")
IF(WITH_BENCHMARK)
SET (LIST_OPTION ${LIST_OPTION} [GoogleBenchmark]\ )
message(STATUS "      WITH_BENCHMARK     true    (Google Benchmark)")
ELSE(WITH_HDF5)
message(STATUS "      WITH_BENCHMARK     false   (Google Benchmark)")
ENDIF(WITH_BENCHMARK)
message(STATUS "")
message(STATUS "Checking the dependencies: ")

# -----------------------------------------------------------------------------
<<<<<<< HEAD
# Check CPP11
# (They are not compulsory).
# -----------------------------------------------------------------------------
SET(C11_FOUND_DGTAL 0)
SET(C11_AUTO_DGTAL 0)
SET(C11_FORWARD_DGTAL 0)
SET(C11_INITIALIZER_DGTAL 0)
SET(C11_ARRAY 0)
IF(WITH_C11)
  INCLUDE(CheckCPP11)
  IF (CPP11_INITIALIZER_LIST OR CPP11_AUTO OR CP11_FORWARD_LIST)
    IF(NOT(MSVC))
      set(CMAKE_CXX_FLAGS "${CMAKE_CXX_FLAGS} -std=c++0x ")
    ENDIF(NOT(MSVC))
  SET(C11_FOUND_DGTAL 1)
    IF (CPP11_AUTO)
      SET(C11_AUTO_DGTAL 1)
      SET(C11_FEATURES "${C11_FEATURES} auto")
    ENDIF()
    IF (CPP11_INITIALIZER_LIST)
      SET(C11_INITIALIZER_DGTAL 1)
      SET(C11_FEATURES "${C11_FEATURES} initializer-list")
    ENDIF()
    IF (CPP11_FORWARD_LIST)
      SET(C11_FORWARD_DGTAL 1)
      SET(C11_FEATURES "${C11_FEATURES} std::forward-list")
    ENDIF()
    IF (CPP11_ARRAY)
      SET(C11_ARRAY 1)
      SET(C11_FEATURES "${C11_FEATURES} std::array")
    ENDIF()
    IF (CPP11_RREF_MOVE)
      SET(C11_RREF_MOVE 1)
      SET(C11_FEATURES "${C11_FEATURES} std::move rvalue-reference(&&)")
    ENDIF()
    MESSAGE(STATUS "Supported c++11 features: [${C11_FEATURES} ]")
    ADD_DEFINITIONS("-DWITH_C11 ")
  ELSE()
    MESSAGE(FATAL_ERROR "Your compiler does not support any c++11 feature. Please specify another C++ compiler of disable this WITH_C11 option.")
  ENDIF()
ELSE(WITH_C11)
    ADD_DEFINITIONS("-DCATCH_CONFIG_NO_CPP11 ")  
ENDIF(WITH_C11)



# -----------------------------------------------------------------------------
=======
>>>>>>> 355536b4
# Look for GMP (The GNU Multiple Precision Arithmetic Library)
# (They are not compulsory).
# -----------------------------------------------------------------------------
SET(GMP_FOUND_DGTAL 0)
IF(WITH_GMP)
  FIND_PACKAGE(GMP REQUIRED)
  IF(GMP_FOUND)
    INCLUDE_DIRECTORIES(${GMP_INCLUDE_DIR})
    SET(GMP_FOUND_DGTAL 1)
    SET(DGtalLibDependencies ${DGtalLibDependencies} ${GMPXX_LIBRARIES} ${GMP_LIBRARIES})
    message(STATUS "GMP and GMPXX found." )
    ADD_DEFINITIONS("-DWITH_GMP ")
    SET(DGtalLibInc ${DGtalLibInc} ${GMP_INCLUDE_DIR})
  ELSE(GMP_FOUND)
    message(FATAL_ERROR "GMP not found. Check the cmake variables associated to this package or disable it." )
  ENDIF(GMP_FOUND)

  try_compile(
    GMP_HAS_IOSTREAM
    ${CMAKE_BINARY_DIR}
    ${PROJECT_SOURCE_DIR}/cmake/src/gmp/gmpstream.cpp
    CMAKE_FLAGS
    -DINCLUDE_DIRECTORIES:STRING=${GMP_INCLUDE_DIR}
    -DLINK_LIBRARIES:STRING=${GMPXX_LIBRARIES}\;${GMP_LIBRARIES}
    OUTPUT_VARIABLE OUTPUT
    )

  if ( GMP_HAS_IOSTREAM )
    add_definitions("-DGMP_HAS_IOSTREAM")
    message(STATUS "   * GMPXX has iostream capabilities")
  ELSE(GMP_HAS_IOSTREAM)
    message(STATUS ${OUTPUT})
    message(STATUS "   * GMPXX does not have iostream capabilities")
    message(FATAL_ERROR "GMP has been found but there is a link isuse with some g++ versions. Please check your system or disable the GMP dependency." )
  endif (GMP_HAS_IOSTREAM )
ENDIF(WITH_GMP)

# -----------------------------------------------------------------------------
# Look for GraphicsMagic
# (They are not compulsory).
# -----------------------------------------------------------------------------
SET(MAGICK++_FOUND_DGTAL 0)
IF(WITH_MAGICK)
  FIND_PACKAGE(Magick REQUIRED)
  IF(MAGICK++_FOUND)
     SET(MAGICK++_FOUND_DGTAL 1)
     INCLUDE_DIRECTORIES(${MAGICK++_INCLUDE_DIR})
    message(STATUS "GraphicsMagick++ found." )
    ADD_DEFINITIONS("-DWITH_MAGICK ")
    SET(DGtalLibInc ${DGtalLibInc} ${MAGICK++_INCLUDE_DIR})
    SET(DGtalLibDependencies ${DGtalLibDependencies} ${MAGICK++_LIBRARIES})
  ELSE(MAGICK++_FOUND)
    message(FATAL_ERROR "GraphicsMagick++ not found. Check the cmake variables associated to this package or disable it." )
  ENDIF(MAGICK++_FOUND)
ELSE(WITH_MAGICK)
  UNSET(MAGICK++_INCLUDE_DIR)
  UNSET(MAGICK++_LIBRARIES)
ENDIF(WITH_MAGICK)

# -----------------------------------------------------------------------------
# Look for ITK
# (They are not compulsory).
# -----------------------------------------------------------------------------
SET(ITK_FOUND_DGTAL 0)
IF(WITH_ITK)
  FIND_PACKAGE(ITK REQUIRED)
  IF(ITK_FOUND)
    SET(ITK_FOUND_DGTAL 1)
    INCLUDE(${ITK_USE_FILE})
    MESSAGE(STATUS "ITK found ${ITK_USE_FILE}.")

   SET(DGtalLibDependencies ${DGtalLibDependencies} ${ITK_LIBRARIES})
    ADD_DEFINITIONS(" -DWITH_ITK ")
    SET(DGtalLibInc ${DGtalLibInc} ${ITK_INCLUDE_DIRS})


    ## We test if ITK build accepts cpp11 compilers
    try_compile( CPP11_ITK
      ${CMAKE_BINARY_DIR}/CMakeTmp
      ${CMAKE_SOURCE_DIR}/cmake/src/ITKcpp11Bug/
      ITKCPP11BUG
      OUTPUT_VARIABLE OUTPUT )
    if ( CPP11_ITK )
      message(STATUS "ITK accepts [c++11]" )
    else ( CPP11_ITK )
      message(STATUS "ITK does not accept [c++11]" )
      if (CPP11_AUTO OR CPP11_INITIALIZER_LIST)
        MESSAGE(FATAL_ERROR "ITK was found but it appears that the package was not built with std-cpp11 extension and DGtal will not compile.")
      endif(CPP11_AUTO OR CPP11_INITIALIZER_LIST)
    endif ( CPP11_ITK )

    # -------------------------------------------------------------------------
    # This test is for instance used for ITK v3.x. ITK forces a limited
    # template depth. We remove this option.
    # --------------------------------------------------------------------------
    if (CMAKE_CXX_FLAGS MATCHES "-ftemplate-depth-[0-9]*")
       message( "Warning: some package has enabled a limited template depth for the C++ compiler." )
       message( "         Disabling option -ftemplate-depth-xx in CMAKE_CXX_FLAGS." )
       set( CMAKE_CXX_FLAGS_TMP ${CMAKE_CXX_FLAGS} )
       STRING( REGEX REPLACE "-ftemplate-depth-[0-9]*" ""
   CMAKE_CXX_FLAGS "${CMAKE_CXX_FLAGS_TMP}" )
       message ("         CMAKE_CXX_FLAGS=" ${CMAKE_CXX_FLAGS} )
     endif (CMAKE_CXX_FLAGS MATCHES "-ftemplate-depth-[0-9]*")

  ELSE(ITK_FOUND)
    MESSAGE(FATAL_ERROR "ITK not found. Check the cmake variables associated to this package or disable it.")
  ENDIF(ITK_FOUND)
ENDIF(WITH_ITK)

# -----------------------------------------------------------------------------
# Look for Cairo (2D graphics library)
# (They are not compulsory).
# -----------------------------------------------------------------------------
SET(CAIRO_FOUND_DGTAL 0)
IF(WITH_CAIRO)
  FIND_PACKAGE(Cairo REQUIRED)
  IF(CAIRO_FOUND)
    INCLUDE_DIRECTORIES(${CAIRO_INCLUDE_DIRS})
    SET(DGtalLibDependencies ${DGtalLibDependencies} ${CAIRO_LIBRAIRIES})
    message(STATUS "cairo found")
    SET(CAIRO_FOUND_DGTAL 1)
    SET(DGtalLibInc ${DGtalLibInc} ${CAIRO_INCLUDE_DIRS})
    ADD_DEFINITIONS("-DWITH_CAIRO ")
  ELSE(CAIRO_FOUND)
    message(FATAL_ERROR "cairo not found. Check the cmake variables associated to this package or disable it." )
  ENDIF(CAIRO_FOUND)
ELSE(WITH_CAIRO)
  unset(CAIRO_INCLUDE_DIRS)
  unset(CAIRO_LIBRAIRIES)
ENDIF(WITH_CAIRO)

# -----------------------------------------------------------------------------
# Look for HDF5 (data model and file format for storing and managing data)
# (They are not compulsory).
# -----------------------------------------------------------------------------
SET(HDF5_FOUND_DGTAL 0)
IF(WITH_HDF5)
  FIND_PACKAGE (HDF5 REQUIRED HL C)
  IF(HDF5_FOUND)
    INCLUDE_DIRECTORIES(${HDF5_INCLUDE_DIRS})
    SET(DGtalLibDependencies ${DGtalLibDependencies} ${HDF5_LIBRARIES})
    message(STATUS "HDF5 found")
    SET(HDF5_FOUND_DGTAL 1)
    SET(DGtalLibInc ${DGtalLibInc} ${HDF5_INCLUDE_DIRS})
    ADD_DEFINITIONS("-DWITH_HDF5 ")
  ELSE(HDF5_FOUND)
    message(FATAL_ERROR "HDF5 not found. Check the cmake variables associated to this package or disable it." )
  ENDIF(HDF5_FOUND)
ELSE(WITH_HDF5)
  unset(HDF5_INCLUDE_DIRS)
  unset(HDF5_LIBRARIES)
ENDIF(WITH_HDF5)


# -----------------------------------------------------------------------------
# Look for Qt (needed by libqglviewer visualization).
# -----------------------------------------------------------------------------
set(QT4_FOUND_DGTAL 0)
set(QT5_FOUND_DGTAL 0)
if (WITH_QGLVIEWER)
  if (WITH_QT5)
    find_package(Qt5 COMPONENTS Widgets OpenGL Xml REQUIRED)

    if (Qt5Widgets_FOUND AND Qt5OpenGL_FOUND AND Qt5Xml_FOUND)
      set(QT5_FOUND_DGTAL 1)
      message(STATUS "Qt5 (Widgets, OpenGL and Xml modules) found (needed by QGLViewer compiled with Qt5).")

      add_definitions("-DWITH_QT5")

      set(DGtalLibDependencies ${DGtalLibDependencies}
                               ${Qt5Widgets_LIBRARIES}
                               ${Qt5OpenGL_LIBRARIES}
                               ${Qt5Xml_LIBRARIES})
      set(DGtalLibInc ${DGtalLibInc}
                      ${Qt5Widgets_INCLUDES_DIRS}
                      ${Qt5OpenGL_INCLUDES_DIR}
                      ${Qt5Xml_INCLUDES_DIR})
    else (Qt5Widgets_FOUND AND Qt5OpenGL_FOUND AND Qt5Xml_FOUND)
      message(STATUS "One of Qt5's modules was not found (needed by QGLViewer).")
    endif (Qt5Widgets_FOUND AND Qt5OpenGL_FOUND AND Qt5Xml_FOUND)

  else (WITH_QT5)
    find_package(Qt4 COMPONENTS QtCore QtGUI QtXml QtOpenGL REQUIRED)

    if (QT4_FOUND)
      set(QT4_FOUND_DGTAL 1)
      message(STATUS  "Qt4 found (needed by QGLVIEWER).")
      set(QT_USE_QTXML 1)
      add_definitions("-DWITH_QT4")
      include(${QT_USE_FILE})
      set(DGtalLibDependencies ${DGtalLibDependencies} ${QT_LIBRARIES} )
      set(DGtalLibInc ${DGtalLibInc} ${QT_INCLUDE_DIR})
    else (QT4_FOUND)
      message(FATAL_ERROR "Qt4 not found (needed by QGLVIEWER). Check the cmake variables associated to this package or disable it.")
    endif (QT4_FOUND)
  endif (WITH_QT5)
endif(WITH_QGLVIEWER)

# -----------------------------------------------------------------------------
# Look for QGLViewer for 3D display.
# (They are not compulsory).
# -----------------------------------------------------------------------------
set(QGLVIEWER_FOUND_DGTAL 0)
set(WITH_VISU3D 0)
if (WITH_QGLVIEWER)
  find_package(QGLVIEWER REQUIRED)
  if (QGLVIEWER_FOUND)

    find_package(OpenGL REQUIRED)
      message(STATUS  "libQGLViewer found.")
    if (OPENGL_GLU_FOUND)
      message(STATUS  "  (OpenGL-GLU ok) " ${OPENGL_INCLUDE_DIR})
    else (OPENGL_GLU_FOUND)
      message(FATAL_ERROR  "  libQGLViewer found but your system does not have OpenGL/GLU modules." )
    endif(OPENGL_GLU_FOUND)

    include_directories( ${QGLVIEWER_INCLUDE_DIR} ${OPENGL_INCLUDE_DIR})
    set(WITH_VISU3D_QGLVIEWER 1)
    set(QGLVIEWER_FOUND_DGTAL 1)
    add_definitions("-DWITH_VISU3D_QGLVIEWER ")
    set(DGtalLibDependencies ${DGtalLibDependencies} ${QGLVIEWER_LIBRARIES} ${OPENGL_LIBRARIES}  )
    set(WITH_VISU3D 1)
  else (QGLVIEWER_FOUND)
    message(FATAL_ERROR  "libQGLViewer not found.  Check the cmake variables associated to this package or disable it." )
  endif (QGLVIEWER_FOUND)
endif (WITH_QGLVIEWER)

# -----------------------------------------------------------------------------
# Look for OpenMP
# (They are not compulsory).
# -----------------------------------------------------------------------------
SET(OPENMP_FOUND_DGTAL 0)
IF(WITH_OPENMP)
  FIND_PACKAGE(OpenMP REQUIRED)
  IF(OPENMP_FOUND)
    SET(OPENMP_FOUND_DGTAL 1)
    SET(CMAKE_CXX_FLAGS  "${CMAKE_CXX_FLAGS} ${OpenMP_CXX_FLAGS}")
    SET(CMAKE_C_FLAGS  "${CMAKE_CXX_FLAGS} ${OpenMP_C_FLAGS}")
    ADD_DEFINITIONS("-DWITH_OPENMP ")
    message(STATUS "OpenMP found.")
  ELSE(OPENMP_FOUND)
    message(FATAL_ERROR "OpenMP support not available.")
  ENDIF(OPENMP_FOUND)
ENDIF(WITH_OPENMP)

# -----------------------------------------------------------------------------
# Look for Eigen3
# (They are not compulsory).
# -----------------------------------------------------------------------------
SET(EIGEN_FOUND_DGTAL 0)
IF(WITH_EIGEN)
  FIND_PACKAGE(Eigen3 3.2 REQUIRED)
  IF(EIGEN3_FOUND)
    SET(EIGEN_FOUND_DGTAL 1)
    ADD_DEFINITIONS("-DWITH_EIGEN ")
    include_directories( ${EIGEN3_INCLUDE_DIR})
    message(STATUS "Eigen3 (version ${EIGEN3_VERSION}) found.")
  ELSE(EIGEN3_FOUND)
    message(FATAL_ERROR "Eigen3 is not found or the installed version (${EIGEN3_VERSION}) is below 3.2.1. ")
  ENDIF(EIGEN3_FOUND)
ENDIF(WITH_EIGEN)

# -----------------------------------------------------------------------------
# Look for CGAL
# (They are not compulsory).
# -----------------------------------------------------------------------------
SET(CGAL_FOUND_DGTAL 0)
IF(WITH_CGAL)
  IF (WITH_GMP AND  WITH_EIGEN)
    message(STATUS "GMP and Eigen3 detected for CGAL.")
  ELSE()
    message(FATAL_ERROR "CGAL needs GMP and Eigen3. You must activate  WITH_GMP and WITH_EIGEN flags and have the associated package installed.")
  ENDIF()

  find_package(CGAL COMPONENTS Core Eigen3 BLAS LAPACK)
  IF(CGAL_FOUND)
    include( ${CGAL_USE_FILE} )
    SET(CGAL_FOUND_DGTAL 1)
    ADD_DEFINITIONS("-DCGAL_EIGEN3_ENABLED   ")
    ADD_DEFINITIONS("-DWITH_CGAL ")
    SET(DGtalLibDependencies ${DGtalLibDependencies} ${CGAL_LIBRARIES} ${CGAL_3D_PARTY-LIBRARIES} )
    ## Making sure that CGAL got the Eigen3 flag
    ADD_DEFINITIONS("-DWITH_Eigen3 -DWITH_LAPACK ")
    message(STATUS "CGAL found.")
  ENDIF(CGAL_FOUND)
ENDIF(WITH_CGAL)

# -----------------------------------------------------------------------------
# Look for Patate
# http://patate.gforge.inria.fr/html/index.html
# (they Are not compulsory).
# -----------------------------------------------------------------------------
SET(PATATE_FOUND_DGTAL 0)
IF(WITH_PATATE)
  IF (WITH_EIGEN)
    message(STATUS "Eigen3 detected for PATATE.")
  ELSE()
    message(FATAL_ERROR "PATATE needs  Eigen3. You must activate  WITH_EIGEN flags and have the associated package installed.")
  ENDIF()
  find_package(Patate)
  IF(PATATE_FOUND)
    SET(DGtalLibInc ${DGtalLibInc} ${PATATE_INCLUDE_DIR})
    INCLUDE_DIRECTORIES( ${PATATE_INCLUDE_DIR})
    SET(PATATE_FOUND_DGTAL 1)
    ADD_DEFINITIONS("-DWITH_PATATE ")
    ADD_DEFINITIONS("-DWITH_Eigen3 ")
    message(STATUS "PATATE found. ${PATATE_INCLUDE_DIR} ")
 ELSE(PATATE_FOUND)
   message(FATAL_ERROR "Patate headers not found.")
 ENDIF(PATATE_FOUND)
ENDIF(WITH_PATATE)

# -----------------------------------------------------------------------------
# Look for Google Benchmark
# (They are not compulsory).
# -----------------------------------------------------------------------------
SET(BENCHMARK_FOUND_DGTAL 0)
IF(WITH_BENCHMARK)
  FIND_PACKAGE(Benchmark REQUIRED)
  IF(BENCHMARK_FOUND)
    SET(BENCHMARK_FOUND_DGTAL 1)
    ADD_DEFINITIONS("-DWITH_BENCHMARK ")
    include_directories( ${BENCHMARK_INCLUDE_DIR})
    SET(DGtalLibDependencies ${DGtalLibDependencies} ${BENCHMARK_LIBRARIES} ${CMAKE_THREAD_LIBS_INIT} )
    message(STATUS "Google Benchmark found.   ${BENCHMARK_LIBRARIES}")
  ELSE(BENCHMARK_FOUND)
   message(FATAL_ERROR "Google benchmark not installed. Please disable WITH_BENCHMARK or install it.")
 ENDIF(BENCHMARK_FOUND)
ENDIF(WITH_BENCHMARK)


message(STATUS "-------------------------------------------------------------------------------")<|MERGE_RESOLUTION|>--- conflicted
+++ resolved
@@ -125,56 +125,6 @@
 message(STATUS "Checking the dependencies: ")
 
 # -----------------------------------------------------------------------------
-<<<<<<< HEAD
-# Check CPP11
-# (They are not compulsory).
-# -----------------------------------------------------------------------------
-SET(C11_FOUND_DGTAL 0)
-SET(C11_AUTO_DGTAL 0)
-SET(C11_FORWARD_DGTAL 0)
-SET(C11_INITIALIZER_DGTAL 0)
-SET(C11_ARRAY 0)
-IF(WITH_C11)
-  INCLUDE(CheckCPP11)
-  IF (CPP11_INITIALIZER_LIST OR CPP11_AUTO OR CP11_FORWARD_LIST)
-    IF(NOT(MSVC))
-      set(CMAKE_CXX_FLAGS "${CMAKE_CXX_FLAGS} -std=c++0x ")
-    ENDIF(NOT(MSVC))
-  SET(C11_FOUND_DGTAL 1)
-    IF (CPP11_AUTO)
-      SET(C11_AUTO_DGTAL 1)
-      SET(C11_FEATURES "${C11_FEATURES} auto")
-    ENDIF()
-    IF (CPP11_INITIALIZER_LIST)
-      SET(C11_INITIALIZER_DGTAL 1)
-      SET(C11_FEATURES "${C11_FEATURES} initializer-list")
-    ENDIF()
-    IF (CPP11_FORWARD_LIST)
-      SET(C11_FORWARD_DGTAL 1)
-      SET(C11_FEATURES "${C11_FEATURES} std::forward-list")
-    ENDIF()
-    IF (CPP11_ARRAY)
-      SET(C11_ARRAY 1)
-      SET(C11_FEATURES "${C11_FEATURES} std::array")
-    ENDIF()
-    IF (CPP11_RREF_MOVE)
-      SET(C11_RREF_MOVE 1)
-      SET(C11_FEATURES "${C11_FEATURES} std::move rvalue-reference(&&)")
-    ENDIF()
-    MESSAGE(STATUS "Supported c++11 features: [${C11_FEATURES} ]")
-    ADD_DEFINITIONS("-DWITH_C11 ")
-  ELSE()
-    MESSAGE(FATAL_ERROR "Your compiler does not support any c++11 feature. Please specify another C++ compiler of disable this WITH_C11 option.")
-  ENDIF()
-ELSE(WITH_C11)
-    ADD_DEFINITIONS("-DCATCH_CONFIG_NO_CPP11 ")  
-ENDIF(WITH_C11)
-
-
-
-# -----------------------------------------------------------------------------
-=======
->>>>>>> 355536b4
 # Look for GMP (The GNU Multiple Precision Arithmetic Library)
 # (They are not compulsory).
 # -----------------------------------------------------------------------------
