--- conflicted
+++ resolved
@@ -214,11 +214,7 @@
         if: steps.get_round.outputs.result == 'fullbuild'
         run: |
           cmake -E make_directory ${{runner.workspace}}/build
-<<<<<<< HEAD
-          cmake -S ${{runner.workspace}}/DGtal -B ${{runner.workspace}}/build -DDGTAL_BUILD_EXAMPLES=true -DDGTAL_BUILD_TESTS=true -DDGTAL_RANDOMIZED_TESTING_THRESHOLD=100 -DDGTAL_WITH_OPENMP=true -DDGTAL_WITH_GMP=true -DDGTAL_WITH_FFTW3=true -DDGTAL_WARNING_AS_ERROR=ON - DDGTAL_WITH_HDF5=true -DWITH_QGLVIEWER=true  -DDGTAL_WITH_CAIRO=true -DDGTAL_WITH_ITK=true -DDGTAL_ENABLE_FLOATING_POINT_EXCEPTIONS=true -G Ninja
-=======
-          cmake -S ${{runner.workspace}}/DGtal -B ${{runner.workspace}}/build -DDGTAL_BUILD_EXAMPLES=true -DDGTAL_BUILD_TESTS=true -DDGTAL_RANDOMIZED_TESTING_THRESHOLD=100 -DDGTAL_WITH_OPENMP=true -DDGTAL_WITH_FFTW3=true -DWARNING_AS_ERROR=ON - DDGTAL_WITH_HDF5=true -DWITH_QGLVIEWER=true  -DDGTAL_WITH_CAIRO=true -DDGTAL_WITH_ITK=true -DDGTAL_ENABLE_FLOATING_POINT_EXCEPTIONS=true -G Ninja
->>>>>>> 5ba629dc
+          cmake -S ${{runner.workspace}}/DGtal -B ${{runner.workspace}}/build -DDGTAL_BUILD_EXAMPLES=true -DDGTAL_BUILD_TESTS=true -DDGTAL_RANDOMIZED_TESTING_THRESHOLD=100 -DDGTAL_WITH_OPENMP=true -DDGTAL_WITH_FFTW3=true -DDGTAL_WARNING_AS_ERROR=ON - DDGTAL_WITH_HDF5=true -DWITH_QGLVIEWER=true  -DDGTAL_WITH_CAIRO=true -DDGTAL_WITH_ITK=true -DDGTAL_ENABLE_FLOATING_POINT_EXCEPTIONS=true -G Ninja
           cd ${{runner.workspace}}/build
           cmake --build .
           export TESTBLACKLIST="(testLinearStructure)"
