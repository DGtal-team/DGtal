language: cpp
dist: trusty
sudo: false

# Reducing the depth when cloning using git
# https://docs.travis-ci.com/user/customizing-the-build/#git-clone-depth
git:
  depth: 3

compiler:
  - gcc
  - clang

os:
  - linux
  - osx

matrix:
  fast_finish: true
  exclude:
    - os: osx
      compiler: gcc

cache: apt

secure: "Ra00iyQ+5wm7G3XfaaI40aKgfcGTigfmEd+3/TY1hYcjYnJvNOG0dekolcMDSelE8SfqLcWYnK6+vtOCmyZuUWheUhA+83Tgq/bIH6dMzSvLkJdyq2D9me4sX6zx3ct90swP7Adj8EBHmv61pH5OBeEcmNWJNIZmNQs3+1awca4="

##Deps for linux builds
addons:
  apt:
   sources:
    - deadsnakes
    - ubuntu-toolchain-r-test
   packages:
    - libhdf5-serial-dev
    - libboost-dev
    - libcairo2-dev
    - libboost-system-dev
    - libboost-program-options-dev
    - libgmp-dev
    - libgdcm2-dev
    - libgraphicsmagick++1-dev
    - libqglviewer-dev
    - libinsighttoolkit3-dev
    - libfftw3-dev
    - g++-5
<<<<<<< HEAD

before_install:
  - source .travis/before_global.sh
  - echo "C++ ===> $CXXCOMPILER"
  - if [ $CONFIG == "Debug,Cairo,QGLviewer,HDF5,EIGEN" ]; then source "$SRC_DIR/.travis/install_eigen.sh" ; fi
  - echo $EIGEN_ROOT
  - if [ $CONFIG == "Documentation" ]; then export BUILD_DOC="true"; if [ $OriginalRepo == "true" ] && [ $TRAVIS_PULL_REQUEST == "false" ]; then export UPLOAD_DOC="true"; fi; fi
  - if [ $CONFIG == "Debug,Magick,GMP,ITK,FFTW3" ]; then export BUILD_ALL="true"; export BTYPE="$BTYPE -DCMAKE_BUILD_TYPE=Debug -DWITH_MAGICK=true -DWITH_GMP=true -DWITH_FFTW3=true -DWARNING_AS_ERROR=ON"; fi
  - if [ $CONFIG == "Debug,Cairo,QGLviewer,HDF5,EIGEN" ]; then export BUILD_ALL="true"; export BUILD_DEC="true"; export BTYPE="$BTYPE -DCMAKE_BUILD_TYPE=Debug -DWITH_HDF5=true -DWITH_CAIRO=true -DWITH_QGLVIEWER=true -DWITH_EIGEN=true -DWARNING_AS_ERROR=OFF -DEIGEN3_INCLUDE_DIR='$EIGEN_ROOT/include/eigen3'"; fi
  - if [ $CONFIG == "DGtalTools" ]; then export BUILD_DGTAL="true"; export BTYPE="$BTYPE -DCMAKE_BUILD_TYPE=Debug -DWITH_MAGICK=true -DWITH_GMP=true -DWITH_HDF5=true -DWITH_CAIRO=true -DWITH_QGLVIEWER=true"; fi
  - if [ $UPLOAD_DOC == "true" ]; then openssl aes-256-cbc -K $encrypted_47769ec71275_key -iv $encrypted_47769ec71275_iv -in "$SRC_DIR/.travis/dgtal_rsa.enc" -out "$SRC_DIR/.travis/dgtal_rsa" -d; chmod 600 "$SRC_DIR/.travis/dgtal_rsa"; fi
  - if [ $BUILD_DOC == "true" ]; then wget --no-check-certificate -O "$BUILD_DIR/DGtalTools-tagfile" http://dgtal.org/doc/tags/DGtalTools-tagfile; fi
  - if [ $BUILD_DOC == "true" ]; then "$SRC_DIR/.travis/install_doxygen.sh";  export BTYPE="-DDOXYGEN_EXECUTABLE=$HOME/doxygen/doxygen-1.8.14/bin/doxygen"; fi


########
# Deps.
########
before_script:
  - if [ $TRAVIS_OS_NAME == linux ]; then echo "All done."; fi
  - if [ $TRAVIS_OS_NAME == osx ]; then source "$SRC_DIR/.travis/install_deps_macos.sh"; fi
  - source "$SRC_DIR/.travis/fix_step_dependencies.sh"
=======
    - ninja-build
    - doxygen
    - graphviz
    - flex
    - bison
    - texlive
>>>>>>> 60e0e2b1

############
# Main rules
############
script:
  - source .travis/before_global.sh
  - source .travis/build_all.sh
  - cd "$TRAVIS_BUILD_DIR/build/" ; echo "Checking, dir=$PWD"
  - source ../.travis/check_tests.sh

jobs:
 include:
   - stage: "DGtalTools"
     name: "Testing DGtalTools + DGtal with examples"
     script:
       - source .travis/before_global.sh
       - source .travis/build_dgtal.sh
       - cd "$TRAVIS_BUILD_DIR" ; echo "Checking, dir=$PWD"
       # source .travis/getAndCheckDGtalTools.sh
   - stage: "Documentation"
     name: "Building and deploying the documentation"
     script:  #need doxygen first
       - source .travis/before_global.sh
       - source .travis/install_doxygen.sh
       - cd "$TRAVIS_BUILD_DIR/build"
       - source ../.travis/build_dgtal_doc.sh
       - cd "$TRAVIS_BUILD_DIR/build"
       #- source ../.travis/checkDoxygenDocumentation.sh
     deploy:
       provider: pages
       skip-cleanup: true
       github-token: $GITHUB_TOKEN
       keep-history: true
       repo: DGtal-team/doc-nightly
       target-branch: master
       verbose: true
       local-dir: "$TRAVIS_BUILD_DIR/build/html"<|MERGE_RESOLUTION|>--- conflicted
+++ resolved
@@ -44,37 +44,12 @@
     - libinsighttoolkit3-dev
     - libfftw3-dev
     - g++-5
-<<<<<<< HEAD
-
-before_install:
-  - source .travis/before_global.sh
-  - echo "C++ ===> $CXXCOMPILER"
-  - if [ $CONFIG == "Debug,Cairo,QGLviewer,HDF5,EIGEN" ]; then source "$SRC_DIR/.travis/install_eigen.sh" ; fi
-  - echo $EIGEN_ROOT
-  - if [ $CONFIG == "Documentation" ]; then export BUILD_DOC="true"; if [ $OriginalRepo == "true" ] && [ $TRAVIS_PULL_REQUEST == "false" ]; then export UPLOAD_DOC="true"; fi; fi
-  - if [ $CONFIG == "Debug,Magick,GMP,ITK,FFTW3" ]; then export BUILD_ALL="true"; export BTYPE="$BTYPE -DCMAKE_BUILD_TYPE=Debug -DWITH_MAGICK=true -DWITH_GMP=true -DWITH_FFTW3=true -DWARNING_AS_ERROR=ON"; fi
-  - if [ $CONFIG == "Debug,Cairo,QGLviewer,HDF5,EIGEN" ]; then export BUILD_ALL="true"; export BUILD_DEC="true"; export BTYPE="$BTYPE -DCMAKE_BUILD_TYPE=Debug -DWITH_HDF5=true -DWITH_CAIRO=true -DWITH_QGLVIEWER=true -DWITH_EIGEN=true -DWARNING_AS_ERROR=OFF -DEIGEN3_INCLUDE_DIR='$EIGEN_ROOT/include/eigen3'"; fi
-  - if [ $CONFIG == "DGtalTools" ]; then export BUILD_DGTAL="true"; export BTYPE="$BTYPE -DCMAKE_BUILD_TYPE=Debug -DWITH_MAGICK=true -DWITH_GMP=true -DWITH_HDF5=true -DWITH_CAIRO=true -DWITH_QGLVIEWER=true"; fi
-  - if [ $UPLOAD_DOC == "true" ]; then openssl aes-256-cbc -K $encrypted_47769ec71275_key -iv $encrypted_47769ec71275_iv -in "$SRC_DIR/.travis/dgtal_rsa.enc" -out "$SRC_DIR/.travis/dgtal_rsa" -d; chmod 600 "$SRC_DIR/.travis/dgtal_rsa"; fi
-  - if [ $BUILD_DOC == "true" ]; then wget --no-check-certificate -O "$BUILD_DIR/DGtalTools-tagfile" http://dgtal.org/doc/tags/DGtalTools-tagfile; fi
-  - if [ $BUILD_DOC == "true" ]; then "$SRC_DIR/.travis/install_doxygen.sh";  export BTYPE="-DDOXYGEN_EXECUTABLE=$HOME/doxygen/doxygen-1.8.14/bin/doxygen"; fi
-
-
-########
-# Deps.
-########
-before_script:
-  - if [ $TRAVIS_OS_NAME == linux ]; then echo "All done."; fi
-  - if [ $TRAVIS_OS_NAME == osx ]; then source "$SRC_DIR/.travis/install_deps_macos.sh"; fi
-  - source "$SRC_DIR/.travis/fix_step_dependencies.sh"
-=======
     - ninja-build
     - doxygen
     - graphviz
     - flex
     - bison
     - texlive
->>>>>>> 60e0e2b1
 
 ############
 # Main rules
