/**
 *  This program is free software: you can redistribute it and/or modify
 *  it under the terms of the GNU Lesser General Public License as
 *  published by the Free Software Foundation, either version 3 of the
 *  License, or  (at your option) any later version.
 *
 *  This program is distributed in the hope that it will be useful,
 *  but WITHOUT ANY WARRANTY; without even the implied warranty of
 *  MERCHANTABILITY or FITNESS FOR A PARTICULAR PURPOSE.  See the
 *  GNU General Public License for more details.
 *
 *  You should have received a copy of the GNU General Public License
 *  along with this program.  If not, see <http://www.gnu.org/licenses/>.
 *
 **/

/**
 * @file DiscreteExteriorCalculus.ih
 * @author Pierre Gueth (\c pierre.gueth@liris.cnrs.fr )
 * Laboratoire d'InfoRmatique en Image et Systemes d'information - LIRIS (CNRS, UMR 5205), CNRS, France
 *
 * @date 2014/03/27
 *
 * Implementation of inline methods defined in DiscreteExteriorCalculus.h
 *
 * This file is part of the DGtal library.
 */

///////////////////////////////////////////////////////////////////////////////
// IMPLEMENTATION of inline methods.
///////////////////////////////////////////////////////////////////////////////

///////////////////////////////////////////////////////////////////////////////
// ----------------------- Standard services ------------------------------

template <DGtal::Dimension dimEmbedded, DGtal::Dimension dimAmbient, typename TLinearAlgebraBackend, typename TInteger>
DGtal::DiscreteExteriorCalculus<dimEmbedded, dimAmbient, TLinearAlgebraBackend, TInteger>::DiscreteExteriorCalculus()
    : myKSpace(), myCachedOperatorsModified(true)
{
}

template <DGtal::Dimension dimEmbedded, DGtal::Dimension dimAmbient, typename TLinearAlgebraBackend, typename TInteger>
template <typename TDomain>
void
DGtal::DiscreteExteriorCalculus<dimEmbedded, dimAmbient, TLinearAlgebraBackend, TInteger>::initKSpace(DGtal::ConstAlias<TDomain> _domain)
{
    BOOST_CONCEPT_ASSERT(( concepts::CDomain<TDomain> ));

    // FIXME borders are removed from set => better not initialize kspace
    // FIXME should be open or closed? => closed = true
    const bool kspace_init_ok = const_cast<KSpace&>(myKSpace).init(_domain->lowerBound(), _domain->upperBound(), true);
    ASSERT(kspace_init_ok);
}

///////////////////////////////////////////////////////////////////////////////
// Interface - public :

template <DGtal::Dimension dimEmbedded, DGtal::Dimension dimAmbient, typename TLinearAlgebraBackend, typename TInteger>
bool
DGtal::DiscreteExteriorCalculus<dimEmbedded, dimAmbient, TLinearAlgebraBackend, TInteger>::eraseCell(const Cell& _cell)
{
    typename Properties::iterator iter_property = myCellProperties.find(_cell);
    if (iter_property == myCellProperties.end())
        return false;

    const DGtal::Dimension cell_dim = myKSpace.uDim(_cell);
    const Index index = iter_property->second.index;
    myCellProperties.erase(iter_property);

    typename SCells::iterator iter_index = myIndexSignedCells[cell_dim].begin() + index;
    ASSERT( myKSpace.unsigns(*iter_index) == _cell );
    iter_index = myIndexSignedCells[cell_dim].erase(iter_index);

    for (typename SCells::const_iterator iter_index_end = myIndexSignedCells[cell_dim].end(); iter_index!= iter_index_end; iter_index++)
    {
        const SCell signed_cell_next = *iter_index;
        const Cell cell_next = myKSpace.unsigns(signed_cell_next);
        typename Properties::iterator iter_property_next = myCellProperties.find(cell_next);
        ASSERT( iter_property_next != myCellProperties.end() );
        ASSERT( iter_property_next->second.index > index );
        iter_property_next->second.index -= 1;
    }

    myCachedOperatorsModified = true;

    return true;
}

template <DGtal::Dimension dimEmbedded, DGtal::Dimension dimAmbient, typename TLinearAlgebraBackend, typename TInteger>
bool
DGtal::DiscreteExteriorCalculus<dimEmbedded, dimAmbient, TLinearAlgebraBackend, TInteger>::insertSCell(const SCell& _signed_cell, const Scalar& _primal_size)
{
    const Cell cell = myKSpace.unsigns(_signed_cell);
    const DGtal::Dimension cell_dim = myKSpace.uDim(cell);
    Property property;
    property.size_ratio = _primal_size;
    property.flipped = ( myKSpace.sSign(_signed_cell) == KSpace::NEG );

    ASSERT_MSG( cell_dim >= 0 && cell_dim <= dimEmbedded, "wrong cell dimension");
    ASSERT_MSG( cell_dim != 0 || !property.flipped , "can't insert negative 0-cells" );
    ASSERT_MSG( cell_dim != dimAmbient || !property.flipped , "can't insert negative n-cells" );

    typename Properties::iterator iter = myCellProperties.find(cell);
    const bool need_insert = (iter == myCellProperties.end());

    if (need_insert) // new cell new index computation
    {
        property.index = myIndexSignedCells[cell_dim].size();
        myIndexSignedCells[cell_dim].push_back(_signed_cell);
        myCellProperties[cell] = property;
        iter = myCellProperties.find(cell);
    }
    else
    {
        property.index = iter->second.index;
        myIndexSignedCells[cell_dim][property.index] = _signed_cell;
    }

    ASSERT( property.index == iter->second.index );

    iter->second = property;

    if (need_insert) myCachedOperatorsModified = true;

    return need_insert;
}

template <DGtal::Dimension dimEmbedded, DGtal::Dimension dimAmbient, typename TLinearAlgebraBackend, typename TInteger>
void
DGtal::DiscreteExteriorCalculus<dimEmbedded, dimAmbient, TLinearAlgebraBackend, TInteger>::resetSizeRatios()
{
<<<<<<< HEAD
    for (typename Properties::iterator iter=myCellProperties.begin(), end=myCellProperties.end(); iter!=end; iter++)
        iter->second.size_ratio = 1;
=======
    for (typename Properties::iterator pi=myCellProperties.begin(), pe=myCellProperties.end(); pi!=pe; pi++)
        pi->second.size_ratio = 1;

    myCachedOperatorsModified = true;
>>>>>>> c62829dd
}

template <DGtal::Dimension dimEmbedded, DGtal::Dimension dimAmbient, typename TLinearAlgebraBackend, typename TInteger>
std::string
DGtal::DiscreteExteriorCalculus<dimEmbedded, dimAmbient, TLinearAlgebraBackend, TInteger>::className() const
{
    return "Calculus";
}

template <DGtal::Dimension dimEmbedded, DGtal::Dimension dimAmbient, typename TLinearAlgebraBackend, typename TInteger>
void
DGtal::DiscreteExteriorCalculus<dimEmbedded, dimAmbient, TLinearAlgebraBackend, TInteger>::selfDisplay(std::ostream & os) const
{
    os << "[dec";
    for (DGtal::Order order=0; order<=dimEmbedded; order++)
        os << " | primal " << order << "-cells <-> dual " << dimEmbedded-order << "-cells (" << kFormLength(order, PRIMAL) << ")";
    os << "]";
}

template <DGtal::Dimension dimEmbedded, DGtal::Dimension dimAmbient, typename TLinearAlgebraBackend, typename TInteger>
template <DGtal::Order order, DGtal::Duality duality>
DGtal::LinearOperator<DGtal::DiscreteExteriorCalculus<dimEmbedded, dimAmbient, TLinearAlgebraBackend, TInteger>, order, duality, order, duality>
DGtal::DiscreteExteriorCalculus<dimEmbedded, dimAmbient, TLinearAlgebraBackend, TInteger>::identity() const
{
    typedef LinearOperator<Self, order, duality, order, duality> Operator;
    Operator id(*this);
    id.myContainer.setIdentity();
    return id;
}

template <DGtal::Dimension dimEmbedded, DGtal::Dimension dimAmbient, typename TLinearAlgebraBackend, typename TInteger>
template <DGtal::Duality duality>
DGtal::LinearOperator<DGtal::DiscreteExteriorCalculus<dimEmbedded, dimAmbient, TLinearAlgebraBackend, TInteger>, 0, duality, 0, duality>
DGtal::DiscreteExteriorCalculus<dimEmbedded, dimAmbient, TLinearAlgebraBackend, TInteger>::laplace() const
{
    typedef DGtal::LinearOperator<Self, 0, duality, 1, duality> Derivative;
    typedef DGtal::LinearOperator<Self, 1, duality, 0, duality> Antiderivative;
    const Derivative d = derivative<0, duality>();
    const Antiderivative ad = antiderivative<1, duality>();
    return ad * d;
}

template <DGtal::Dimension dimEmbedded, DGtal::Dimension dimAmbient, typename TLinearAlgebraBackend, typename TInteger>
template <DGtal::Order order, DGtal::Duality duality>
DGtal::LinearOperator<DGtal::DiscreteExteriorCalculus<dimEmbedded, dimAmbient, TLinearAlgebraBackend, TInteger>, order, duality, order-1, duality>
DGtal::DiscreteExteriorCalculus<dimEmbedded, dimAmbient, TLinearAlgebraBackend, TInteger>::antiderivative() const
{
    BOOST_STATIC_ASSERT(( order > 0 ));
    BOOST_STATIC_ASSERT(( order <= dimEmbedded ));

    typedef DGtal::LinearOperator<Self, order, duality, dimEmbedded-order, OppositeDuality<duality>::duality> FirstHodge;
    typedef DGtal::LinearOperator<Self, dimEmbedded-order, OppositeDuality<duality>::duality, dimEmbedded-order+1, OppositeDuality<duality>::duality> Derivative;
    typedef DGtal::LinearOperator<Self, dimEmbedded-order+1, OppositeDuality<duality>::duality, order-1, duality> SecondHodge;
    const FirstHodge h_first = hodge<order, duality>();
    const Derivative d = derivative<dimEmbedded-order, OppositeDuality<duality>::duality>();
    const SecondHodge h_second = hodge<dimEmbedded-order+1, OppositeDuality<duality>::duality>();
    const Scalar sign = ( order*(dimEmbedded-order)%2 == 0 ? 1 : -1 );
    return sign * h_second * d * h_first;
}

template <DGtal::Dimension dimEmbedded, DGtal::Dimension dimAmbient, typename TLinearAlgebraBackend, typename TInteger>
template <DGtal::Order order, DGtal::Duality duality>
DGtal::LinearOperator<DGtal::DiscreteExteriorCalculus<dimEmbedded, dimAmbient, TLinearAlgebraBackend, TInteger>, order, duality, order+1, duality>
DGtal::DiscreteExteriorCalculus<dimEmbedded, dimAmbient, TLinearAlgebraBackend, TInteger>::derivative() const
{
    BOOST_STATIC_ASSERT(( order >= 0 ));
    BOOST_STATIC_ASSERT(( order < dimEmbedded ));

    typedef typename TLinearAlgebraBackend::Triplet Triplet;
    typedef std::vector<Triplet> Triplets;
    Triplets triplets;

    // iterate over output form values
    for (Index index_output=0; index_output<kFormLength(order+1, duality); index_output++)
    {
        const SCell signed_cell = myIndexSignedCells[actualOrder(order+1, duality)][index_output];

        // find cell border
        typedef typename KSpace::SCells Border;
        const Border border = ( duality == PRIMAL ? myKSpace.sLowerIncident(signed_cell) : myKSpace.sUpperIncident(signed_cell) );

        // iterate over cell border
        for (typename Border::const_iterator bi=border.begin(), bie=border.end(); bi!=bie; bi++)
        {
            const SCell signed_cell_border = *bi;
            ASSERT( myKSpace.sDim(signed_cell_border) == actualOrder(order, duality) );

            const typename Properties::const_iterator iter_property = myCellProperties.find(myKSpace.unsigns(signed_cell_border));
            if ( iter_property == myCellProperties.end() )
                continue;

            const Index index_input = iter_property->second.index;
            ASSERT( index_input < kFormLength(order, duality) );

            const bool flipped_border = ( myKSpace.sSign(signed_cell_border) == KSpace::NEG );
            const Scalar orientation = ( flipped_border == iter_property->second.flipped ? 1 : -1 );

            triplets.push_back( Triplet(index_output, index_input, orientation) );

        }
    }

    typedef LinearOperator<Self, order, duality, order+1, duality> Derivative;
    Derivative _derivative(*this);
    ASSERT( _derivative.myContainer.rows() == kFormLength(order+1, duality) );
    ASSERT( _derivative.myContainer.cols() == kFormLength(order, duality) );
    _derivative.myContainer.setFromTriplets(triplets.begin(), triplets.end());

    if ( duality == DUAL && order*(dimEmbedded-order)%2 != 0 ) return -1 * _derivative;
    return _derivative;
}

template <DGtal::Dimension dimEmbedded, DGtal::Dimension dimAmbient, typename TLinearAlgebraBackend, typename TInteger>
template <DGtal::Order order, DGtal::Duality duality>
DGtal::LinearOperator<DGtal::DiscreteExteriorCalculus<dimEmbedded, dimAmbient, TLinearAlgebraBackend, TInteger>, order, duality, dimEmbedded-order, DGtal::OppositeDuality<duality>::duality>
DGtal::DiscreteExteriorCalculus<dimEmbedded, dimAmbient, TLinearAlgebraBackend, TInteger>::hodge() const
{
    BOOST_STATIC_ASSERT(( order >= 0 ));
    BOOST_STATIC_ASSERT(( order <= dimEmbedded ));

    typedef typename TLinearAlgebraBackend::Triplet Triplet;
    typedef std::vector<Triplet> Triplets;
    Triplets triplets;

    // iterate over output form values
    for (Index index=0; index<kFormLength(order, duality); index++)
    {
        const Cell cell = myKSpace.unsigns(myIndexSignedCells[actualOrder(order, duality)][index]);

        const typename Properties::const_iterator iter_property = myCellProperties.find(cell);
        ASSERT(iter_property != myCellProperties.end());

        const Scalar size_ratio = ( duality == DGtal::PRIMAL ? iter_property->second.size_ratio : 1/iter_property->second.size_ratio );
        triplets.push_back( Triplet(index, index, hodgeSign(cell, duality) * size_ratio) );
    }

    typedef LinearOperator<Self, order, duality, dimEmbedded-order, OppositeDuality<duality>::duality> Hodge;
    Hodge _hodge(*this);
    ASSERT( _hodge.myContainer.rows() == _hodge.myContainer.cols() );
    ASSERT( _hodge.myContainer.rows() == kFormLength(order, duality) );
    _hodge.myContainer.setFromTriplets(triplets.begin(), triplets.end());

    return _hodge;
}

template <DGtal::Dimension dimEmbedded, DGtal::Dimension dimAmbient, typename TLinearAlgebraBackend, typename TInteger>
template <DGtal::Duality duality>
DGtal::VectorField<DGtal::DiscreteExteriorCalculus<dimEmbedded, dimAmbient, TLinearAlgebraBackend, TInteger>, duality>
DGtal::DiscreteExteriorCalculus<dimEmbedded, dimAmbient, TLinearAlgebraBackend, TInteger>::sharp(const DGtal::KForm<Self, 1, duality>& one_form) const
{
    const_cast<Self*>(this)->updateCachedOperators();

    const boost::array<SparseMatrix, dimAmbient>& sharp_operator_matrix = mySharpOperatorMatrixes[static_cast<int>(duality)];

    typedef VectorField<Self, duality> Field;
    Field field(*this);
    ASSERT( field.myCoordinates.cols() == dimAmbient);
    ASSERT( field.myCoordinates.rows() == kFormLength(0, duality));
    for (DGtal::Dimension direction=0; direction<dimAmbient; direction++)
        field.myCoordinates.col(direction) = sharp_operator_matrix[direction]*one_form.myContainer;

    return field;
}

template <DGtal::Dimension dimEmbedded, DGtal::Dimension dimAmbient, typename TLinearAlgebraBackend, typename TInteger>
template <DGtal::Duality duality, DGtal::Dimension direction>
DGtal::LinearOperator<DGtal::DiscreteExteriorCalculus<dimEmbedded, dimAmbient, TLinearAlgebraBackend, TInteger>, 1, duality, 0, duality>
DGtal::DiscreteExteriorCalculus<dimEmbedded, dimAmbient, TLinearAlgebraBackend, TInteger>::sharpDirectional() const
{
    const_cast<Self*>(this)->updateCachedOperators();

    ASSERT( direction < dimAmbient );

    typedef LinearOperator<Self, 1, duality, 0, duality> Operator;
    return Operator(*this, mySharpOperatorMatrixes[static_cast<int>(duality)][direction]);
}


template <DGtal::Dimension dimEmbedded, DGtal::Dimension dimAmbient, typename TLinearAlgebraBackend, typename TInteger>
template <DGtal::Duality duality>
void
DGtal::DiscreteExteriorCalculus<dimEmbedded, dimAmbient, TLinearAlgebraBackend, TInteger>::updateSharpOperator()
{
    typedef typename TLinearAlgebraBackend::Triplet Triplet;
    typedef std::vector<Triplet> Triplets;

    boost::array<Triplets, dimAmbient> triplets;

    // iterate over points
    for (Index kk=0; kk<kFormLength(0, duality); kk++)
    {
        const SCell signed_cell = myIndexSignedCells[actualOrder(0, duality)][kk];
        ASSERT( myKSpace.sDim(signed_cell) == actualOrder(0, duality) );
        const Scalar sign_pt = ( myKSpace.sSign(signed_cell) == KSpace::POS ? 1 : -1 );
        const Cell cell = myKSpace.unsigns(signed_cell);

        typedef typename KSpace::Cells Edges;
        const Edges edges = ( duality == PRIMAL ? myKSpace.uUpperIncident(cell) : myKSpace.uLowerIncident(cell) );

        // collect 1-form values over neighboring edges
        typedef boost::array< std::list< std::pair<Index, Scalar> >, dimAmbient > BorderIndexes;
        BorderIndexes border_indexes;
        for (typename Edges::const_iterator ei=edges.begin(), eie=edges.end(); ei!=eie; ei++)
        {
            const Cell cell_border = *ei;
            ASSERT( myKSpace.uDim(cell_border) == actualOrder(1, duality) );

            const typename Properties::const_iterator iter_property = myCellProperties.find(cell_border);
            if (iter_property == myCellProperties.end())
                continue;

            const Index& cell_border_index = iter_property->second.index;
            ASSERT( cell_border_index < static_cast<Index>(myIndexSignedCells[actualOrder(1, duality)].size()) );

            const Scalar orientation = ( iter_property->second.flipped ? 1 : -1 );
            const DGtal::Dimension direction = edgeDirection(cell_border, duality);

            border_indexes[direction].push_back(std::make_pair(cell_border_index, orientation));
        }

        for (DGtal::Dimension direction=0; direction<dimAmbient; direction++)
            for (typename std::list< std::pair<Index, Scalar> >::const_iterator bi=border_indexes[direction].begin(), bie=border_indexes[direction].end(); bi!=bie; bi++)
            {
                const Index cell_border_index = bi->first;
                const Scalar cell_border_orientation = bi->second;
                ASSERT( cell_border_index < static_cast<Index>(myIndexSignedCells[actualOrder(1, duality)].size()) );
                ASSERT( cell_border_index < kFormLength(1, duality) );

                const Scalar sign = ( duality == DUAL && (direction*(dimAmbient-direction))%2 == 0 ? -1 : 1 );
                triplets[direction].push_back( Triplet(kk, cell_border_index, sign_pt * sign * cell_border_orientation/border_indexes[direction].size()) );
            }
    }

    boost::array<SparseMatrix, dimAmbient> sharp_operator_matrix;

    for (DGtal::Dimension direction=0; direction<dimAmbient; direction++)
    {
        sharp_operator_matrix[direction] = SparseMatrix(kFormLength(0, duality), kFormLength(1, duality));
        sharp_operator_matrix[direction].setFromTriplets(triplets[direction].begin(), triplets[direction].end());
    }

    mySharpOperatorMatrixes[static_cast<int>(duality)] = sharp_operator_matrix;
}

template <DGtal::Dimension dimEmbedded, DGtal::Dimension dimAmbient, typename TLinearAlgebraBackend, typename TInteger>
template <DGtal::Duality duality>
DGtal::KForm<DGtal::DiscreteExteriorCalculus<dimEmbedded, dimAmbient, TLinearAlgebraBackend, TInteger>, 1, duality>
DGtal::DiscreteExteriorCalculus<dimEmbedded, dimAmbient, TLinearAlgebraBackend, TInteger>::flat(const DGtal::VectorField<Self, duality>& vector_field) const
{
    const_cast<Self*>(this)->updateCachedOperators();

    const boost::array<SparseMatrix, dimAmbient>& flat_operator_matrix = myFlatOperatorMatrixes[static_cast<int>(duality)];

    typedef KForm<Self, 1, duality> OneForm;
    OneForm one_form(*this);
    for (DGtal::Dimension direction=0; direction<dimAmbient; direction++)
        one_form.myContainer += flat_operator_matrix[direction]*vector_field.myCoordinates.col(direction);

    return one_form;
}

template <DGtal::Dimension dimEmbedded, DGtal::Dimension dimAmbient, typename TLinearAlgebraBackend, typename TInteger>
template <DGtal::Duality duality, DGtal::Dimension direction>
DGtal::LinearOperator<DGtal::DiscreteExteriorCalculus<dimEmbedded, dimAmbient, TLinearAlgebraBackend, TInteger>, 0, duality, 1, duality>
DGtal::DiscreteExteriorCalculus<dimEmbedded, dimAmbient, TLinearAlgebraBackend, TInteger>::flatDirectional() const
{
    const_cast<Self*>(this)->updateCachedOperators();

    ASSERT( direction < dimAmbient );

    typedef LinearOperator<Self, 0, duality, 1, duality> Operator;
    return Operator(*this, myFlatOperatorMatrixes[static_cast<int>(duality)][direction]);
}

template <DGtal::Dimension dimEmbedded, DGtal::Dimension dimAmbient, typename TLinearAlgebraBackend, typename TInteger>
template <DGtal::Duality duality>
void
DGtal::DiscreteExteriorCalculus<dimEmbedded, dimAmbient, TLinearAlgebraBackend, TInteger>::updateFlatOperator()
{
    typedef typename TLinearAlgebraBackend::Triplet Triplet;
    typedef std::vector<Triplet> Triplets;

    boost::array<Triplets, dimAmbient> triplets;

    // iterate over edges
    for (Index kk=0; kk<kFormLength(1, duality); kk++)
    {
        const SCell signed_cell = myIndexSignedCells[actualOrder(1, duality)][kk];
        ASSERT( myKSpace.sDim(signed_cell) == actualOrder(1, duality) );
        const Cell cell = myKSpace.unsigns(signed_cell);

        const Scalar orientation = ( myKSpace.sSign(signed_cell) == KSpace::NEG ? 1 : -1 );
        const DGtal::Dimension& direction = edgeDirection(cell, duality);
        const Scalar sign = ( duality == DUAL && (direction*(dimAmbient-direction))%2 == 0 ? -1 : 1 );

        typedef typename KSpace::Cells Points;
        const Points points = ( duality == PRIMAL ? myKSpace.uLowerIncident(cell) : myKSpace.uUpperIncident(cell) );

        // project vector field along edge from neighboring points
        typedef std::pair<Index, Scalar> BorderInfo;
        typedef std::list<BorderInfo> BorderInfos;
        BorderInfos border_infos;
        for (typename Points::const_iterator pi=points.begin(), pie=points.end(); pi!=pie; pi++)
        {
            const Cell cell_border = *pi;
            ASSERT( myKSpace.uDim(cell_border) == actualOrder(0, duality) );

            const typename Properties::const_iterator iter_property = myCellProperties.find(cell_border);
            if (iter_property == myCellProperties.end())
                continue;

            const Index cell_border_index = iter_property->second.index;
            const Scalar cell_border_sign = ( iter_property->second.flipped ? -1 : 1 );
            ASSERT( cell_border_index < static_cast<Index>(myIndexSignedCells[actualOrder(0, duality)].size()) );

            border_infos.push_back(std::make_pair(cell_border_index, cell_border_sign));
        }

        for (typename BorderInfos::const_iterator bi=border_infos.begin(), bie=border_infos.end(); bi!=bie; bi++)
        {
            const Index cell_border_index = bi->first;
            const Scalar cell_border_sign = bi->second;
            ASSERT( cell_border_index < static_cast<Index>(myIndexSignedCells[actualOrder(0, duality)].size()) );
            ASSERT( cell_border_index < kFormLength(0, duality) );

            triplets[direction].push_back( Triplet(kk, cell_border_index, sign*cell_border_sign*orientation/border_infos.size()) );
        }

    }

    boost::array<SparseMatrix, dimAmbient> flat_operator_matrix;

    for (DGtal::Dimension direction=0; direction<dimAmbient; direction++)
    {
        flat_operator_matrix[direction] = SparseMatrix(kFormLength(1, duality), kFormLength(0, duality));
        flat_operator_matrix[direction].setFromTriplets(triplets[direction].begin(), triplets[direction].end());
    }

    myFlatOperatorMatrixes[static_cast<int>(duality)] = flat_operator_matrix;
}

template <DGtal::Dimension dimEmbedded, DGtal::Dimension dimAmbient, typename TLinearAlgebraBackend, typename TInteger>
void
DGtal::DiscreteExteriorCalculus<dimEmbedded, dimAmbient, TLinearAlgebraBackend, TInteger>::updateCachedOperators()
{
    if (!myCachedOperatorsModified) return;
    updateFlatOperator<PRIMAL>();
    updateFlatOperator<DUAL>();
    updateSharpOperator<PRIMAL>();
    updateSharpOperator<DUAL>();
    myCachedOperatorsModified = false;
}

template <DGtal::Dimension dimEmbedded, DGtal::Dimension dimAmbient, typename TLinearAlgebraBackend, typename TInteger>
typename DGtal::DiscreteExteriorCalculus<dimEmbedded, dimAmbient, TLinearAlgebraBackend, TInteger>::Properties
DGtal::DiscreteExteriorCalculus<dimEmbedded, dimAmbient, TLinearAlgebraBackend, TInteger>::getProperties() const
{
    return myCellProperties;
}

template <DGtal::Dimension dimEmbedded, DGtal::Dimension dimAmbient, typename TLinearAlgebraBackend, typename TInteger>
typename DGtal::DiscreteExteriorCalculus<dimEmbedded, dimAmbient, TLinearAlgebraBackend, TInteger>::SCell
DGtal::DiscreteExteriorCalculus<dimEmbedded, dimAmbient, TLinearAlgebraBackend, TInteger>::getSCell(const Order& order, const Duality& duality, const Index& index) const
{
    const Order& actual_order = actualOrder(order, duality);
    const SCell& signed_cell = myIndexSignedCells[actual_order][index];
    ASSERT( myKSpace.sDim(signed_cell) == actual_order );
    return signed_cell;
}

template <DGtal::Dimension dimEmbedded, DGtal::Dimension dimAmbient, typename TLinearAlgebraBackend, typename TInteger>
bool
DGtal::DiscreteExteriorCalculus<dimEmbedded, dimAmbient, TLinearAlgebraBackend, TInteger>::containsCell(const Cell& cell) const
{
    return myCellProperties.find(cell) != myCellProperties.end();
}

template <DGtal::Dimension dimEmbedded, DGtal::Dimension dimAmbient, typename TLinearAlgebraBackend, typename TInteger>
bool
DGtal::DiscreteExteriorCalculus<dimEmbedded, dimAmbient, TLinearAlgebraBackend, TInteger>::isCellFlipped(const Cell& cell) const
{
    const typename Properties::const_iterator iter_property = myCellProperties.find(cell);
    ASSERT( iter_property != myCellProperties.end() );
    return iter_property->second.flipped;
}

template <DGtal::Dimension dimEmbedded, DGtal::Dimension dimAmbient, typename TLinearAlgebraBackend, typename TInteger>
typename DGtal::DiscreteExteriorCalculus<dimEmbedded, dimAmbient, TLinearAlgebraBackend, TInteger>::Index
DGtal::DiscreteExteriorCalculus<dimEmbedded, dimAmbient, TLinearAlgebraBackend, TInteger>::getCellIndex(const Cell& cell) const
{
    const typename Properties::const_iterator iter_property = myCellProperties.find(cell);
    ASSERT( iter_property != myCellProperties.end() );
    return iter_property->second.index;
}

template <DGtal::Dimension dimEmbedded, DGtal::Dimension dimAmbient, typename TLinearAlgebraBackend, typename TInteger>
typename DGtal::DiscreteExteriorCalculus<dimEmbedded, dimAmbient, TLinearAlgebraBackend, TInteger>::ConstIterator
DGtal::DiscreteExteriorCalculus<dimEmbedded, dimAmbient, TLinearAlgebraBackend, TInteger>::begin() const
{
    return myCellProperties.begin();
}

template <DGtal::Dimension dimEmbedded, DGtal::Dimension dimAmbient, typename TLinearAlgebraBackend, typename TInteger>
typename DGtal::DiscreteExteriorCalculus<dimEmbedded, dimAmbient, TLinearAlgebraBackend, TInteger>::ConstIterator
DGtal::DiscreteExteriorCalculus<dimEmbedded, dimAmbient, TLinearAlgebraBackend, TInteger>::end() const
{
    return myCellProperties.end();
}

template <DGtal::Dimension dimEmbedded, DGtal::Dimension dimAmbient, typename TLinearAlgebraBackend, typename TInteger>
typename DGtal::DiscreteExteriorCalculus<dimEmbedded, dimAmbient, TLinearAlgebraBackend, TInteger>::Index
DGtal::DiscreteExteriorCalculus<dimEmbedded, dimAmbient, TLinearAlgebraBackend, TInteger>::kFormLength(const DGtal::Order& order, const DGtal::Duality& duality) const
{
    return myIndexSignedCells[actualOrder(order, duality)].size();
}

template <DGtal::Dimension dimEmbedded, DGtal::Dimension dimAmbient, typename TLinearAlgebraBackend, typename TInteger>
DGtal::Order
DGtal::DiscreteExteriorCalculus<dimEmbedded, dimAmbient, TLinearAlgebraBackend, TInteger>::actualOrder(const DGtal::Order& order, const DGtal::Duality& duality) const
{
    return duality == PRIMAL ? order : dimEmbedded-order;
}

template <DGtal::Dimension dimEmbedded, DGtal::Dimension dimAmbient, typename TLinearAlgebraBackend, typename TInteger>
typename DGtal::DiscreteExteriorCalculus<dimEmbedded, dimAmbient, TLinearAlgebraBackend, TInteger>::Scalar
DGtal::DiscreteExteriorCalculus<dimEmbedded, dimAmbient, TLinearAlgebraBackend, TInteger>::hodgeSign(const Cell& cell, const DGtal::Duality& duality) const
{
    if (duality == PRIMAL) return 1;

    const DGtal::Dimension& primal_dim = myKSpace.uDim(cell);
    return (dimEmbedded-primal_dim)*primal_dim % 2 != 0 ? -1 : 1;
}

template <DGtal::Dimension dimEmbedded, DGtal::Dimension dimAmbient, typename TLinearAlgebraBackend, typename TInteger>
typename DGtal::Dimension
DGtal::DiscreteExteriorCalculus<dimEmbedded, dimAmbient, TLinearAlgebraBackend, TInteger>::edgeDirection(const Cell& cell, const DGtal::Duality& duality) const
{
    ASSERT( myKSpace.uDim(cell) == actualOrder(1, duality) );

    typename KSpace::DirIterator di = myKSpace.uDirs(cell);
    if (duality == DUAL) di = myKSpace.uOrthDirs(cell);

    ASSERT( di != 0 );
    const DGtal::Dimension direction = *di;
    ++di;
    //ASSERT( !(di != 0) ); //FIXME multiple edge direction with embedding
    ASSERT( direction < dimAmbient );

    return direction;
}

template <DGtal::Dimension dimEmbedded, DGtal::Dimension dimAmbient, typename TLinearAlgebraBackend, typename TInteger>
bool
DGtal::DiscreteExteriorCalculus<dimEmbedded, dimAmbient, TLinearAlgebraBackend, TInteger>::isValid() const
{
    return true;
}

///////////////////////////////////////////////////////////////////////////////
// Implementation of inline functions                                        //

template <DGtal::Dimension dimEmbedded, DGtal::Dimension dimAmbient, typename TLinearAlgebraBackend, typename TInteger>
std::ostream&
DGtal::operator<<(std::ostream & out, const DiscreteExteriorCalculus<dimEmbedded, dimAmbient, TLinearAlgebraBackend, TInteger>& object)
{
  object.selfDisplay(out);
  return out;
}

//                                                                           //
///////////////////////////////////////////////////////////////////////////////<|MERGE_RESOLUTION|>--- conflicted
+++ resolved
@@ -129,15 +129,10 @@
 void
 DGtal::DiscreteExteriorCalculus<dimEmbedded, dimAmbient, TLinearAlgebraBackend, TInteger>::resetSizeRatios()
 {
-<<<<<<< HEAD
-    for (typename Properties::iterator iter=myCellProperties.begin(), end=myCellProperties.end(); iter!=end; iter++)
-        iter->second.size_ratio = 1;
-=======
     for (typename Properties::iterator pi=myCellProperties.begin(), pe=myCellProperties.end(); pi!=pe; pi++)
         pi->second.size_ratio = 1;
 
     myCachedOperatorsModified = true;
->>>>>>> c62829dd
 }
 
 template <DGtal::Dimension dimEmbedded, DGtal::Dimension dimAmbient, typename TLinearAlgebraBackend, typename TInteger>
