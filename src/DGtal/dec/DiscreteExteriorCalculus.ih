/**
 *  This program is free software: you can redistribute it and/or modify
 *  it under the terms of the GNU Lesser General Public License as
 *  published by the Free Software Foundation, either version 3 of the
 *  License, or  (at your option) any later version.
 *
 *  This program is distributed in the hope that it will be useful,
 *  but WITHOUT ANY WARRANTY; without even the implied warranty of
 *  MERCHANTABILITY or FITNESS FOR A PARTICULAR PURPOSE.  See the
 *  GNU General Public License for more details.
 *
 *  You should have received a copy of the GNU General Public License
 *  along with this program.  If not, see <http://www.gnu.org/licenses/>.
 *
 **/

/**
 * @file DiscreteExteriorCalculus.ih
 * @author Pierre Gueth (\c pierre.gueth@liris.cnrs.fr )
 * Laboratoire d'InfoRmatique en Image et Systemes d'information - LIRIS (CNRS, UMR 5205), CNRS, France
 *
 * @date 2014/03/27
 *
 * Implementation of inline methods defined in DiscreteExteriorCalculus.h
 *
 * This file is part of the DGtal library.
 */

///////////////////////////////////////////////////////////////////////////////
// IMPLEMENTATION of inline methods.
///////////////////////////////////////////////////////////////////////////////

///////////////////////////////////////////////////////////////////////////////
// ----------------------- Standard services ------------------------------

template <DGtal::Dimension dim_embedded, DGtal::Dimension dim_ambient, typename TLinearAlgebraBackend, typename TInteger>
template <typename TDigitalSet>
<<<<<<< HEAD
DGtal::DiscreteExteriorCalculus<dim, TLinearAlgebraBackend, TInteger>::DiscreteExteriorCalculus(const TDigitalSet& _set, const bool& add_border)
=======
DGtal::DiscreteExteriorCalculus<dim_embedded, dim_ambient, TLinearAlgebraBackend, TInteger>::DiscreteExteriorCalculus(const TDigitalSet& _set, const bool& add_border)
>>>>>>> 59cd2477
    : myKSpace(), myCachedOperatorsModified(true)
{
    BOOST_CONCEPT_ASSERT(( concepts::CDigitalSet<TDigitalSet> ));

<<<<<<< HEAD
=======
    BOOST_STATIC_ASSERT(( dim_embedded == dim_ambient ));

>>>>>>> 59cd2477
    initKSpace(_set.domain());

    // compute raw cell size
    typedef std::map<Cell, Scalar> Accum;
    Accum cell_size_accum;
    for (typename TDigitalSet::ConstIterator ri=_set.begin(), rie=_set.end(); ri!=rie; ri++)
    {
        const Point& point = *ri;
        const Cell cell_point = myKSpace.uSpel(point);

        typedef DGtal::SpaceND<dim_ambient, TInteger> Space;
        typedef DGtal::HyperRectDomain<Space> Neighborbood;
        const Point cell_coords = myKSpace.uKCoords(cell_point);
        const Neighborbood neighborhood(cell_coords-Point::diagonal(1), cell_coords+Point::diagonal(1));
        for (typename Neighborbood::ConstIterator pi=neighborhood.begin(), pie=neighborhood.end(); pi!=pie; pi++)
        {
            const Cell cell = myKSpace.uCell(*pi);
            if (cell_size_accum.find(cell) == cell_size_accum.end()) cell_size_accum[cell] = 0;
            cell_size_accum[cell] += 1;
        }
    }

    // normalize cell size and set flipped flag
    for (typename Accum::const_iterator csi=cell_size_accum.begin(), csie=cell_size_accum.end(); csie!=csi; csi++)
    {
        const Cell& cell = csi->first;
<<<<<<< HEAD
        const DGtal::Dimension dual_dim = dimension-myKSpace.uDim(cell);
=======
        const DGtal::Dimension dual_dim = dim_ambient-myKSpace.uDim(cell);
>>>>>>> 59cd2477
        const Scalar factor = 1/pow(2, dual_dim);

        const Scalar normalized_size = csi->second * factor;
        ASSERT(normalized_size > 0 && normalized_size <= 1);

        if (!add_border && normalized_size < 1) continue;

        Property property;
        property.flipped = false;
        property.size_ratio = normalized_size;

        myCellProperties[cell] = property;
    }

    // compute cell index
    for (typename Properties::iterator csi=myCellProperties.begin(), csie=myCellProperties.end(); csie!=csi; csi++)
    {
        const Cell& cell = csi->first;
        const DGtal::Dimension cell_dim = myKSpace.uDim(cell);

        csi->second.index = myIndexSignedCells[cell_dim].size();

        const SCell& signed_cell = myKSpace.signs(cell, KSpace::POS);
        myIndexSignedCells[cell_dim].push_back(signed_cell);
    }
}

<<<<<<< HEAD
template <DGtal::Dimension dim, typename TLinearAlgebraBackend, typename TInteger>
DGtal::DiscreteExteriorCalculus<dim, TLinearAlgebraBackend, TInteger>::DiscreteExteriorCalculus()
=======
template <DGtal::Dimension dim_embedded, DGtal::Dimension dim_ambient, typename TLinearAlgebraBackend, typename TInteger>
DGtal::DiscreteExteriorCalculus<dim_embedded, dim_ambient, TLinearAlgebraBackend, TInteger>::DiscreteExteriorCalculus()
>>>>>>> 59cd2477
    : myKSpace(), myCachedOperatorsModified(true)
{
}

<<<<<<< HEAD
template <DGtal::Dimension dim, typename TLinearAlgebraBackend, typename TInteger>
template <typename TDomain>
void
DGtal::DiscreteExteriorCalculus<dim, TLinearAlgebraBackend, TInteger>::initKSpace(const TDomain& _domain)
=======
template <DGtal::Dimension dim_embedded, DGtal::Dimension dim_ambient, typename TLinearAlgebraBackend, typename TInteger>
template <typename TDomain>
void
DGtal::DiscreteExteriorCalculus<dim_embedded, dim_ambient, TLinearAlgebraBackend, TInteger>::initKSpace(const TDomain& _domain)
>>>>>>> 59cd2477
{
    BOOST_CONCEPT_ASSERT(( concepts::CDomain<TDomain> ));

    // FIXME borders are removed from set => better not initialize kspace
    // FIXME should be open or closed? => closed = true
    const bool kspace_init_ok = const_cast<KSpace&>(myKSpace).init(_domain.lowerBound(), _domain.upperBound(), true);
    ASSERT(kspace_init_ok);
}

///////////////////////////////////////////////////////////////////////////////
// Interface - public :

template <DGtal::Dimension dim_embedded, DGtal::Dimension dim_ambient, typename TLinearAlgebraBackend, typename TInteger>
bool
<<<<<<< HEAD
DGtal::DiscreteExteriorCalculus<dim, TLinearAlgebraBackend, TInteger>::eraseCell(const Cell& _cell)
=======
DGtal::DiscreteExteriorCalculus<dim_embedded, dim_ambient, TLinearAlgebraBackend, TInteger>::eraseCell(const Cell& _cell)
>>>>>>> 59cd2477
{
    typename Properties::iterator iter_property = myCellProperties.find(_cell);
    if (iter_property == myCellProperties.end())
        return false;

    const DGtal::Dimension cell_dim = myKSpace.uDim(_cell);
    const Index index = iter_property->second.index;
    myCellProperties.erase(iter_property);

    typename SCells::iterator iter_index = myIndexSignedCells[cell_dim].begin() + index;
    ASSERT( myKSpace.unsigns(*iter_index) == _cell );
    iter_index = myIndexSignedCells[cell_dim].erase(iter_index);

    for (typename SCells::const_iterator iter_index_end = myIndexSignedCells[cell_dim].end(); iter_index!= iter_index_end; iter_index++)
    {
        const SCell signed_cell_next = *iter_index;
        const Cell cell_next = myKSpace.unsigns(signed_cell_next);
        typename Properties::iterator iter_property_next = myCellProperties.find(cell_next);
        ASSERT( iter_property_next != myCellProperties.end() );
        ASSERT( iter_property_next->second.index > index );
        iter_property_next->second.index -= 1;
    }

    myCachedOperatorsModified = true;

    return true;
}

template <DGtal::Dimension dim_embedded, DGtal::Dimension dim_ambient, typename TLinearAlgebraBackend, typename TInteger>
bool
<<<<<<< HEAD
DGtal::DiscreteExteriorCalculus<dim, TLinearAlgebraBackend, TInteger>::insertSCell(const SCell& _signed_cell, const Scalar& _primal_size)
=======
DGtal::DiscreteExteriorCalculus<dim_embedded, dim_ambient, TLinearAlgebraBackend, TInteger>::insertSCell(const SCell& _signed_cell, const Scalar& _primal_size)
>>>>>>> 59cd2477
{
    const Cell cell = myKSpace.unsigns(_signed_cell);
    const DGtal::Dimension cell_dim = myKSpace.uDim(cell);
    Property property;
    property.size_ratio = _primal_size;
    property.flipped = ( myKSpace.sSign(_signed_cell) == KSpace::NEG );

<<<<<<< HEAD
    ASSERT_MSG( myKSpace.uDim(cell) != 0 || !property.flipped , "can't insert negative 0-cells" );
    ASSERT_MSG( myKSpace.uDim(cell) != dim || !property.flipped , "can't insert negative n-cells" );
=======
    ASSERT_MSG( cell_dim >= 0 && cell_dim <= dim_embedded, "wrong cell dimension");
    ASSERT_MSG( cell_dim != 0 || !property.flipped , "can't insert negative 0-cells" );
    ASSERT_MSG( cell_dim != dim_ambient || !property.flipped , "can't insert negative n-cells" );
>>>>>>> 59cd2477

    typename Properties::iterator iter = myCellProperties.find(cell);
    const bool need_insert = (iter == myCellProperties.end());

    if (need_insert) // new cell new index computation
    {
        property.index = myIndexSignedCells[cell_dim].size();
        myIndexSignedCells[cell_dim].push_back(_signed_cell);
        myCellProperties[cell] = property;
        iter = myCellProperties.find(cell);
    }
    else
    {
        property.index = iter->second.index;
        myIndexSignedCells[cell_dim][property.index] = _signed_cell;
    }

    ASSERT( property.index == iter->second.index );

    iter->second = property;

    if (need_insert) myCachedOperatorsModified = true;

    return need_insert;
}

template <DGtal::Dimension dim_embedded, DGtal::Dimension dim_ambient, typename TLinearAlgebraBackend, typename TInteger>
std::string
DGtal::DiscreteExteriorCalculus<dim_embedded, dim_ambient, TLinearAlgebraBackend, TInteger>::className() const
{
    return "Calculus";
}

template <DGtal::Dimension dim_embedded, DGtal::Dimension dim_ambient, typename TLinearAlgebraBackend, typename TInteger>
void
DGtal::DiscreteExteriorCalculus<dim_embedded, dim_ambient, TLinearAlgebraBackend, TInteger>::selfDisplay(std::ostream & os) const
{
    os << "[dec";
<<<<<<< HEAD
    for (DGtal::Order order=0; order<=Self::dimension; order++)
        os << " | primal " << order << "-cells <-> dual " << Self::dimension-order << "-cells (" << kFormLength(order, PRIMAL) << ")";
=======
    for (DGtal::Order order=0; order<=dim_embedded; order++)
        os << " | primal " << order << "-cells <-> dual " << dim_embedded-order << "-cells (" << kFormLength(order, PRIMAL) << ")";
>>>>>>> 59cd2477
    os << "]";
}

template <DGtal::Dimension dim_embedded, DGtal::Dimension dim_ambient, typename TLinearAlgebraBackend, typename TInteger>
template <DGtal::Order order, DGtal::Duality duality>
DGtal::LinearOperator<DGtal::DiscreteExteriorCalculus<dim_embedded, dim_ambient, TLinearAlgebraBackend, TInteger>, order, duality, order, duality>
DGtal::DiscreteExteriorCalculus<dim_embedded, dim_ambient, TLinearAlgebraBackend, TInteger>::identity() const
{
    typedef LinearOperator<Self, order, duality, order, duality> Operator;
    Operator id(*this);
    id.myContainer.setIdentity();
    return id;
}

template <DGtal::Dimension dim_embedded, DGtal::Dimension dim_ambient, typename TLinearAlgebraBackend, typename TInteger>
template <DGtal::Duality duality>
DGtal::LinearOperator<DGtal::DiscreteExteriorCalculus<dim_embedded, dim_ambient, TLinearAlgebraBackend, TInteger>, 0, duality, 0, duality>
DGtal::DiscreteExteriorCalculus<dim_embedded, dim_ambient, TLinearAlgebraBackend, TInteger>::laplace() const
{
<<<<<<< HEAD
    const PrimalDerivative0 d0 = derivative<0, PRIMAL>();
    const LinearOperator<Self, dimension-1, DUAL, dimension, DUAL> d1p = derivative<dimension-1, DUAL>();
    const PrimalHodge1 h1 = primalHodge<1>();
    const LinearOperator<Self, dimension, DUAL, 0, PRIMAL> h2p = dualHodge<dimension>();
    const Scalar sign = ( dimension%2 == 0 ? -1 : 1 );
    return sign * h2p * d1p * h1 * d0;
=======
    typedef DGtal::LinearOperator<Self, 0, duality, 1, duality> Derivative;
    typedef DGtal::LinearOperator<Self, 1, duality, 0, duality> Antiderivative;
    const Derivative d = derivative<0, duality>();
    const Antiderivative ad = antiderivative<1, duality>();
    return ad * d;
>>>>>>> 59cd2477
}

template <DGtal::Dimension dim_embedded, DGtal::Dimension dim_ambient, typename TLinearAlgebraBackend, typename TInteger>
template <DGtal::Order order, DGtal::Duality duality>
DGtal::LinearOperator<DGtal::DiscreteExteriorCalculus<dim_embedded, dim_ambient, TLinearAlgebraBackend, TInteger>, order, duality, order-1, duality>
DGtal::DiscreteExteriorCalculus<dim_embedded, dim_ambient, TLinearAlgebraBackend, TInteger>::antiderivative() const
{
<<<<<<< HEAD
    const DualDerivative0 d0 = derivative<0, DUAL>();
    const LinearOperator<Self, dimension-1, PRIMAL, dimension, PRIMAL> d1p = derivative<dimension-1, PRIMAL>();
    const DualHodge1 h1 = dualHodge<1>();
    const LinearOperator<Self, dimension, PRIMAL, 0, DUAL> h2p = primalHodge<dimension>();
    const Scalar sign = ( dimension%2 == 0 ? -1 : 1 );
    return sign * h2p * d1p * h1 * d0;
=======
    BOOST_STATIC_ASSERT(( order > 0 ));
    BOOST_STATIC_ASSERT(( order <= dim_embedded ));

    typedef DGtal::LinearOperator<Self, order, duality, dim_embedded-order, OppositeDuality<duality>::duality> FirstHodge;
    typedef DGtal::LinearOperator<Self, dim_embedded-order, OppositeDuality<duality>::duality, dim_embedded-order+1, OppositeDuality<duality>::duality> Derivative;
    typedef DGtal::LinearOperator<Self, dim_embedded-order+1, OppositeDuality<duality>::duality, order-1, duality> SecondHodge;
    const FirstHodge h_first = hodge<order, duality>();
    const Derivative d = derivative<dim_embedded-order, OppositeDuality<duality>::duality>();
    const SecondHodge h_second = hodge<dim_embedded-order+1, OppositeDuality<duality>::duality>();
    const Scalar sign = ( order*(dim_embedded-order)%2 == 0 ? 1 : -1 );
    return sign * h_second * d * h_first;
>>>>>>> 59cd2477
}

template <DGtal::Dimension dim_embedded, DGtal::Dimension dim_ambient, typename TLinearAlgebraBackend, typename TInteger>
template <DGtal::Order order, DGtal::Duality duality>
DGtal::LinearOperator<DGtal::DiscreteExteriorCalculus<dim_embedded, dim_ambient, TLinearAlgebraBackend, TInteger>, order, duality, order+1, duality>
DGtal::DiscreteExteriorCalculus<dim_embedded, dim_ambient, TLinearAlgebraBackend, TInteger>::derivative() const
{
    BOOST_STATIC_ASSERT(( order >= 0 ));
    BOOST_STATIC_ASSERT(( order < dim_embedded ));

    typedef LinearOperator<Self, order, duality, order+1, duality> Derivative;
    Derivative _derivative(*this);
    ASSERT( _derivative.myContainer.rows() == kFormLength(order+1, duality) );
    ASSERT( _derivative.myContainer.cols() == kFormLength(order, duality) );

    // iterate over output form values
#if defined(WITH_OPENMP) && defined(NDEBUG)
#pragma omp parallel for default(none) shared(_derivative) schedule(static, 64)
#endif
    for (Index index_output=0; index_output<_derivative.myContainer.rows(); index_output++)
    {
        const SCell signed_cell = myIndexSignedCells[actualOrder(order+1, duality)][index_output];

        // find cell border
        typedef typename KSpace::SCells Border;
        const Border border = ( duality == PRIMAL ? myKSpace.sLowerIncident(signed_cell) : myKSpace.sUpperIncident(signed_cell) );

        // iterate over cell border
        for (typename Border::const_iterator bi=border.begin(), bie=border.end(); bi!=bie; bi++)
        {
            const SCell signed_cell_border = *bi;
            ASSERT( myKSpace.sDim(signed_cell_border) == actualOrder(order, duality) );

            const typename Properties::const_iterator iter_property = myCellProperties.find(myKSpace.unsigns(signed_cell_border));
            if ( iter_property == myCellProperties.end() )
                continue;

            const Index index_input = iter_property->second.index;
            ASSERT( index_input < _derivative.myContainer.cols() );

            const bool flipped_border = ( myKSpace.sSign(signed_cell_border) == KSpace::NEG );
            const Scalar orientation = ( flipped_border == iter_property->second.flipped ? 1 : -1 );

#if defined(WITH_OPENMP) && defined(NDEBUG)
#pragma omp critical
#endif
            {
                // fill container with cell sign
                _derivative.myContainer(index_output, index_input) = orientation;
            }
        }
    }

<<<<<<< HEAD
    if (duality == DUAL && (order*(dim-order))%2 != 0) _derivative.myContainer *= -1;

    return _derivative;
}

template <DGtal::Dimension dim, typename TLinearAlgebraBackend, typename TInteger>
template <DGtal::Order order>
DGtal::LinearOperator<DGtal::DiscreteExteriorCalculus<dim, TLinearAlgebraBackend, TInteger>, order, DGtal::PRIMAL, dim-order, DGtal::DUAL>
DGtal::DiscreteExteriorCalculus<dim, TLinearAlgebraBackend, TInteger>::primalHodge() const
{
    BOOST_STATIC_ASSERT(( order >= 0 ));
    BOOST_STATIC_ASSERT(( order <= dimension ));

    typedef LinearOperator<Self, order, PRIMAL, dimension-order, DUAL> PrimalHodge;
    PrimalHodge primal_hodge(*this);
    ASSERT( primal_hodge.myContainer.rows() == primal_hodge.myContainer.cols() );
    ASSERT( primal_hodge.myContainer.rows() == kFormLength(order, PRIMAL) );

    // iterate over output form values
    for (Index index=0; index<primal_hodge.myContainer.rows(); index++)
    {
        const Cell cell = myKSpace.unsigns(myIndexSignedCells[order][index]);

        const typename Properties::const_iterator iter_property = myCellProperties.find(cell);
        ASSERT(iter_property != myCellProperties.end());

        primal_hodge.myContainer(index, index) = hodgeSign(cell, PRIMAL)*iter_property->second.size_ratio;
    }
=======
    if (
        (duality == DUAL && dim_embedded == 2 && dim_ambient == 2 && order == 1) ||
        (duality == DUAL && dim_embedded == 2 && dim_ambient == 3 && order == 1)
        )
    {
        //DGtal::trace.warning() << "prout minus " << dim_embedded << " " << dim_ambient << " " << order << "-" << duality << std::endl;
        _derivative.myContainer *= -1;
    } /*else {
        DGtal::trace.warning() << "prout plus " << dim_embedded << " " << dim_ambient << " " << order << "-" << duality << std::endl;
    }*/
>>>>>>> 59cd2477

    return _derivative;
}

template <DGtal::Dimension dim_embedded, DGtal::Dimension dim_ambient, typename TLinearAlgebraBackend, typename TInteger>
template <DGtal::Order order, DGtal::Duality duality>
DGtal::LinearOperator<DGtal::DiscreteExteriorCalculus<dim_embedded, dim_ambient, TLinearAlgebraBackend, TInteger>, order, duality, dim_embedded-order, DGtal::OppositeDuality<duality>::duality>
DGtal::DiscreteExteriorCalculus<dim_embedded, dim_ambient, TLinearAlgebraBackend, TInteger>::hodge() const
{
    BOOST_STATIC_ASSERT(( order >= 0 ));
    BOOST_STATIC_ASSERT(( order <= dim_embedded ));

    typedef LinearOperator<Self, order, duality, dim_embedded-order, OppositeDuality<duality>::duality> Hodge;
    Hodge _hodge(*this);
    ASSERT( _hodge.myContainer.rows() == _hodge.myContainer.cols() );
    ASSERT( _hodge.myContainer.rows() == kFormLength(order, duality) );

    // iterate over output form values
    for (Index index=0; index<_hodge.myContainer.rows(); index++)
    {
<<<<<<< HEAD
        const Cell cell = myKSpace.unsigns(myIndexSignedCells[dimension-order][index]);
=======
        const Cell cell = myKSpace.unsigns(myIndexSignedCells[actualOrder(order, duality)][index]);
>>>>>>> 59cd2477

        const typename Properties::const_iterator iter_property = myCellProperties.find(cell);
        ASSERT(iter_property != myCellProperties.end());

        const Scalar size_ratio = ( duality == DGtal::PRIMAL ? iter_property->second.size_ratio : 1/iter_property->second.size_ratio );
        _hodge.myContainer(index, index) = hodgeSign(cell, duality) * size_ratio;
    }

    return _hodge;
}

template <DGtal::Dimension dim_embedded, DGtal::Dimension dim_ambient, typename TLinearAlgebraBackend, typename TInteger>
template <DGtal::Duality duality>
DGtal::VectorField<DGtal::DiscreteExteriorCalculus<dim_embedded, dim_ambient, TLinearAlgebraBackend, TInteger>, duality>
DGtal::DiscreteExteriorCalculus<dim_embedded, dim_ambient, TLinearAlgebraBackend, TInteger>::sharp(const DGtal::KForm<Self, 1, duality>& one_form) const
{
    const_cast<Self*>(this)->updateCachedOperators();

<<<<<<< HEAD
    const boost::array<SparseMatrix, dim>& sharp_operator_matrix = mySharpOperatorMatrixes[static_cast<int>(duality)];
=======
    const boost::array<SparseMatrix, dim_ambient>& sharp_operator_matrix = mySharpOperatorMatrixes[static_cast<int>(duality)];
>>>>>>> 59cd2477

    typedef VectorField<Self, duality> Field;
    Field field(*this);
    ASSERT( field.myCoordinates.cols() == dim_ambient);
    ASSERT( field.myCoordinates.rows() == kFormLength(0, duality));
    for (DGtal::Dimension direction=0; direction<dim_ambient; direction++)
        field.myCoordinates.col(direction) = sharp_operator_matrix[direction]*one_form.myContainer;

    return field;
}

<<<<<<< HEAD
template <DGtal::Dimension dim, typename TLinearAlgebraBackend, typename TInteger>
template <DGtal::Duality duality, DGtal::Dimension direction>
DGtal::LinearOperator<DGtal::DiscreteExteriorCalculus<dim, TLinearAlgebraBackend, TInteger>, 1, duality, 0, duality>
DGtal::DiscreteExteriorCalculus<dim, TLinearAlgebraBackend, TInteger>::sharpDirectional() const
{
    const_cast<Self*>(this)->updateCachedOperators();

    ASSERT( direction < dim );
=======
template <DGtal::Dimension dim_embedded, DGtal::Dimension dim_ambient, typename TLinearAlgebraBackend, typename TInteger>
template <DGtal::Duality duality, DGtal::Dimension direction>
DGtal::LinearOperator<DGtal::DiscreteExteriorCalculus<dim_embedded, dim_ambient, TLinearAlgebraBackend, TInteger>, 1, duality, 0, duality>
DGtal::DiscreteExteriorCalculus<dim_embedded, dim_ambient, TLinearAlgebraBackend, TInteger>::sharpDirectional() const
{
    const_cast<Self*>(this)->updateCachedOperators();

    ASSERT( direction < dim_ambient );
>>>>>>> 59cd2477

    typedef LinearOperator<Self, 1, duality, 0, duality> Operator;
    return Operator(*this, mySharpOperatorMatrixes[static_cast<int>(duality)][direction]);
}

<<<<<<< HEAD
template <DGtal::Dimension dim, typename TLinearAlgebraBackend, typename TInteger>
=======

template <DGtal::Dimension dim_embedded, DGtal::Dimension dim_ambient, typename TLinearAlgebraBackend, typename TInteger>
>>>>>>> 59cd2477
template <DGtal::Duality duality>
void
DGtal::DiscreteExteriorCalculus<dim_embedded, dim_ambient, TLinearAlgebraBackend, TInteger>::updateSharpOperator()
{
    boost::array<SparseMatrix, dim_ambient> sharp_operator_matrix;

    for (DGtal::Dimension direction=0; direction<dim_ambient; direction++)
        sharp_operator_matrix[direction] = SparseMatrix(kFormLength(0, duality), kFormLength(1, duality));

    // iterate over points
    for (Index kk=0; kk<kFormLength(0, duality); kk++)
    {
        const SCell signed_cell = myIndexSignedCells[actualOrder(0, duality)][kk];
        ASSERT( myKSpace.sDim(signed_cell) == actualOrder(0, duality) );
<<<<<<< HEAD
        ASSERT( myKSpace.sSign(signed_cell) == KSpace::POS );
=======
        const Scalar sign_pt = ( myKSpace.sSign(signed_cell) == KSpace::POS ? 1 : -1 );
>>>>>>> 59cd2477
        const Cell cell = myKSpace.unsigns(signed_cell);

        typedef typename KSpace::Cells Edges;
        const Edges edges = ( duality == PRIMAL ? myKSpace.uUpperIncident(cell) : myKSpace.uLowerIncident(cell) );

        // collect 1-form values over neighboring edges
<<<<<<< HEAD
        typedef boost::array< std::list< std::pair<Index, Scalar> >, dimension > BorderIndexes;
=======
        typedef boost::array< std::list< std::pair<Index, Scalar> >, dim_ambient > BorderIndexes;
>>>>>>> 59cd2477
        BorderIndexes border_indexes;
        for (typename Edges::const_iterator ei=edges.begin(), eie=edges.end(); ei!=eie; ei++)
        {
            const Cell cell_border = *ei;
            ASSERT( myKSpace.uDim(cell_border) == actualOrder(1, duality) );

            const typename Properties::const_iterator iter_property = myCellProperties.find(cell_border);
            if (iter_property == myCellProperties.end())
                continue;

            const Index& cell_border_index = iter_property->second.index;
            ASSERT( cell_border_index < static_cast<Index>(myIndexSignedCells[actualOrder(1, duality)].size()) );

            const Scalar orientation = ( iter_property->second.flipped ? 1 : -1 );
            const DGtal::Dimension direction = edgeDirection(cell_border, duality);

            border_indexes[direction].push_back(std::make_pair(cell_border_index, orientation));
        }

<<<<<<< HEAD
        for (DGtal::Dimension direction=0; direction<dimension; direction++)
=======
        for (DGtal::Dimension direction=0; direction<dim_ambient; direction++)
>>>>>>> 59cd2477
            for (typename std::list< std::pair<Index, Scalar> >::const_iterator bi=border_indexes[direction].begin(), bie=border_indexes[direction].end(); bi!=bie; bi++)
            {
                const Index cell_border_index = bi->first;
                const Scalar cell_border_orientation = bi->second;
                ASSERT( cell_border_index < static_cast<Index>(myIndexSignedCells[actualOrder(1, duality)].size()) );
                ASSERT( cell_border_index < kFormLength(1, duality) );

<<<<<<< HEAD
                const Scalar sign = ( duality == DUAL && (direction*(dim-direction))%2 == 0 ? -1 : 1 );
                sharp_operator_matrix[direction](kk, cell_border_index) = sign * cell_border_orientation/border_indexes[direction].size();
=======
                const Scalar sign = ( duality == DUAL && (direction*(dim_ambient-direction))%2 == 0 ? -1 : 1 );
                sharp_operator_matrix[direction](kk, cell_border_index) = sign_pt * sign * cell_border_orientation/border_indexes[direction].size();
>>>>>>> 59cd2477
            }
    }

    mySharpOperatorMatrixes[static_cast<int>(duality)] = sharp_operator_matrix;
}

template <DGtal::Dimension dim_embedded, DGtal::Dimension dim_ambient, typename TLinearAlgebraBackend, typename TInteger>
template <DGtal::Duality duality>
DGtal::KForm<DGtal::DiscreteExteriorCalculus<dim_embedded, dim_ambient, TLinearAlgebraBackend, TInteger>, 1, duality>
DGtal::DiscreteExteriorCalculus<dim_embedded, dim_ambient, TLinearAlgebraBackend, TInteger>::flat(const DGtal::VectorField<Self, duality>& vector_field) const
{
    const_cast<Self*>(this)->updateCachedOperators();

<<<<<<< HEAD
    const boost::array<SparseMatrix, dim>& flat_operator_matrix = myFlatOperatorMatrixes[static_cast<int>(duality)];
=======
    const boost::array<SparseMatrix, dim_ambient>& flat_operator_matrix = myFlatOperatorMatrixes[static_cast<int>(duality)];
>>>>>>> 59cd2477

    typedef KForm<Self, 1, duality> OneForm;
    OneForm one_form(*this);
    for (DGtal::Dimension direction=0; direction<dim_ambient; direction++)
        one_form.myContainer += flat_operator_matrix[direction]*vector_field.myCoordinates.col(direction);

    return one_form;
}

<<<<<<< HEAD
template <DGtal::Dimension dim, typename TLinearAlgebraBackend, typename TInteger>
template <DGtal::Duality duality, DGtal::Dimension direction>
DGtal::LinearOperator<DGtal::DiscreteExteriorCalculus<dim, TLinearAlgebraBackend, TInteger>, 0, duality, 1, duality>
DGtal::DiscreteExteriorCalculus<dim, TLinearAlgebraBackend, TInteger>::flatDirectional() const
{
    const_cast<Self*>(this)->updateCachedOperators();

    ASSERT( direction < dim );
=======
template <DGtal::Dimension dim_embedded, DGtal::Dimension dim_ambient, typename TLinearAlgebraBackend, typename TInteger>
template <DGtal::Duality duality, DGtal::Dimension direction>
DGtal::LinearOperator<DGtal::DiscreteExteriorCalculus<dim_embedded, dim_ambient, TLinearAlgebraBackend, TInteger>, 0, duality, 1, duality>
DGtal::DiscreteExteriorCalculus<dim_embedded, dim_ambient, TLinearAlgebraBackend, TInteger>::flatDirectional() const
{
    const_cast<Self*>(this)->updateCachedOperators();

    ASSERT( direction < dim_ambient );
>>>>>>> 59cd2477

    typedef LinearOperator<Self, 0, duality, 1, duality> Operator;
    return Operator(*this, myFlatOperatorMatrixes[static_cast<int>(duality)][direction]);
}

<<<<<<< HEAD

template <DGtal::Dimension dim, typename TLinearAlgebraBackend, typename TInteger>
=======
template <DGtal::Dimension dim_embedded, DGtal::Dimension dim_ambient, typename TLinearAlgebraBackend, typename TInteger>
>>>>>>> 59cd2477
template <DGtal::Duality duality>
void
DGtal::DiscreteExteriorCalculus<dim_embedded, dim_ambient, TLinearAlgebraBackend, TInteger>::updateFlatOperator()
{
    boost::array<SparseMatrix, dim_ambient> flat_operator_matrix;

    for (DGtal::Dimension direction=0; direction<dim_ambient; direction++)
        flat_operator_matrix[direction] = SparseMatrix(kFormLength(1, duality), kFormLength(0, duality));

    // iterate over edges
    for (Index kk=0; kk<kFormLength(1, duality); kk++)
    {
        const SCell signed_cell = myIndexSignedCells[actualOrder(1, duality)][kk];
        ASSERT( myKSpace.sDim(signed_cell) == actualOrder(1, duality) );
        const Cell cell = myKSpace.unsigns(signed_cell);

        const Scalar orientation = ( myKSpace.sSign(signed_cell) == KSpace::NEG ? 1 : -1 );
        const DGtal::Dimension& direction = edgeDirection(cell, duality);
<<<<<<< HEAD
        const Scalar sign = ( duality == DUAL && (direction*(dim-direction))%2 == 0 ? -1 : 1 );
=======
        const Scalar sign = ( duality == DUAL && (direction*(dim_ambient-direction))%2 == 0 ? -1 : 1 );
>>>>>>> 59cd2477

        typedef typename KSpace::Cells Points;
        const Points points = ( duality == PRIMAL ? myKSpace.uLowerIncident(cell) : myKSpace.uUpperIncident(cell) );

        // project vector field along edge from neighboring points
        typedef std::pair<Index, Scalar> BorderInfo;
        typedef std::list<BorderInfo> BorderInfos;
        BorderInfos border_infos;
        for (typename Points::const_iterator pi=points.begin(), pie=points.end(); pi!=pie; pi++)
        {
            const Cell cell_border = *pi;
            ASSERT( myKSpace.uDim(cell_border) == actualOrder(0, duality) );

            const typename Properties::const_iterator iter_property = myCellProperties.find(cell_border);
            if (iter_property == myCellProperties.end())
                continue;

<<<<<<< HEAD
            const Index& cell_border_index = iter_property->second.index;
            ASSERT( cell_border_index < static_cast<Index>(myIndexSignedCells[actualOrder(0, duality)].size()) );
            ASSERT( iter_property->second.flipped == false );
=======
            const Index cell_border_index = iter_property->second.index;
            const Scalar cell_border_sign = ( iter_property->second.flipped ? -1 : 1 );
            ASSERT( cell_border_index < static_cast<Index>(myIndexSignedCells[actualOrder(0, duality)].size()) );
>>>>>>> 59cd2477

            border_infos.push_back(std::make_pair(cell_border_index, cell_border_sign));
        }

        for (typename BorderInfos::const_iterator bi=border_infos.begin(), bie=border_infos.end(); bi!=bie; bi++)
        {
<<<<<<< HEAD
            const Index& cell_border_index = *bi;
            ASSERT( cell_border_index < static_cast<Index>(myIndexSignedCells[actualOrder(0, duality)].size()) );
            ASSERT( cell_border_index < kFormLength(0, duality) );

            flat_operator_matrix[direction](kk, cell_border_index) = sign*orientation/border_indexes.size();
=======
            const Index cell_border_index = bi->first;
            const Scalar cell_border_sign = bi->second;
            ASSERT( cell_border_index < static_cast<Index>(myIndexSignedCells[actualOrder(0, duality)].size()) );
            ASSERT( cell_border_index < kFormLength(0, duality) );

            flat_operator_matrix[direction](kk, cell_border_index) = sign*cell_border_sign*orientation/border_infos.size();
>>>>>>> 59cd2477
        }

    }

    myFlatOperatorMatrixes[static_cast<int>(duality)] = flat_operator_matrix;
}

template <DGtal::Dimension dim_embedded, DGtal::Dimension dim_ambient, typename TLinearAlgebraBackend, typename TInteger>
void
DGtal::DiscreteExteriorCalculus<dim_embedded, dim_ambient, TLinearAlgebraBackend, TInteger>::updateCachedOperators()
{
    if (!myCachedOperatorsModified) return;
    updateFlatOperator<PRIMAL>();
    updateFlatOperator<DUAL>();
    updateSharpOperator<PRIMAL>();
    updateSharpOperator<DUAL>();
    myCachedOperatorsModified = false;
}

template <DGtal::Dimension dim_embedded, DGtal::Dimension dim_ambient, typename TLinearAlgebraBackend, typename TInteger>
typename DGtal::DiscreteExteriorCalculus<dim_embedded, dim_ambient, TLinearAlgebraBackend, TInteger>::Properties
DGtal::DiscreteExteriorCalculus<dim_embedded, dim_ambient, TLinearAlgebraBackend, TInteger>::getProperties() const
{
    return myCellProperties;
}

template <DGtal::Dimension dim_embedded, DGtal::Dimension dim_ambient, typename TLinearAlgebraBackend, typename TInteger>
typename DGtal::DiscreteExteriorCalculus<dim_embedded, dim_ambient, TLinearAlgebraBackend, TInteger>::SCell
DGtal::DiscreteExteriorCalculus<dim_embedded, dim_ambient, TLinearAlgebraBackend, TInteger>::getSCell(const Order& order, const Duality& duality, const Index& index) const
{
    const Order& actual_order = actualOrder(order, duality);
    const SCell& signed_cell = myIndexSignedCells[actual_order][index];
    ASSERT( myKSpace.sDim(signed_cell) == actual_order );
    return signed_cell;
}

template <DGtal::Dimension dim_embedded, DGtal::Dimension dim_ambient, typename TLinearAlgebraBackend, typename TInteger>
bool
<<<<<<< HEAD
DGtal::DiscreteExteriorCalculus<dim, TLinearAlgebraBackend, TInteger>::isCellFlipped(const Cell& cell) const
=======
DGtal::DiscreteExteriorCalculus<dim_embedded, dim_ambient, TLinearAlgebraBackend, TInteger>::isCellFlipped(const Cell& cell) const
>>>>>>> 59cd2477
{
    const typename Properties::const_iterator iter_property = myCellProperties.find(cell);
    ASSERT( iter_property != myCellProperties.end() );
    return iter_property->second.flipped;
}

<<<<<<< HEAD
template <DGtal::Dimension dim, typename TLinearAlgebraBackend, typename TInteger>
typename DGtal::DiscreteExteriorCalculus<dim, TLinearAlgebraBackend, TInteger>::Index
DGtal::DiscreteExteriorCalculus<dim, TLinearAlgebraBackend, TInteger>::getCellIndex(const Cell& cell) const
=======
template <DGtal::Dimension dim_embedded, DGtal::Dimension dim_ambient, typename TLinearAlgebraBackend, typename TInteger>
typename DGtal::DiscreteExteriorCalculus<dim_embedded, dim_ambient, TLinearAlgebraBackend, TInteger>::Index
DGtal::DiscreteExteriorCalculus<dim_embedded, dim_ambient, TLinearAlgebraBackend, TInteger>::getCellIndex(const Cell& cell) const
>>>>>>> 59cd2477
{
    const typename Properties::const_iterator iter_property = myCellProperties.find(cell);
    ASSERT( iter_property != myCellProperties.end() );
    return iter_property->second.index;
}

template <DGtal::Dimension dim_embedded, DGtal::Dimension dim_ambient, typename TLinearAlgebraBackend, typename TInteger>
typename DGtal::DiscreteExteriorCalculus<dim_embedded, dim_ambient, TLinearAlgebraBackend, TInteger>::ConstIterator
DGtal::DiscreteExteriorCalculus<dim_embedded, dim_ambient, TLinearAlgebraBackend, TInteger>::begin() const
{
    return myCellProperties.begin();
}

template <DGtal::Dimension dim_embedded, DGtal::Dimension dim_ambient, typename TLinearAlgebraBackend, typename TInteger>
typename DGtal::DiscreteExteriorCalculus<dim_embedded, dim_ambient, TLinearAlgebraBackend, TInteger>::ConstIterator
DGtal::DiscreteExteriorCalculus<dim_embedded, dim_ambient, TLinearAlgebraBackend, TInteger>::end() const
{
    return myCellProperties.end();
}

template <DGtal::Dimension dim_embedded, DGtal::Dimension dim_ambient, typename TLinearAlgebraBackend, typename TInteger>
typename DGtal::DiscreteExteriorCalculus<dim_embedded, dim_ambient, TLinearAlgebraBackend, TInteger>::Index
DGtal::DiscreteExteriorCalculus<dim_embedded, dim_ambient, TLinearAlgebraBackend, TInteger>::kFormLength(const DGtal::Order& order, const DGtal::Duality& duality) const
{
    return myIndexSignedCells[actualOrder(order, duality)].size();
}

template <DGtal::Dimension dim_embedded, DGtal::Dimension dim_ambient, typename TLinearAlgebraBackend, typename TInteger>
DGtal::Order
DGtal::DiscreteExteriorCalculus<dim_embedded, dim_ambient, TLinearAlgebraBackend, TInteger>::actualOrder(const DGtal::Order& order, const DGtal::Duality& duality) const
{
    return (duality == PRIMAL) ? order : dim_embedded-order;
}

<<<<<<< HEAD
template <DGtal::Dimension dim, typename TLinearAlgebraBackend, typename TInteger>
typename DGtal::DiscreteExteriorCalculus<dim, TLinearAlgebraBackend, TInteger>::Scalar
DGtal::DiscreteExteriorCalculus<dim, TLinearAlgebraBackend, TInteger>::hodgeSign(const Cell& cell, const DGtal::Duality& duality) const
{
    if (duality == PRIMAL) return 1;

    const DGtal::Dimension& primal_dim = myKSpace.uDim(cell);
    const bool apply_sign = ((dimension-primal_dim)*primal_dim % 2 == 1);

=======
template <DGtal::Dimension dim_embedded, DGtal::Dimension dim_ambient, typename TLinearAlgebraBackend, typename TInteger>
typename DGtal::DiscreteExteriorCalculus<dim_embedded, dim_ambient, TLinearAlgebraBackend, TInteger>::Scalar
DGtal::DiscreteExteriorCalculus<dim_embedded, dim_ambient, TLinearAlgebraBackend, TInteger>::hodgeSign(const Cell& cell, const DGtal::Duality& duality) const
{
    if (duality == PRIMAL) return 1;

    const DGtal::Dimension& primal_dim = myKSpace.uDim(cell);
    const bool apply_sign = ((dim_embedded-primal_dim)*primal_dim % 2 == 1);

>>>>>>> 59cd2477
    return apply_sign ? -1 : 1;
}

template <DGtal::Dimension dim_embedded, DGtal::Dimension dim_ambient, typename TLinearAlgebraBackend, typename TInteger>
typename DGtal::Dimension
<<<<<<< HEAD
DGtal::DiscreteExteriorCalculus<dim, TLinearAlgebraBackend, TInteger>::edgeDirection(const Cell& cell, const DGtal::Duality& duality) const
=======
DGtal::DiscreteExteriorCalculus<dim_embedded, dim_ambient, TLinearAlgebraBackend, TInteger>::edgeDirection(const Cell& cell, const DGtal::Duality& duality) const
>>>>>>> 59cd2477
{
    ASSERT( myKSpace.uDim(cell) == actualOrder(1, duality) );

    typename KSpace::DirIterator di = myKSpace.uDirs(cell);
    if (duality == DUAL) di = myKSpace.uOrthDirs(cell);

    ASSERT( di != 0 );
    const DGtal::Dimension direction = *di;
    ++di;
    //ASSERT( !(di != 0) ); //FIXME multiple edge direction with embedding
    ASSERT( direction < dim_ambient );

    return direction;
}

template <DGtal::Dimension dim_embedded, DGtal::Dimension dim_ambient, typename TLinearAlgebraBackend, typename TInteger>
bool
DGtal::DiscreteExteriorCalculus<dim_embedded, dim_ambient, TLinearAlgebraBackend, TInteger>::isValid() const
{
    return true;
}

///////////////////////////////////////////////////////////////////////////////
// Implementation of inline functions                                        //

template <DGtal::Dimension dim_embedded, DGtal::Dimension dim_ambient, typename TLinearAlgebraBackend, typename TInteger>
std::ostream&
DGtal::operator<<(std::ostream & out, const DiscreteExteriorCalculus<dim_embedded, dim_ambient, TLinearAlgebraBackend, TInteger>& object)
{
  object.selfDisplay(out);
  return out;
}

//                                                                           //
///////////////////////////////////////////////////////////////////////////////<|MERGE_RESOLUTION|>--- conflicted
+++ resolved
@@ -35,20 +35,13 @@
 
 template <DGtal::Dimension dim_embedded, DGtal::Dimension dim_ambient, typename TLinearAlgebraBackend, typename TInteger>
 template <typename TDigitalSet>
-<<<<<<< HEAD
-DGtal::DiscreteExteriorCalculus<dim, TLinearAlgebraBackend, TInteger>::DiscreteExteriorCalculus(const TDigitalSet& _set, const bool& add_border)
-=======
 DGtal::DiscreteExteriorCalculus<dim_embedded, dim_ambient, TLinearAlgebraBackend, TInteger>::DiscreteExteriorCalculus(const TDigitalSet& _set, const bool& add_border)
->>>>>>> 59cd2477
     : myKSpace(), myCachedOperatorsModified(true)
 {
     BOOST_CONCEPT_ASSERT(( concepts::CDigitalSet<TDigitalSet> ));
 
-<<<<<<< HEAD
-=======
     BOOST_STATIC_ASSERT(( dim_embedded == dim_ambient ));
 
->>>>>>> 59cd2477
     initKSpace(_set.domain());
 
     // compute raw cell size
@@ -75,11 +68,7 @@
     for (typename Accum::const_iterator csi=cell_size_accum.begin(), csie=cell_size_accum.end(); csie!=csi; csi++)
     {
         const Cell& cell = csi->first;
-<<<<<<< HEAD
-        const DGtal::Dimension dual_dim = dimension-myKSpace.uDim(cell);
-=======
         const DGtal::Dimension dual_dim = dim_ambient-myKSpace.uDim(cell);
->>>>>>> 59cd2477
         const Scalar factor = 1/pow(2, dual_dim);
 
         const Scalar normalized_size = csi->second * factor;
@@ -107,28 +96,16 @@
     }
 }
 
-<<<<<<< HEAD
-template <DGtal::Dimension dim, typename TLinearAlgebraBackend, typename TInteger>
-DGtal::DiscreteExteriorCalculus<dim, TLinearAlgebraBackend, TInteger>::DiscreteExteriorCalculus()
-=======
 template <DGtal::Dimension dim_embedded, DGtal::Dimension dim_ambient, typename TLinearAlgebraBackend, typename TInteger>
 DGtal::DiscreteExteriorCalculus<dim_embedded, dim_ambient, TLinearAlgebraBackend, TInteger>::DiscreteExteriorCalculus()
->>>>>>> 59cd2477
     : myKSpace(), myCachedOperatorsModified(true)
 {
 }
 
-<<<<<<< HEAD
-template <DGtal::Dimension dim, typename TLinearAlgebraBackend, typename TInteger>
-template <typename TDomain>
-void
-DGtal::DiscreteExteriorCalculus<dim, TLinearAlgebraBackend, TInteger>::initKSpace(const TDomain& _domain)
-=======
 template <DGtal::Dimension dim_embedded, DGtal::Dimension dim_ambient, typename TLinearAlgebraBackend, typename TInteger>
 template <typename TDomain>
 void
 DGtal::DiscreteExteriorCalculus<dim_embedded, dim_ambient, TLinearAlgebraBackend, TInteger>::initKSpace(const TDomain& _domain)
->>>>>>> 59cd2477
 {
     BOOST_CONCEPT_ASSERT(( concepts::CDomain<TDomain> ));
 
@@ -143,11 +120,7 @@
 
 template <DGtal::Dimension dim_embedded, DGtal::Dimension dim_ambient, typename TLinearAlgebraBackend, typename TInteger>
 bool
-<<<<<<< HEAD
-DGtal::DiscreteExteriorCalculus<dim, TLinearAlgebraBackend, TInteger>::eraseCell(const Cell& _cell)
-=======
 DGtal::DiscreteExteriorCalculus<dim_embedded, dim_ambient, TLinearAlgebraBackend, TInteger>::eraseCell(const Cell& _cell)
->>>>>>> 59cd2477
 {
     typename Properties::iterator iter_property = myCellProperties.find(_cell);
     if (iter_property == myCellProperties.end())
@@ -178,11 +151,7 @@
 
 template <DGtal::Dimension dim_embedded, DGtal::Dimension dim_ambient, typename TLinearAlgebraBackend, typename TInteger>
 bool
-<<<<<<< HEAD
-DGtal::DiscreteExteriorCalculus<dim, TLinearAlgebraBackend, TInteger>::insertSCell(const SCell& _signed_cell, const Scalar& _primal_size)
-=======
 DGtal::DiscreteExteriorCalculus<dim_embedded, dim_ambient, TLinearAlgebraBackend, TInteger>::insertSCell(const SCell& _signed_cell, const Scalar& _primal_size)
->>>>>>> 59cd2477
 {
     const Cell cell = myKSpace.unsigns(_signed_cell);
     const DGtal::Dimension cell_dim = myKSpace.uDim(cell);
@@ -190,14 +159,9 @@
     property.size_ratio = _primal_size;
     property.flipped = ( myKSpace.sSign(_signed_cell) == KSpace::NEG );
 
-<<<<<<< HEAD
-    ASSERT_MSG( myKSpace.uDim(cell) != 0 || !property.flipped , "can't insert negative 0-cells" );
-    ASSERT_MSG( myKSpace.uDim(cell) != dim || !property.flipped , "can't insert negative n-cells" );
-=======
     ASSERT_MSG( cell_dim >= 0 && cell_dim <= dim_embedded, "wrong cell dimension");
     ASSERT_MSG( cell_dim != 0 || !property.flipped , "can't insert negative 0-cells" );
     ASSERT_MSG( cell_dim != dim_ambient || !property.flipped , "can't insert negative n-cells" );
->>>>>>> 59cd2477
 
     typename Properties::iterator iter = myCellProperties.find(cell);
     const bool need_insert = (iter == myCellProperties.end());
@@ -236,13 +200,8 @@
 DGtal::DiscreteExteriorCalculus<dim_embedded, dim_ambient, TLinearAlgebraBackend, TInteger>::selfDisplay(std::ostream & os) const
 {
     os << "[dec";
-<<<<<<< HEAD
-    for (DGtal::Order order=0; order<=Self::dimension; order++)
-        os << " | primal " << order << "-cells <-> dual " << Self::dimension-order << "-cells (" << kFormLength(order, PRIMAL) << ")";
-=======
     for (DGtal::Order order=0; order<=dim_embedded; order++)
         os << " | primal " << order << "-cells <-> dual " << dim_embedded-order << "-cells (" << kFormLength(order, PRIMAL) << ")";
->>>>>>> 59cd2477
     os << "]";
 }
 
@@ -262,20 +221,11 @@
 DGtal::LinearOperator<DGtal::DiscreteExteriorCalculus<dim_embedded, dim_ambient, TLinearAlgebraBackend, TInteger>, 0, duality, 0, duality>
 DGtal::DiscreteExteriorCalculus<dim_embedded, dim_ambient, TLinearAlgebraBackend, TInteger>::laplace() const
 {
-<<<<<<< HEAD
-    const PrimalDerivative0 d0 = derivative<0, PRIMAL>();
-    const LinearOperator<Self, dimension-1, DUAL, dimension, DUAL> d1p = derivative<dimension-1, DUAL>();
-    const PrimalHodge1 h1 = primalHodge<1>();
-    const LinearOperator<Self, dimension, DUAL, 0, PRIMAL> h2p = dualHodge<dimension>();
-    const Scalar sign = ( dimension%2 == 0 ? -1 : 1 );
-    return sign * h2p * d1p * h1 * d0;
-=======
     typedef DGtal::LinearOperator<Self, 0, duality, 1, duality> Derivative;
     typedef DGtal::LinearOperator<Self, 1, duality, 0, duality> Antiderivative;
     const Derivative d = derivative<0, duality>();
     const Antiderivative ad = antiderivative<1, duality>();
     return ad * d;
->>>>>>> 59cd2477
 }
 
 template <DGtal::Dimension dim_embedded, DGtal::Dimension dim_ambient, typename TLinearAlgebraBackend, typename TInteger>
@@ -283,14 +233,6 @@
 DGtal::LinearOperator<DGtal::DiscreteExteriorCalculus<dim_embedded, dim_ambient, TLinearAlgebraBackend, TInteger>, order, duality, order-1, duality>
 DGtal::DiscreteExteriorCalculus<dim_embedded, dim_ambient, TLinearAlgebraBackend, TInteger>::antiderivative() const
 {
-<<<<<<< HEAD
-    const DualDerivative0 d0 = derivative<0, DUAL>();
-    const LinearOperator<Self, dimension-1, PRIMAL, dimension, PRIMAL> d1p = derivative<dimension-1, PRIMAL>();
-    const DualHodge1 h1 = dualHodge<1>();
-    const LinearOperator<Self, dimension, PRIMAL, 0, DUAL> h2p = primalHodge<dimension>();
-    const Scalar sign = ( dimension%2 == 0 ? -1 : 1 );
-    return sign * h2p * d1p * h1 * d0;
-=======
     BOOST_STATIC_ASSERT(( order > 0 ));
     BOOST_STATIC_ASSERT(( order <= dim_embedded ));
 
@@ -302,7 +244,6 @@
     const SecondHodge h_second = hodge<dim_embedded-order+1, OppositeDuality<duality>::duality>();
     const Scalar sign = ( order*(dim_embedded-order)%2 == 0 ? 1 : -1 );
     return sign * h_second * d * h_first;
->>>>>>> 59cd2477
 }
 
 template <DGtal::Dimension dim_embedded, DGtal::Dimension dim_ambient, typename TLinearAlgebraBackend, typename TInteger>
@@ -356,36 +297,6 @@
         }
     }
 
-<<<<<<< HEAD
-    if (duality == DUAL && (order*(dim-order))%2 != 0) _derivative.myContainer *= -1;
-
-    return _derivative;
-}
-
-template <DGtal::Dimension dim, typename TLinearAlgebraBackend, typename TInteger>
-template <DGtal::Order order>
-DGtal::LinearOperator<DGtal::DiscreteExteriorCalculus<dim, TLinearAlgebraBackend, TInteger>, order, DGtal::PRIMAL, dim-order, DGtal::DUAL>
-DGtal::DiscreteExteriorCalculus<dim, TLinearAlgebraBackend, TInteger>::primalHodge() const
-{
-    BOOST_STATIC_ASSERT(( order >= 0 ));
-    BOOST_STATIC_ASSERT(( order <= dimension ));
-
-    typedef LinearOperator<Self, order, PRIMAL, dimension-order, DUAL> PrimalHodge;
-    PrimalHodge primal_hodge(*this);
-    ASSERT( primal_hodge.myContainer.rows() == primal_hodge.myContainer.cols() );
-    ASSERT( primal_hodge.myContainer.rows() == kFormLength(order, PRIMAL) );
-
-    // iterate over output form values
-    for (Index index=0; index<primal_hodge.myContainer.rows(); index++)
-    {
-        const Cell cell = myKSpace.unsigns(myIndexSignedCells[order][index]);
-
-        const typename Properties::const_iterator iter_property = myCellProperties.find(cell);
-        ASSERT(iter_property != myCellProperties.end());
-
-        primal_hodge.myContainer(index, index) = hodgeSign(cell, PRIMAL)*iter_property->second.size_ratio;
-    }
-=======
     if (
         (duality == DUAL && dim_embedded == 2 && dim_ambient == 2 && order == 1) ||
         (duality == DUAL && dim_embedded == 2 && dim_ambient == 3 && order == 1)
@@ -396,7 +307,6 @@
     } /*else {
         DGtal::trace.warning() << "prout plus " << dim_embedded << " " << dim_ambient << " " << order << "-" << duality << std::endl;
     }*/
->>>>>>> 59cd2477
 
     return _derivative;
 }
@@ -417,11 +327,7 @@
     // iterate over output form values
     for (Index index=0; index<_hodge.myContainer.rows(); index++)
     {
-<<<<<<< HEAD
-        const Cell cell = myKSpace.unsigns(myIndexSignedCells[dimension-order][index]);
-=======
         const Cell cell = myKSpace.unsigns(myIndexSignedCells[actualOrder(order, duality)][index]);
->>>>>>> 59cd2477
 
         const typename Properties::const_iterator iter_property = myCellProperties.find(cell);
         ASSERT(iter_property != myCellProperties.end());
@@ -440,11 +346,7 @@
 {
     const_cast<Self*>(this)->updateCachedOperators();
 
-<<<<<<< HEAD
-    const boost::array<SparseMatrix, dim>& sharp_operator_matrix = mySharpOperatorMatrixes[static_cast<int>(duality)];
-=======
     const boost::array<SparseMatrix, dim_ambient>& sharp_operator_matrix = mySharpOperatorMatrixes[static_cast<int>(duality)];
->>>>>>> 59cd2477
 
     typedef VectorField<Self, duality> Field;
     Field field(*this);
@@ -456,16 +358,6 @@
     return field;
 }
 
-<<<<<<< HEAD
-template <DGtal::Dimension dim, typename TLinearAlgebraBackend, typename TInteger>
-template <DGtal::Duality duality, DGtal::Dimension direction>
-DGtal::LinearOperator<DGtal::DiscreteExteriorCalculus<dim, TLinearAlgebraBackend, TInteger>, 1, duality, 0, duality>
-DGtal::DiscreteExteriorCalculus<dim, TLinearAlgebraBackend, TInteger>::sharpDirectional() const
-{
-    const_cast<Self*>(this)->updateCachedOperators();
-
-    ASSERT( direction < dim );
-=======
 template <DGtal::Dimension dim_embedded, DGtal::Dimension dim_ambient, typename TLinearAlgebraBackend, typename TInteger>
 template <DGtal::Duality duality, DGtal::Dimension direction>
 DGtal::LinearOperator<DGtal::DiscreteExteriorCalculus<dim_embedded, dim_ambient, TLinearAlgebraBackend, TInteger>, 1, duality, 0, duality>
@@ -474,18 +366,13 @@
     const_cast<Self*>(this)->updateCachedOperators();
 
     ASSERT( direction < dim_ambient );
->>>>>>> 59cd2477
 
     typedef LinearOperator<Self, 1, duality, 0, duality> Operator;
     return Operator(*this, mySharpOperatorMatrixes[static_cast<int>(duality)][direction]);
 }
 
-<<<<<<< HEAD
-template <DGtal::Dimension dim, typename TLinearAlgebraBackend, typename TInteger>
-=======
-
-template <DGtal::Dimension dim_embedded, DGtal::Dimension dim_ambient, typename TLinearAlgebraBackend, typename TInteger>
->>>>>>> 59cd2477
+
+template <DGtal::Dimension dim_embedded, DGtal::Dimension dim_ambient, typename TLinearAlgebraBackend, typename TInteger>
 template <DGtal::Duality duality>
 void
 DGtal::DiscreteExteriorCalculus<dim_embedded, dim_ambient, TLinearAlgebraBackend, TInteger>::updateSharpOperator()
@@ -500,22 +387,14 @@
     {
         const SCell signed_cell = myIndexSignedCells[actualOrder(0, duality)][kk];
         ASSERT( myKSpace.sDim(signed_cell) == actualOrder(0, duality) );
-<<<<<<< HEAD
-        ASSERT( myKSpace.sSign(signed_cell) == KSpace::POS );
-=======
         const Scalar sign_pt = ( myKSpace.sSign(signed_cell) == KSpace::POS ? 1 : -1 );
->>>>>>> 59cd2477
         const Cell cell = myKSpace.unsigns(signed_cell);
 
         typedef typename KSpace::Cells Edges;
         const Edges edges = ( duality == PRIMAL ? myKSpace.uUpperIncident(cell) : myKSpace.uLowerIncident(cell) );
 
         // collect 1-form values over neighboring edges
-<<<<<<< HEAD
-        typedef boost::array< std::list< std::pair<Index, Scalar> >, dimension > BorderIndexes;
-=======
         typedef boost::array< std::list< std::pair<Index, Scalar> >, dim_ambient > BorderIndexes;
->>>>>>> 59cd2477
         BorderIndexes border_indexes;
         for (typename Edges::const_iterator ei=edges.begin(), eie=edges.end(); ei!=eie; ei++)
         {
@@ -535,11 +414,7 @@
             border_indexes[direction].push_back(std::make_pair(cell_border_index, orientation));
         }
 
-<<<<<<< HEAD
-        for (DGtal::Dimension direction=0; direction<dimension; direction++)
-=======
         for (DGtal::Dimension direction=0; direction<dim_ambient; direction++)
->>>>>>> 59cd2477
             for (typename std::list< std::pair<Index, Scalar> >::const_iterator bi=border_indexes[direction].begin(), bie=border_indexes[direction].end(); bi!=bie; bi++)
             {
                 const Index cell_border_index = bi->first;
@@ -547,13 +422,8 @@
                 ASSERT( cell_border_index < static_cast<Index>(myIndexSignedCells[actualOrder(1, duality)].size()) );
                 ASSERT( cell_border_index < kFormLength(1, duality) );
 
-<<<<<<< HEAD
-                const Scalar sign = ( duality == DUAL && (direction*(dim-direction))%2 == 0 ? -1 : 1 );
-                sharp_operator_matrix[direction](kk, cell_border_index) = sign * cell_border_orientation/border_indexes[direction].size();
-=======
                 const Scalar sign = ( duality == DUAL && (direction*(dim_ambient-direction))%2 == 0 ? -1 : 1 );
                 sharp_operator_matrix[direction](kk, cell_border_index) = sign_pt * sign * cell_border_orientation/border_indexes[direction].size();
->>>>>>> 59cd2477
             }
     }
 
@@ -567,11 +437,7 @@
 {
     const_cast<Self*>(this)->updateCachedOperators();
 
-<<<<<<< HEAD
-    const boost::array<SparseMatrix, dim>& flat_operator_matrix = myFlatOperatorMatrixes[static_cast<int>(duality)];
-=======
     const boost::array<SparseMatrix, dim_ambient>& flat_operator_matrix = myFlatOperatorMatrixes[static_cast<int>(duality)];
->>>>>>> 59cd2477
 
     typedef KForm<Self, 1, duality> OneForm;
     OneForm one_form(*this);
@@ -581,16 +447,6 @@
     return one_form;
 }
 
-<<<<<<< HEAD
-template <DGtal::Dimension dim, typename TLinearAlgebraBackend, typename TInteger>
-template <DGtal::Duality duality, DGtal::Dimension direction>
-DGtal::LinearOperator<DGtal::DiscreteExteriorCalculus<dim, TLinearAlgebraBackend, TInteger>, 0, duality, 1, duality>
-DGtal::DiscreteExteriorCalculus<dim, TLinearAlgebraBackend, TInteger>::flatDirectional() const
-{
-    const_cast<Self*>(this)->updateCachedOperators();
-
-    ASSERT( direction < dim );
-=======
 template <DGtal::Dimension dim_embedded, DGtal::Dimension dim_ambient, typename TLinearAlgebraBackend, typename TInteger>
 template <DGtal::Duality duality, DGtal::Dimension direction>
 DGtal::LinearOperator<DGtal::DiscreteExteriorCalculus<dim_embedded, dim_ambient, TLinearAlgebraBackend, TInteger>, 0, duality, 1, duality>
@@ -599,18 +455,12 @@
     const_cast<Self*>(this)->updateCachedOperators();
 
     ASSERT( direction < dim_ambient );
->>>>>>> 59cd2477
 
     typedef LinearOperator<Self, 0, duality, 1, duality> Operator;
     return Operator(*this, myFlatOperatorMatrixes[static_cast<int>(duality)][direction]);
 }
 
-<<<<<<< HEAD
-
-template <DGtal::Dimension dim, typename TLinearAlgebraBackend, typename TInteger>
-=======
-template <DGtal::Dimension dim_embedded, DGtal::Dimension dim_ambient, typename TLinearAlgebraBackend, typename TInteger>
->>>>>>> 59cd2477
+template <DGtal::Dimension dim_embedded, DGtal::Dimension dim_ambient, typename TLinearAlgebraBackend, typename TInteger>
 template <DGtal::Duality duality>
 void
 DGtal::DiscreteExteriorCalculus<dim_embedded, dim_ambient, TLinearAlgebraBackend, TInteger>::updateFlatOperator()
@@ -629,11 +479,7 @@
 
         const Scalar orientation = ( myKSpace.sSign(signed_cell) == KSpace::NEG ? 1 : -1 );
         const DGtal::Dimension& direction = edgeDirection(cell, duality);
-<<<<<<< HEAD
-        const Scalar sign = ( duality == DUAL && (direction*(dim-direction))%2 == 0 ? -1 : 1 );
-=======
         const Scalar sign = ( duality == DUAL && (direction*(dim_ambient-direction))%2 == 0 ? -1 : 1 );
->>>>>>> 59cd2477
 
         typedef typename KSpace::Cells Points;
         const Points points = ( duality == PRIMAL ? myKSpace.uLowerIncident(cell) : myKSpace.uUpperIncident(cell) );
@@ -651,35 +497,21 @@
             if (iter_property == myCellProperties.end())
                 continue;
 
-<<<<<<< HEAD
-            const Index& cell_border_index = iter_property->second.index;
-            ASSERT( cell_border_index < static_cast<Index>(myIndexSignedCells[actualOrder(0, duality)].size()) );
-            ASSERT( iter_property->second.flipped == false );
-=======
             const Index cell_border_index = iter_property->second.index;
             const Scalar cell_border_sign = ( iter_property->second.flipped ? -1 : 1 );
             ASSERT( cell_border_index < static_cast<Index>(myIndexSignedCells[actualOrder(0, duality)].size()) );
->>>>>>> 59cd2477
 
             border_infos.push_back(std::make_pair(cell_border_index, cell_border_sign));
         }
 
         for (typename BorderInfos::const_iterator bi=border_infos.begin(), bie=border_infos.end(); bi!=bie; bi++)
         {
-<<<<<<< HEAD
-            const Index& cell_border_index = *bi;
-            ASSERT( cell_border_index < static_cast<Index>(myIndexSignedCells[actualOrder(0, duality)].size()) );
-            ASSERT( cell_border_index < kFormLength(0, duality) );
-
-            flat_operator_matrix[direction](kk, cell_border_index) = sign*orientation/border_indexes.size();
-=======
             const Index cell_border_index = bi->first;
             const Scalar cell_border_sign = bi->second;
             ASSERT( cell_border_index < static_cast<Index>(myIndexSignedCells[actualOrder(0, duality)].size()) );
             ASSERT( cell_border_index < kFormLength(0, duality) );
 
             flat_operator_matrix[direction](kk, cell_border_index) = sign*cell_border_sign*orientation/border_infos.size();
->>>>>>> 59cd2477
         }
 
     }
@@ -718,26 +550,16 @@
 
 template <DGtal::Dimension dim_embedded, DGtal::Dimension dim_ambient, typename TLinearAlgebraBackend, typename TInteger>
 bool
-<<<<<<< HEAD
-DGtal::DiscreteExteriorCalculus<dim, TLinearAlgebraBackend, TInteger>::isCellFlipped(const Cell& cell) const
-=======
 DGtal::DiscreteExteriorCalculus<dim_embedded, dim_ambient, TLinearAlgebraBackend, TInteger>::isCellFlipped(const Cell& cell) const
->>>>>>> 59cd2477
 {
     const typename Properties::const_iterator iter_property = myCellProperties.find(cell);
     ASSERT( iter_property != myCellProperties.end() );
     return iter_property->second.flipped;
 }
 
-<<<<<<< HEAD
-template <DGtal::Dimension dim, typename TLinearAlgebraBackend, typename TInteger>
-typename DGtal::DiscreteExteriorCalculus<dim, TLinearAlgebraBackend, TInteger>::Index
-DGtal::DiscreteExteriorCalculus<dim, TLinearAlgebraBackend, TInteger>::getCellIndex(const Cell& cell) const
-=======
 template <DGtal::Dimension dim_embedded, DGtal::Dimension dim_ambient, typename TLinearAlgebraBackend, typename TInteger>
 typename DGtal::DiscreteExteriorCalculus<dim_embedded, dim_ambient, TLinearAlgebraBackend, TInteger>::Index
 DGtal::DiscreteExteriorCalculus<dim_embedded, dim_ambient, TLinearAlgebraBackend, TInteger>::getCellIndex(const Cell& cell) const
->>>>>>> 59cd2477
 {
     const typename Properties::const_iterator iter_property = myCellProperties.find(cell);
     ASSERT( iter_property != myCellProperties.end() );
@@ -772,17 +594,6 @@
     return (duality == PRIMAL) ? order : dim_embedded-order;
 }
 
-<<<<<<< HEAD
-template <DGtal::Dimension dim, typename TLinearAlgebraBackend, typename TInteger>
-typename DGtal::DiscreteExteriorCalculus<dim, TLinearAlgebraBackend, TInteger>::Scalar
-DGtal::DiscreteExteriorCalculus<dim, TLinearAlgebraBackend, TInteger>::hodgeSign(const Cell& cell, const DGtal::Duality& duality) const
-{
-    if (duality == PRIMAL) return 1;
-
-    const DGtal::Dimension& primal_dim = myKSpace.uDim(cell);
-    const bool apply_sign = ((dimension-primal_dim)*primal_dim % 2 == 1);
-
-=======
 template <DGtal::Dimension dim_embedded, DGtal::Dimension dim_ambient, typename TLinearAlgebraBackend, typename TInteger>
 typename DGtal::DiscreteExteriorCalculus<dim_embedded, dim_ambient, TLinearAlgebraBackend, TInteger>::Scalar
 DGtal::DiscreteExteriorCalculus<dim_embedded, dim_ambient, TLinearAlgebraBackend, TInteger>::hodgeSign(const Cell& cell, const DGtal::Duality& duality) const
@@ -792,17 +603,12 @@
     const DGtal::Dimension& primal_dim = myKSpace.uDim(cell);
     const bool apply_sign = ((dim_embedded-primal_dim)*primal_dim % 2 == 1);
 
->>>>>>> 59cd2477
     return apply_sign ? -1 : 1;
 }
 
 template <DGtal::Dimension dim_embedded, DGtal::Dimension dim_ambient, typename TLinearAlgebraBackend, typename TInteger>
 typename DGtal::Dimension
-<<<<<<< HEAD
-DGtal::DiscreteExteriorCalculus<dim, TLinearAlgebraBackend, TInteger>::edgeDirection(const Cell& cell, const DGtal::Duality& duality) const
-=======
 DGtal::DiscreteExteriorCalculus<dim_embedded, dim_ambient, TLinearAlgebraBackend, TInteger>::edgeDirection(const Cell& cell, const DGtal::Duality& duality) const
->>>>>>> 59cd2477
 {
     ASSERT( myKSpace.uDim(cell) == actualOrder(1, duality) );
 
