/**
 *  This program is free software: you can redistribute it and/or modify
 *  it under the terms of the GNU Lesser General Public License as
 *  published by the Free Software Foundation, either version 3 of the
 *  License, or  (at your option) any later version.
 *
 *  This program is distributed in the hope that it will be useful,
 *  but WITHOUT ANY WARRANTY; without even the implied warranty of
 *  MERCHANTABILITY or FITNESS FOR A PARTICULAR PURPOSE.  See the
 *  GNU General Public License for more details.
 *
 *  You should have received a copy of the GNU General Public License
 *  along with this program.  If not, see< http://www.gnu.org/licenses/>.
 *
 **/

#pragma once

/**
 * @file IntegralInvariantMeanCurvatureEstimator.h
 * @author Jeremy Levallois (\c jeremy.levallois@liris.cnrs.fr )
 * Laboratoire d'InfoRmatique en Image et Systèmes d'information - LIRIS (CNRS, UMR 5205), INSA-Lyon, France
 * LAboratoire de MAthématiques - LAMA (CNRS, UMR 5127), Université de Savoie, France
 *
 * @date 2012/04/19
 *
 * Header file for module IntegralInvariantMeanCurvatureEstimator.ih
 *
 * This file is part of the DGtal library.
 */

#if defined(IntegralInvariantMeanCurvatureEstimator_RECURSES)
#error Recursive header files inclusion detected in IntegralInvariantMeanCurvatureEstimator.h
#else // defined(IntegralInvariantMeanCurvatureEstimator_RECURSES)
/** Prevents recursive inclusion of headers. */
#define IntegralInvariantMeanCurvatureEstimator_RECURSES

#if !defined IntegralInvariantMeanCurvatureEstimator_h
/** Prevents repeated inclusion of headers. */
#define IntegralInvariantMeanCurvatureEstimator_h

//////////////////////////////////////////////////////////////////////////////
// Inclusions
#include <iostream>
#include "DGtal/base/Common.h"

#include "DGtal/shapes/GaussDigitizer.h"
#include "DGtal/shapes/Shapes.h"

#include "DGtal/geometry/surfaces/DigitalSurfaceConvolver.h"
#include "DGtal/shapes/EuclideanShapesDecorator.h"

#include "DGtal/shapes/implicit/ImplicitBall.h"
//////////////////////////////////////////////////////////////////////////////


namespace DGtal
{

/////////////////////////////////////////////////////////////////////////////
// template class IntegralInvariantMeanCurvatureEstimator
/**
   * Description of template class 'IntegralInvariantMeanCurvatureEstimator'< p>
   * \brief Aim: This class implement a Integral Invariant mean curvature estimation.
   *
   * @see related article:
   *       Coeurjolly, D.; Lachaud, J.O; Levallois, J., (2013). Integral based Curvature
   *       Estimators in Digital Geometry. DGCI 2013. Retrieved from
   *       https://liris.cnrs.fr/publis/?id=5866
   *
   * The algorithm we propose uses volume of a kernel (2D: Ball2D, 3D: Ball3D) to approximate mean curvature.
   * To compute the volume, we convolve a kernel around the surface and counting the number of cells belonging the shape.
   * Theorical multigrid convergence is proved, with a convergence speed of O(h^1/3) with hypothesis about the shape geometry
   * and the convolution kernel radius.
   * Experimental results showed a multigrid convergence.
   *
   * Some optimization are available when we set a range of 0-adjacent surfels to the estimator.
   *
   * @tparam TKSpace space in which the shape is defined.
   * @tparam TShapeFunctor TFunctor a model of a functor for the shape ( f(x) ).
   * @tparam dimension dimension of the shape. Let default value to use the correct specialization.
   *
   * @see exampleIntegralInvariantCurvature2D.cpp testIntegralInvariantMeanCurvature3D.cpp testIntegralInvariantCurvature2D.cpp
   */
template< typename TKSpace, typename TShapeFunctor, Dimension dimension = TKSpace::dimension >
class IntegralInvariantMeanCurvatureEstimator
{
public:
<<<<<<< HEAD
    typedef TKSpace KSpace;
    typedef typename Z3i::Domain Domain;
    typedef typename KSpace::Space::RealPoint RealPoint;
    typedef typename Z3i::DigitalSet DigitalSet;
    typedef typename KSpace::SCell Cell;
    typedef typename KSpace::SurfelSet SurfelSet;
    typedef typename SurfelSet::const_iterator ConstIteratorKernel;
=======
  typedef TKSpace KSpace;
  typedef typename Z3i::Domain Domain;
  typedef typename KSpace::Space::RealPoint RealPoint;
  typedef typename Z3i::DigitalSet DigitalSet;
  typedef typename KSpace::SCell Spel;
  typedef typename KSpace::SurfelSet SurfelSet;
  typedef typename SurfelSet::const_iterator ConstIteratorKernel;
>>>>>>> 60cf4645

    typedef double Quantity;
    typedef int Value;

    typedef TShapeFunctor ShapeCellFunctor;
    typedef ConstValueFunctor< Value > KernelCellFunctor;
    typedef DigitalSurfaceConvolver< ShapeCellFunctor, KernelCellFunctor, KSpace, ConstIteratorKernel > Convolver;
    typedef typename Convolver::PairIterators PairIterators;

    typedef ImplicitBall< Z3i::Space > KernelSupport;

//    BOOST_CONCEPT_ASSERT (( CCellFunctor< ShapeCellFunctor > ));

    // ----------------------- Standard services ------------------------------
public:
    /**
     * Constructor.
     *
     * @param space space in which the shape is defined.
     * @param f functor on cell of the shape.
     */
    IntegralInvariantMeanCurvatureEstimator( const KSpace & space, const ShapeCellFunctor & f );

    /**
     * Destructor.
     */
    ~IntegralInvariantMeanCurvatureEstimator()
    {}

    // ----------------------- Interface --------------------------------------
public:

    /**
      * Initialise the IntegralInvariantMeanCurvatureEstimator with a specific Euclidean kernel radius re, and grid step h.
      *
      * @param _h precision of the grid
      * @param re Euclidean radius of the kernel support
      */
    void init( const double _h, const double re );

    /**
      * Compute the integral invariant mean curvature to cell *it of a shape.
      *
      * @tparam ConstIteratorOnCells iterator on a Cell
      *
      * @param it iterator of a cell (from a shape) we want compute the integral invariant curvature.
      *
      * @return quantity of the result of Integral Invariant estimator at position *it
      */
    template< typename ConstIteratorOnCells > Quantity eval( const ConstIteratorOnCells & it );

    /**
      * Compute the integral invariant mean curvature from two cells (from *itb to *ite (exclude) ) of a shape.
      * Return the result on an OutputIterator (param).
      *
      * @tparam ConstIteratorOnCells iterator on a Cell
      * @tparam OutputIterator Output iterator type
      *
      * @param ite iterator of the begin position on the shape where we compute the integral invariant curvature.
      * @param itb iterator of the end position (excluded) on the shape where we compute the integral invariant curvature.
      * @param result iterator of the result of the computation.
      */
    template< typename ConstIteratorOnCells, typename OutputIterator >
    void eval( const ConstIteratorOnCells & itb,
               const ConstIteratorOnCells & ite,
               OutputIterator & result );


    /**
      * @return iterator of the begin spel of the kernel support
      */
    const ConstIteratorKernel & beginKernel() const;

    /**
      * @return iterator of the end spel of the kernel support
      */
    const ConstIteratorKernel & endKernel() const;

    /**
     * Writes/Displays the object on an output stream.
     * @param out the output stream where the object is written.
     */
    void selfDisplay( std::ostream & out ) const;

    /**
     * Checks the validity/consistency of the object.
     * @return 'true' if the object is valid, 'false' otherwise.
     */
    bool isValid() const;

    // ------------------------- Private Datas --------------------------------
private:
    /// array of shifting masks.
    std::vector< SurfelSet > kernels;
    /// array of begin/end iterator of shifting masks.
    std::vector< PairIterators > kernelsIterators;

<<<<<<< HEAD
    /// origin spel of the kernel support
    Cell myOrigin;
=======
  /// origin spel of the kernel support
  Spel myOrigin;
>>>>>>> 60cf4645

    /// kernel functor
    const KernelCellFunctor myKernelFunctor;

    /// convolver
    Convolver myConvolver;

    /// precision of the grid
    double h;

    /// Euclidean radius of the kernel
    double radius;

private:

    /**
     * Copy constructor.
     * @param other the object to clone.
     * Forbidden by default.
     */
    IntegralInvariantMeanCurvatureEstimator( const IntegralInvariantMeanCurvatureEstimator & other );

    /**
     * Assignment.
     * @param other the object to copy.
     * @return a reference on 'this'.
     * Forbidden by default.
     */
    IntegralInvariantMeanCurvatureEstimator & operator= ( const IntegralInvariantMeanCurvatureEstimator & other );

}; // end of class IntegralInvariantMeanCurvatureEstimator

/**
      * Specialization for dimension = 2
      */
template< typename TKSpace, typename TShapeFunctor >
class IntegralInvariantMeanCurvatureEstimator< TKSpace, TShapeFunctor, 2 >
{
public:
<<<<<<< HEAD
    typedef TKSpace KSpace;
    typedef typename Z2i::Domain Domain;
    typedef typename KSpace::Space::RealPoint RealPoint;
    typedef typename Z2i::DigitalSet DigitalSet;
    typedef typename KSpace::SCell Cell;
    typedef typename KSpace::SurfelSet SurfelSet;
    typedef typename SurfelSet::const_iterator ConstIteratorKernel;
=======
  typedef TKSpace KSpace;
  typedef typename Z2i::Domain Domain;
  typedef typename KSpace::Space::RealPoint RealPoint;
  typedef typename Z2i::DigitalSet DigitalSet;
  typedef typename KSpace::SCell Spel;
  typedef typename KSpace::SurfelSet SurfelSet;
  typedef typename SurfelSet::const_iterator ConstIteratorKernel;
>>>>>>> 60cf4645

    typedef double Quantity;
    typedef int Value;

    typedef TShapeFunctor ShapeCellFunctor;
    typedef ConstValueFunctor< Value > KernelCellFunctor;
    typedef DigitalSurfaceConvolver< ShapeCellFunctor, KernelCellFunctor, KSpace, ConstIteratorKernel > Convolver;
    typedef typename Convolver::PairIterators PairIterators;

    typedef ImplicitBall< Z2i::Space > KernelSupport;

//    BOOST_CONCEPT_ASSERT (( CCellFunctor< ShapeCellFunctor > ));

    // ----------------------- Standard services ------------------------------
public:
    /**
     * Constructor.
     *
     * @param space space in which the shape is defined.
     * @param f functor on cell of the shape.
     */
    IntegralInvariantMeanCurvatureEstimator( const KSpace & space, const ShapeCellFunctor & f );

    /**
     * Destructor.
     */
    ~IntegralInvariantMeanCurvatureEstimator()
    {}

    // ----------------------- Interface --------------------------------------
public:

    /**
      * Initialise the IntegralInvariantMeanCurvatureEstimator with a specific Euclidean kernel radius re, and grid step h.
      *
      * @param _h precision of the grid
      * @param re Euclidean radius of the kernel support
      */
    void init( const double _h, const double re );

    /**
      * Compute the integral invariant mean curvature to cell *it of a shape.
      *
      * @tparam ConstIteratorOnCells iterator on a Cell
      *
      * @param it iterator of a cell (from a shape) we want compute the integral invariant curvature.
      *
      * @return quantity of the result of Integral Invariant estimator at position *it
      */
    template< typename ConstIteratorOnCells > Quantity eval( const ConstIteratorOnCells & it );


    /**
      * Compute the integral invariant mean curvature from two cells (from *itb to *ite (exclude) ) of a shape.
      * Return the result on an OutputIterator (param).
      *
      * @tparam ConstIteratorOnCells iterator on a Cell
      * @tparam OutputIterator output iterator type
      *
      * @param ite iterator of the begin position on the shape where we compute the integral invariant curvature.
      * @param itb iterator of the end position (excluded) on the shape where we compute the integral invariant curvature.
      * @param result iterator of the result of the computation.
      */
    template< typename ConstIteratorOnCells, typename OutputIterator > void eval( const ConstIteratorOnCells & itb,
                                                                                  const ConstIteratorOnCells & ite,
                                                                                  OutputIterator & result );

    /**
      * @return iterator of the begin spel of the kernel support
      */
    const ConstIteratorKernel & beginKernel() const;

    /**
      * @return iterator of the end spel of the kernel support
      */
    const ConstIteratorKernel & endKernel() const;

    /**
     * Writes/Displays the object on an output stream.
     * @param out the output stream where the object is written.
     */
    void selfDisplay( std::ostream & out ) const;

    /**
     * Checks the validity/consistency of the object.
     * @return 'true' if the object is valid, 'false' otherwise.
     */
    bool isValid() const;

    // ------------------------- Private Datas --------------------------------
private:

    /// array of shifting masks. Size = 9 for each shiftings (0-adjacent and full kernel included)
    std::vector< SurfelSet > kernels;
    /// array of begin/end iterator of shifting masks.
    std::vector< PairIterators > kernelsIterators;

<<<<<<< HEAD
    /// origin spel of the kernel support.
    Cell myOrigin;
=======
  /// origin spel of the kernel support.
  Spel myOrigin;
>>>>>>> 60cf4645

    /// kernel functor
    const KernelCellFunctor myKernelFunctor;

    /// convolver
    Convolver myConvolver;

    /// precision of the grid
    double h;

    /// Euclidean radius of the kernel
    double radius;

    /// kernel's radius-dependant variable. Used to compute IntegralInvariant.
    Quantity dh2; /// h*h
    Quantity d3_r; /// 3/r
    Quantity dPI_2; /// PI/2
    Quantity d1_r2; /// 1/r^2

private:

    /**
     * Copy constructor.
     * @param other the object to clone.
     * Forbidden by default.
     */
    IntegralInvariantMeanCurvatureEstimator( const IntegralInvariantMeanCurvatureEstimator & other );

    /**
     * Assignment.
     * @param other the object to copy.
     * @return a reference on 'this'.
     * Forbidden by default.
     */
    IntegralInvariantMeanCurvatureEstimator & operator= ( const IntegralInvariantMeanCurvatureEstimator & other );
}; // end of class IntegralInvariantMeanCurvatureEstimator for dimension = 2

/**
    * Specialization for dimension = 3
    */
template< typename TKSpace, typename TShapeFunctor >
class IntegralInvariantMeanCurvatureEstimator< TKSpace, TShapeFunctor, 3 >
{
public:
<<<<<<< HEAD
    typedef TKSpace KSpace;
    typedef typename Z3i::Domain Domain;
    typedef typename KSpace::Space::RealPoint RealPoint;
    typedef typename Z3i::DigitalSet DigitalSet;
    typedef typename KSpace::SCell Cell;
    typedef typename KSpace::SurfelSet SurfelSet;
    typedef typename SurfelSet::const_iterator ConstIteratorKernel;
=======
  typedef TKSpace KSpace;
  typedef typename Z3i::Domain Domain;
  typedef typename KSpace::Space::RealPoint RealPoint;
  typedef typename Z3i::DigitalSet DigitalSet;
  typedef typename KSpace::SCell Spel;
  typedef typename KSpace::SurfelSet SurfelSet;
  typedef typename SurfelSet::const_iterator ConstIteratorKernel;
>>>>>>> 60cf4645

    typedef double Quantity;
    typedef int Value;

    typedef TShapeFunctor ShapeCellFunctor;
    typedef ConstValueFunctor< Value > KernelCellFunctor;
    typedef DigitalSurfaceConvolver< ShapeCellFunctor, KernelCellFunctor, KSpace, ConstIteratorKernel > Convolver;
    typedef typename Convolver::PairIterators PairIterators;

    typedef ImplicitBall< Z3i::Space > KernelSupport;

//    BOOST_CONCEPT_ASSERT (( CCellFunctor< ShapeCellFunctor > ));

    // ----------------------- Standard services ------------------------------
public:
    /**
     * Constructor.
     *
     * @param space space in which the shape is defined.
     * @param f functor on cell of the shape.
     */
    IntegralInvariantMeanCurvatureEstimator ( const KSpace & space, const ShapeCellFunctor & f );

    /**
     * Destructor.
     */
    ~IntegralInvariantMeanCurvatureEstimator()
    {}

    // ----------------------- Interface --------------------------------------
public:

    /**
      * Initialise the IntegralInvariantMeanCurvatureEstimator with a specific Euclidean kernel radius re, and grid step h.
      *
      * @param _h precision of the grid
      * @param re Euclidean radius of the kernel support
      */
    void init( const double _h, const double re );

    /**
      * Compute the integral invariant mean curvature to cell *it of a shape.
      *
      * @tparam ConstIteratorOnCells iterator on a Cell
      *
      * @param it iterator of a cell (from a shape) we want compute the integral invariant curvature.
      *
      * @return quantity of the result of Integral Invariant estimator at position *it
      */
    template< typename ConstIteratorOnCells > Quantity eval( const ConstIteratorOnCells & it );

    /**
      * Compute the integral invariant mean curvature from two cells (from *itb to *ite (exclude) ) of a shape.
      * Return the result on an OutputIterator (param).
      *
      * @tparam ConstIteratorOnCells iterator on a Cell
      * @tparam OutputIterator output iterator type
      *
      * @param ite iterator of the begin position on the shape where we compute the integral invariant curvature.
      * @param itb iterator of the end position (excluded) on the shape where we compute the integral invariant curvature.
      * @param result iterator of the result of the computation.
      */
    template< typename ConstIteratorOnCells, typename OutputIterator > void eval( const ConstIteratorOnCells & itb,
                                                                                  const ConstIteratorOnCells & ite,
                                                                                  OutputIterator & result );

    /**
      * Compute the integral invariant mean curvature from two cells (from *itb to *ite (exclude) ) of a shape.
      * Return the result on an OutputIterator (param).
      *
      * @tparam ConstIteratorOnCells iterator on a Cell
      * @tparam OutputIterator output iterator type
      *
      * @param ite iterator of the begin position on the shape where we compute the integral invariant curvature.
      * @param itb iterator of the end position (excluded) on the shape where we compute the integral invariant curvature.
      * @param result iterator of the result of the computation.
      */
    template< typename ConstIteratorOnCells, typename OutputIterator, typename Shape > void eval( const ConstIteratorOnCells & itb,
                                                                                  const ConstIteratorOnCells & ite,
                                                                                  Shape & shape,
                                                                                  OutputIterator & result );


<<<<<<< HEAD
    /**
=======
  /**
      * Compute the integral invariant mean curvature from two cells (from *itb to *ite (exclude) ) of a shape.
      * Return the result on an OutputIterator (param).
      *
      * @tparam ConstIteratorOnCells iterator on a Cell
      * @tparam OutputIterator output iterator type
      *
      * @param ite iterator of the begin position on the shape where we compute the integral invariant curvature.
      * @param itb iterator of the end position (excluded) on the shape where we compute the integral invariant curvature.
      * @param result iterator of the result of the computation.
      */
  template< typename ConstIteratorOnCells, typename OutputIterator, typename Shape > void eval ( const ConstIteratorOnCells & itb,
                                                                                                 const ConstIteratorOnCells & ite,
                                                                                                 OutputIterator & result,
                                                                                                 const Shape & shape );



  /**
>>>>>>> 60cf4645
      * @return iterator of the begin spel of the kernel support
      */
    const ConstIteratorKernel & beginKernel() const;

    /**
      * @return iterator of the end spel of the kernel support
      */
    const ConstIteratorKernel & endKernel() const;

    /**
     * Writes/Displays the object on an output stream.
     * @param out the output stream where the object is written.
     */
    void selfDisplay( std::ostream & out ) const;

    /**
     * Checks the validity/consistency of the object.
     * @return 'true' if the object is valid, 'false' otherwise.
     */
    bool isValid() const;

    // ------------------------- Private Datas --------------------------------
private:

    /// array of shifting masks. Size = 27 for each shiftings (0-adjacent and full kernel included)
    std::vector< SurfelSet > kernels;
    /// array of begin/end iterator of shifting masks.
    std::vector< PairIterators > kernelsIterators;

<<<<<<< HEAD
    /// origin spel of the kernel support.
    Cell myOrigin;
=======
  /// origin spel of the kernel support.
  Spel myOrigin;
>>>>>>> 60cf4645

    /// kernel functor
    const KernelCellFunctor myKernelFunctor;

    /// convolver
    Convolver myConvolver;

    /// precision of the grid
    double h;

    /// Euclidean radius of the kernel
    double radius;

    /// kernel's radius-dependant variable. Used to compute IntegralInvariant.
    Quantity dh3; /// h*h*h
    Quantity d8_3r; /// 8/3r
    Quantity d_4_PIr4; /// 4/(PI*r^4)

private:

    /**
     * Copy constructor.
     * @param other the object to clone.
     * Forbidden by default.
     */
    IntegralInvariantMeanCurvatureEstimator( const IntegralInvariantMeanCurvatureEstimator & other );

    /**
     * Assignment.
     * @param other the object to copy.
     * @return a reference on 'this'.
     * Forbidden by default.
     */
    IntegralInvariantMeanCurvatureEstimator & operator= ( const IntegralInvariantMeanCurvatureEstimator & other );

}; // end of specialization for dimension = 3









/**
   * Overloads 'operator<<' for displaying objects of class 'IntegralInvariantMeanCurvatureEstimator'.
   * @param out the output stream where the object is written.
   * @param object the object of class 'IntegralInvariantMeanCurvatureEstimator' to write.
   * @return the output stream after the writing.
   */
template< typename TKS, typename TSF, Dimension dimension >
std::ostream&
operator<< ( std::ostream & out, const IntegralInvariantMeanCurvatureEstimator<TKS, TSF, dimension > & object );

template< typename TKS, typename TSF >
std::ostream&
operator<< ( std::ostream & out, const IntegralInvariantMeanCurvatureEstimator<TKS, TSF, 2 > & object );

template< typename TKS, typename TSF >
std::ostream&
operator<< ( std::ostream & out, const IntegralInvariantMeanCurvatureEstimator<TKS, TSF, 3 > & object );

} // namespace DGtal


///////////////////////////////////////////////////////////////////////////////
// Includes inline functions.
#include "DGtal/geometry/surfaces/estimation/IntegralInvariantMeanCurvatureEstimator.ih"

//                                                                           //
///////////////////////////////////////////////////////////////////////////////

#endif // !defined IntegralInvariantMeanCurvatureEstimator_h

#undef IntegralInvariantMeanCurvatureEstimator_RECURSES
#endif // else defined(IntegralInvariantMeanCurvatureEstimator_RECURSES)<|MERGE_RESOLUTION|>--- conflicted
+++ resolved
@@ -10,7 +10,7 @@
  *  GNU General Public License for more details.
  *
  *  You should have received a copy of the GNU General Public License
- *  along with this program.  If not, see< http://www.gnu.org/licenses/>.
+ *  along with this program.  If not, see <http://www.gnu.org/licenses/>.
  *
  **/
 
@@ -50,7 +50,8 @@
 #include "DGtal/geometry/surfaces/DigitalSurfaceConvolver.h"
 #include "DGtal/shapes/EuclideanShapesDecorator.h"
 
-#include "DGtal/shapes/implicit/ImplicitBall.h"
+#include "DGtal/shapes/parametric/Ball2D.h"
+#include "DGtal/shapes/parametric/Ball3D.h"
 //////////////////////////////////////////////////////////////////////////////
 
 
@@ -60,7 +61,7 @@
 /////////////////////////////////////////////////////////////////////////////
 // template class IntegralInvariantMeanCurvatureEstimator
 /**
-   * Description of template class 'IntegralInvariantMeanCurvatureEstimator'< p>
+   * Description of template class 'IntegralInvariantMeanCurvatureEstimator' <p>
    * \brief Aim: This class implement a Integral Invariant mean curvature estimation.
    *
    * @see related article:
@@ -82,19 +83,10 @@
    *
    * @see exampleIntegralInvariantCurvature2D.cpp testIntegralInvariantMeanCurvature3D.cpp testIntegralInvariantCurvature2D.cpp
    */
-template< typename TKSpace, typename TShapeFunctor, Dimension dimension = TKSpace::dimension >
+template <typename TKSpace, typename TShapeFunctor, Dimension dimension = TKSpace::dimension>
 class IntegralInvariantMeanCurvatureEstimator
 {
 public:
-<<<<<<< HEAD
-    typedef TKSpace KSpace;
-    typedef typename Z3i::Domain Domain;
-    typedef typename KSpace::Space::RealPoint RealPoint;
-    typedef typename Z3i::DigitalSet DigitalSet;
-    typedef typename KSpace::SCell Cell;
-    typedef typename KSpace::SurfelSet SurfelSet;
-    typedef typename SurfelSet::const_iterator ConstIteratorKernel;
-=======
   typedef TKSpace KSpace;
   typedef typename Z3i::Domain Domain;
   typedef typename KSpace::Space::RealPoint RealPoint;
@@ -102,48 +94,49 @@
   typedef typename KSpace::SCell Spel;
   typedef typename KSpace::SurfelSet SurfelSet;
   typedef typename SurfelSet::const_iterator ConstIteratorKernel;
->>>>>>> 60cf4645
-
-    typedef double Quantity;
-    typedef int Value;
-
-    typedef TShapeFunctor ShapeCellFunctor;
-    typedef ConstValueFunctor< Value > KernelCellFunctor;
-    typedef DigitalSurfaceConvolver< ShapeCellFunctor, KernelCellFunctor, KSpace, ConstIteratorKernel > Convolver;
-    typedef typename Convolver::PairIterators PairIterators;
-
-    typedef ImplicitBall< Z3i::Space > KernelSupport;
-
-//    BOOST_CONCEPT_ASSERT (( CCellFunctor< ShapeCellFunctor > ));
-
-    // ----------------------- Standard services ------------------------------
-public:
-    /**
+
+  typedef double Quantity;
+  typedef int Value;
+
+  typedef TShapeFunctor ShapeCellFunctor;
+  typedef ConstValueFunctor<Value> KernelCellFunctor;
+  typedef DigitalSurfaceConvolver<ShapeCellFunctor, KernelCellFunctor, KSpace, ConstIteratorKernel> Convolver;
+  typedef typename Convolver::PairIterators PairIterators;
+
+  typedef Ball3D<Z3i::Space> KernelSupport;
+
+  BOOST_CONCEPT_ASSERT (( CCellFunctor< ShapeCellFunctor > ));
+
+  // ----------------------- Standard services ------------------------------
+public:
+  /**
      * Constructor.
      *
      * @param space space in which the shape is defined.
      * @param f functor on cell of the shape.
      */
-    IntegralInvariantMeanCurvatureEstimator( const KSpace & space, const ShapeCellFunctor & f );
-
-    /**
+  IntegralInvariantMeanCurvatureEstimator ( const KSpace & space, const ShapeCellFunctor & f );
+
+  /**
      * Destructor.
      */
-    ~IntegralInvariantMeanCurvatureEstimator()
-    {}
-
-    // ----------------------- Interface --------------------------------------
-public:
-
-    /**
+  ~IntegralInvariantMeanCurvatureEstimator()
+  {}
+
+  // ----------------------- Interface --------------------------------------
+public:
+
+  /**
       * Initialise the IntegralInvariantMeanCurvatureEstimator with a specific Euclidean kernel radius re, and grid step h.
       *
       * @param _h precision of the grid
       * @param re Euclidean radius of the kernel support
-      */
-    void init( const double _h, const double re );
-
-    /**
+      *
+      * @bug known bug with radius of kernel. Small hack for the moment.
+      */
+  void init ( const double _h, const double re );
+
+  /**
       * Compute the integral invariant mean curvature to cell *it of a shape.
       *
       * @tparam ConstIteratorOnCells iterator on a Cell
@@ -152,9 +145,9 @@
       *
       * @return quantity of the result of Integral Invariant estimator at position *it
       */
-    template< typename ConstIteratorOnCells > Quantity eval( const ConstIteratorOnCells & it );
-
-    /**
+  template< typename ConstIteratorOnCells > Quantity eval ( const ConstIteratorOnCells & it );
+
+  /**
       * Compute the integral invariant mean curvature from two cells (from *itb to *ite (exclude) ) of a shape.
       * Return the result on an OutputIterator (param).
       *
@@ -165,96 +158,82 @@
       * @param itb iterator of the end position (excluded) on the shape where we compute the integral invariant curvature.
       * @param result iterator of the result of the computation.
       */
-    template< typename ConstIteratorOnCells, typename OutputIterator >
-    void eval( const ConstIteratorOnCells & itb,
-               const ConstIteratorOnCells & ite,
-               OutputIterator & result );
-
-
-    /**
+  template< typename ConstIteratorOnCells, typename OutputIterator >
+  void eval ( const ConstIteratorOnCells & itb,
+              const ConstIteratorOnCells & ite,
+              OutputIterator & result );
+
+
+  /**
       * @return iterator of the begin spel of the kernel support
       */
-    const ConstIteratorKernel & beginKernel() const;
-
-    /**
+  const ConstIteratorKernel & beginKernel() const;
+
+  /**
       * @return iterator of the end spel of the kernel support
       */
-    const ConstIteratorKernel & endKernel() const;
-
-    /**
+  const ConstIteratorKernel & endKernel() const;
+
+  /**
      * Writes/Displays the object on an output stream.
      * @param out the output stream where the object is written.
      */
-    void selfDisplay( std::ostream & out ) const;
-
-    /**
+  void selfDisplay ( std::ostream & out ) const;
+
+  /**
      * Checks the validity/consistency of the object.
      * @return 'true' if the object is valid, 'false' otherwise.
      */
-    bool isValid() const;
-
-    // ------------------------- Private Datas --------------------------------
+  bool isValid() const;
+
+  // ------------------------- Private Datas --------------------------------
 private:
-    /// array of shifting masks.
-    std::vector< SurfelSet > kernels;
-    /// array of begin/end iterator of shifting masks.
-    std::vector< PairIterators > kernelsIterators;
-
-<<<<<<< HEAD
-    /// origin spel of the kernel support
-    Cell myOrigin;
-=======
+  /// array of shifting masks.
+  std::vector< SurfelSet > kernels;
+  /// array of begin/end iterator of shifting masks.
+  std::vector< PairIterators > kernelsIterators;
+
   /// origin spel of the kernel support
   Spel myOrigin;
->>>>>>> 60cf4645
-
-    /// kernel functor
-    const KernelCellFunctor myKernelFunctor;
-
-    /// convolver
-    Convolver myConvolver;
-
-    /// precision of the grid
-    double h;
-
-    /// Euclidean radius of the kernel
-    double radius;
+
+  /// kernel functor
+  const KernelCellFunctor myKernelFunctor;
+
+  /// convolver
+  Convolver myConvolver;
+
+  /// precision of the grid
+  float h;
+
+  /// Euclidean radius of the kernel
+  float radius;
 
 private:
 
-    /**
+  /**
      * Copy constructor.
      * @param other the object to clone.
      * Forbidden by default.
      */
-    IntegralInvariantMeanCurvatureEstimator( const IntegralInvariantMeanCurvatureEstimator & other );
-
-    /**
+  IntegralInvariantMeanCurvatureEstimator ( const IntegralInvariantMeanCurvatureEstimator & other );
+
+  /**
      * Assignment.
      * @param other the object to copy.
      * @return a reference on 'this'.
      * Forbidden by default.
      */
-    IntegralInvariantMeanCurvatureEstimator & operator= ( const IntegralInvariantMeanCurvatureEstimator & other );
+  IntegralInvariantMeanCurvatureEstimator & operator= ( const IntegralInvariantMeanCurvatureEstimator & other );
 
 }; // end of class IntegralInvariantMeanCurvatureEstimator
 
 /**
       * Specialization for dimension = 2
       */
-template< typename TKSpace, typename TShapeFunctor >
-class IntegralInvariantMeanCurvatureEstimator< TKSpace, TShapeFunctor, 2 >
+template <typename TKSpace, typename TShapeFunctor>
+class IntegralInvariantMeanCurvatureEstimator<TKSpace, TShapeFunctor, 2>
 {
 public:
-<<<<<<< HEAD
-    typedef TKSpace KSpace;
-    typedef typename Z2i::Domain Domain;
-    typedef typename KSpace::Space::RealPoint RealPoint;
-    typedef typename Z2i::DigitalSet DigitalSet;
-    typedef typename KSpace::SCell Cell;
-    typedef typename KSpace::SurfelSet SurfelSet;
-    typedef typename SurfelSet::const_iterator ConstIteratorKernel;
-=======
   typedef TKSpace KSpace;
   typedef typename Z2i::Domain Domain;
   typedef typename KSpace::Space::RealPoint RealPoint;
@@ -262,48 +241,49 @@
   typedef typename KSpace::SCell Spel;
   typedef typename KSpace::SurfelSet SurfelSet;
   typedef typename SurfelSet::const_iterator ConstIteratorKernel;
->>>>>>> 60cf4645
-
-    typedef double Quantity;
-    typedef int Value;
-
-    typedef TShapeFunctor ShapeCellFunctor;
-    typedef ConstValueFunctor< Value > KernelCellFunctor;
-    typedef DigitalSurfaceConvolver< ShapeCellFunctor, KernelCellFunctor, KSpace, ConstIteratorKernel > Convolver;
-    typedef typename Convolver::PairIterators PairIterators;
-
-    typedef ImplicitBall< Z2i::Space > KernelSupport;
-
-//    BOOST_CONCEPT_ASSERT (( CCellFunctor< ShapeCellFunctor > ));
-
-    // ----------------------- Standard services ------------------------------
-public:
-    /**
+
+  typedef double Quantity;
+  typedef int Value;
+
+  typedef TShapeFunctor ShapeCellFunctor;
+  typedef ConstValueFunctor<Value> KernelCellFunctor;
+  typedef DigitalSurfaceConvolver<ShapeCellFunctor, KernelCellFunctor, KSpace, ConstIteratorKernel> Convolver;
+  typedef typename Convolver::PairIterators PairIterators;
+
+  typedef Ball2D<Z2i::Space> KernelSupport;
+
+  BOOST_CONCEPT_ASSERT (( CCellFunctor< ShapeCellFunctor > ));
+
+  // ----------------------- Standard services ------------------------------
+public:
+  /**
      * Constructor.
      *
      * @param space space in which the shape is defined.
      * @param f functor on cell of the shape.
      */
-    IntegralInvariantMeanCurvatureEstimator( const KSpace & space, const ShapeCellFunctor & f );
-
-    /**
+  IntegralInvariantMeanCurvatureEstimator ( const KSpace & space, const ShapeCellFunctor & f );
+
+  /**
      * Destructor.
      */
-    ~IntegralInvariantMeanCurvatureEstimator()
-    {}
-
-    // ----------------------- Interface --------------------------------------
-public:
-
-    /**
+  ~IntegralInvariantMeanCurvatureEstimator()
+  {}
+
+  // ----------------------- Interface --------------------------------------
+public:
+
+  /**
       * Initialise the IntegralInvariantMeanCurvatureEstimator with a specific Euclidean kernel radius re, and grid step h.
       *
       * @param _h precision of the grid
       * @param re Euclidean radius of the kernel support
-      */
-    void init( const double _h, const double re );
-
-    /**
+      *
+      * @bug known bug with radius of kernel. Small hack for the moment.
+      */
+  void init ( const double _h, const double re );
+
+  /**
       * Compute the integral invariant mean curvature to cell *it of a shape.
       *
       * @tparam ConstIteratorOnCells iterator on a Cell
@@ -312,10 +292,10 @@
       *
       * @return quantity of the result of Integral Invariant estimator at position *it
       */
-    template< typename ConstIteratorOnCells > Quantity eval( const ConstIteratorOnCells & it );
-
-
-    /**
+  template< typename ConstIteratorOnCells > Quantity eval ( const ConstIteratorOnCells & it );
+
+
+  /**
       * Compute the integral invariant mean curvature from two cells (from *itb to *ite (exclude) ) of a shape.
       * Return the result on an OutputIterator (param).
       *
@@ -326,100 +306,86 @@
       * @param itb iterator of the end position (excluded) on the shape where we compute the integral invariant curvature.
       * @param result iterator of the result of the computation.
       */
-    template< typename ConstIteratorOnCells, typename OutputIterator > void eval( const ConstIteratorOnCells & itb,
-                                                                                  const ConstIteratorOnCells & ite,
-                                                                                  OutputIterator & result );
-
-    /**
+  template< typename ConstIteratorOnCells, typename OutputIterator > void eval ( const ConstIteratorOnCells & itb,
+                                                                                 const ConstIteratorOnCells & ite,
+                                                                                 OutputIterator & result );
+
+  /**
       * @return iterator of the begin spel of the kernel support
       */
-    const ConstIteratorKernel & beginKernel() const;
-
-    /**
+  const ConstIteratorKernel & beginKernel() const;
+
+  /**
       * @return iterator of the end spel of the kernel support
       */
-    const ConstIteratorKernel & endKernel() const;
-
-    /**
+  const ConstIteratorKernel & endKernel() const;
+
+  /**
      * Writes/Displays the object on an output stream.
      * @param out the output stream where the object is written.
      */
-    void selfDisplay( std::ostream & out ) const;
-
-    /**
+  void selfDisplay ( std::ostream & out ) const;
+
+  /**
      * Checks the validity/consistency of the object.
      * @return 'true' if the object is valid, 'false' otherwise.
      */
-    bool isValid() const;
-
-    // ------------------------- Private Datas --------------------------------
+  bool isValid() const;
+
+  // ------------------------- Private Datas --------------------------------
 private:
 
-    /// array of shifting masks. Size = 9 for each shiftings (0-adjacent and full kernel included)
-    std::vector< SurfelSet > kernels;
-    /// array of begin/end iterator of shifting masks.
-    std::vector< PairIterators > kernelsIterators;
-
-<<<<<<< HEAD
-    /// origin spel of the kernel support.
-    Cell myOrigin;
-=======
+  /// array of shifting masks. Size = 9 for each shiftings (0-adjacent and full kernel included)
+  std::vector< SurfelSet > kernels;
+  /// array of begin/end iterator of shifting masks.
+  std::vector< PairIterators > kernelsIterators;
+
   /// origin spel of the kernel support.
   Spel myOrigin;
->>>>>>> 60cf4645
-
-    /// kernel functor
-    const KernelCellFunctor myKernelFunctor;
-
-    /// convolver
-    Convolver myConvolver;
-
-    /// precision of the grid
-    double h;
-
-    /// Euclidean radius of the kernel
-    double radius;
-
-    /// kernel's radius-dependant variable. Used to compute IntegralInvariant.
-    Quantity dh2; /// h*h
-    Quantity d3_r; /// 3/r
-    Quantity dPI_2; /// PI/2
-    Quantity d1_r2; /// 1/r^2
+
+  /// kernel functor
+  const KernelCellFunctor myKernelFunctor;
+
+  /// convolver
+  Convolver myConvolver;
+
+  /// precision of the grid
+  float h;
+
+  /// Euclidean radius of the kernel
+  float radius;
+
+  /// kernel's radius-dependant variable. Used to compute IntegralInvariant.
+  Quantity dh2; /// h*h
+  Quantity d3_r; /// 3/r
+  Quantity dPI_2; /// PI/2
+  Quantity d1_r2; /// 1/r^2
 
 private:
 
-    /**
+  /**
      * Copy constructor.
      * @param other the object to clone.
      * Forbidden by default.
      */
-    IntegralInvariantMeanCurvatureEstimator( const IntegralInvariantMeanCurvatureEstimator & other );
-
-    /**
+  IntegralInvariantMeanCurvatureEstimator ( const IntegralInvariantMeanCurvatureEstimator & other );
+
+  /**
      * Assignment.
      * @param other the object to copy.
      * @return a reference on 'this'.
      * Forbidden by default.
      */
-    IntegralInvariantMeanCurvatureEstimator & operator= ( const IntegralInvariantMeanCurvatureEstimator & other );
+  IntegralInvariantMeanCurvatureEstimator & operator= ( const IntegralInvariantMeanCurvatureEstimator & other );
 }; // end of class IntegralInvariantMeanCurvatureEstimator for dimension = 2
 
 /**
     * Specialization for dimension = 3
     */
-template< typename TKSpace, typename TShapeFunctor >
-class IntegralInvariantMeanCurvatureEstimator< TKSpace, TShapeFunctor, 3 >
+template <typename TKSpace, typename TShapeFunctor>
+class IntegralInvariantMeanCurvatureEstimator<TKSpace, TShapeFunctor, 3>
 {
 public:
-<<<<<<< HEAD
-    typedef TKSpace KSpace;
-    typedef typename Z3i::Domain Domain;
-    typedef typename KSpace::Space::RealPoint RealPoint;
-    typedef typename Z3i::DigitalSet DigitalSet;
-    typedef typename KSpace::SCell Cell;
-    typedef typename KSpace::SurfelSet SurfelSet;
-    typedef typename SurfelSet::const_iterator ConstIteratorKernel;
-=======
   typedef TKSpace KSpace;
   typedef typename Z3i::Domain Domain;
   typedef typename KSpace::Space::RealPoint RealPoint;
@@ -427,48 +393,47 @@
   typedef typename KSpace::SCell Spel;
   typedef typename KSpace::SurfelSet SurfelSet;
   typedef typename SurfelSet::const_iterator ConstIteratorKernel;
->>>>>>> 60cf4645
-
-    typedef double Quantity;
-    typedef int Value;
-
-    typedef TShapeFunctor ShapeCellFunctor;
-    typedef ConstValueFunctor< Value > KernelCellFunctor;
-    typedef DigitalSurfaceConvolver< ShapeCellFunctor, KernelCellFunctor, KSpace, ConstIteratorKernel > Convolver;
-    typedef typename Convolver::PairIterators PairIterators;
-
-    typedef ImplicitBall< Z3i::Space > KernelSupport;
-
-//    BOOST_CONCEPT_ASSERT (( CCellFunctor< ShapeCellFunctor > ));
-
-    // ----------------------- Standard services ------------------------------
-public:
-    /**
+
+  typedef double Quantity;
+  typedef int Value;
+
+  typedef TShapeFunctor ShapeCellFunctor;
+  typedef ConstValueFunctor<Value> KernelCellFunctor;
+  typedef DigitalSurfaceConvolver<ShapeCellFunctor, KernelCellFunctor, KSpace, ConstIteratorKernel> Convolver;
+  typedef typename Convolver::PairIterators PairIterators;
+
+  typedef Ball3D<Z3i::Space> KernelSupport;
+
+  BOOST_CONCEPT_ASSERT (( CCellFunctor< ShapeCellFunctor > ));
+
+  // ----------------------- Standard services ------------------------------
+public:
+  /**
      * Constructor.
      *
      * @param space space in which the shape is defined.
      * @param f functor on cell of the shape.
      */
-    IntegralInvariantMeanCurvatureEstimator ( const KSpace & space, const ShapeCellFunctor & f );
-
-    /**
+  IntegralInvariantMeanCurvatureEstimator ( const KSpace & space, const ShapeCellFunctor & f );
+
+  /**
      * Destructor.
      */
-    ~IntegralInvariantMeanCurvatureEstimator()
-    {}
-
-    // ----------------------- Interface --------------------------------------
-public:
-
-    /**
+  ~IntegralInvariantMeanCurvatureEstimator()
+  {}
+
+  // ----------------------- Interface --------------------------------------
+public:
+
+  /**
       * Initialise the IntegralInvariantMeanCurvatureEstimator with a specific Euclidean kernel radius re, and grid step h.
       *
       * @param _h precision of the grid
       * @param re Euclidean radius of the kernel support
       */
-    void init( const double _h, const double re );
-
-    /**
+  void init ( const double _h, const double re );
+
+  /**
       * Compute the integral invariant mean curvature to cell *it of a shape.
       *
       * @tparam ConstIteratorOnCells iterator on a Cell
@@ -477,9 +442,9 @@
       *
       * @return quantity of the result of Integral Invariant estimator at position *it
       */
-    template< typename ConstIteratorOnCells > Quantity eval( const ConstIteratorOnCells & it );
-
-    /**
+  template<typename ConstIteratorOnCells> Quantity eval ( const ConstIteratorOnCells & it );
+
+  /**
       * Compute the integral invariant mean curvature from two cells (from *itb to *ite (exclude) ) of a shape.
       * Return the result on an OutputIterator (param).
       *
@@ -490,30 +455,10 @@
       * @param itb iterator of the end position (excluded) on the shape where we compute the integral invariant curvature.
       * @param result iterator of the result of the computation.
       */
-    template< typename ConstIteratorOnCells, typename OutputIterator > void eval( const ConstIteratorOnCells & itb,
-                                                                                  const ConstIteratorOnCells & ite,
-                                                                                  OutputIterator & result );
-
-    /**
-      * Compute the integral invariant mean curvature from two cells (from *itb to *ite (exclude) ) of a shape.
-      * Return the result on an OutputIterator (param).
-      *
-      * @tparam ConstIteratorOnCells iterator on a Cell
-      * @tparam OutputIterator output iterator type
-      *
-      * @param ite iterator of the begin position on the shape where we compute the integral invariant curvature.
-      * @param itb iterator of the end position (excluded) on the shape where we compute the integral invariant curvature.
-      * @param result iterator of the result of the computation.
-      */
-    template< typename ConstIteratorOnCells, typename OutputIterator, typename Shape > void eval( const ConstIteratorOnCells & itb,
-                                                                                  const ConstIteratorOnCells & ite,
-                                                                                  Shape & shape,
-                                                                                  OutputIterator & result );
-
-
-<<<<<<< HEAD
-    /**
-=======
+  template< typename ConstIteratorOnCells, typename OutputIterator > void eval ( const ConstIteratorOnCells & itb,
+                                                                                 const ConstIteratorOnCells & ite,
+                                                                                 OutputIterator & result );
+
   /**
       * Compute the integral invariant mean curvature from two cells (from *itb to *ite (exclude) ) of a shape.
       * Return the result on an OutputIterator (param).
@@ -533,77 +478,71 @@
 
 
   /**
->>>>>>> 60cf4645
       * @return iterator of the begin spel of the kernel support
       */
-    const ConstIteratorKernel & beginKernel() const;
-
-    /**
+  const ConstIteratorKernel & beginKernel() const;
+
+  /**
       * @return iterator of the end spel of the kernel support
       */
-    const ConstIteratorKernel & endKernel() const;
-
-    /**
+  const ConstIteratorKernel & endKernel() const;
+
+  /**
      * Writes/Displays the object on an output stream.
      * @param out the output stream where the object is written.
      */
-    void selfDisplay( std::ostream & out ) const;
-
-    /**
+  void selfDisplay ( std::ostream & out ) const;
+
+  /**
      * Checks the validity/consistency of the object.
      * @return 'true' if the object is valid, 'false' otherwise.
      */
-    bool isValid() const;
-
-    // ------------------------- Private Datas --------------------------------
+  bool isValid() const;
+
+  // ------------------------- Private Datas --------------------------------
 private:
 
-    /// array of shifting masks. Size = 27 for each shiftings (0-adjacent and full kernel included)
-    std::vector< SurfelSet > kernels;
-    /// array of begin/end iterator of shifting masks.
-    std::vector< PairIterators > kernelsIterators;
-
-<<<<<<< HEAD
-    /// origin spel of the kernel support.
-    Cell myOrigin;
-=======
+  /// array of shifting masks. Size = 27 for each shiftings (0-adjacent and full kernel included)
+  std::vector< SurfelSet > kernels;
+  /// array of begin/end iterator of shifting masks.
+  std::vector< PairIterators > kernelsIterators;
+
   /// origin spel of the kernel support.
   Spel myOrigin;
->>>>>>> 60cf4645
-
-    /// kernel functor
-    const KernelCellFunctor myKernelFunctor;
-
-    /// convolver
-    Convolver myConvolver;
-
-    /// precision of the grid
-    double h;
-
-    /// Euclidean radius of the kernel
-    double radius;
-
-    /// kernel's radius-dependant variable. Used to compute IntegralInvariant.
-    Quantity dh3; /// h*h*h
-    Quantity d8_3r; /// 8/3r
-    Quantity d_4_PIr4; /// 4/(PI*r^4)
+
+  /// kernel functor
+  const KernelCellFunctor myKernelFunctor;
+
+  /// convolver
+  Convolver myConvolver;
+
+  /// precision of the grid
+  float h;
+
+  /// Euclidean radius of the kernel
+  float radius;
+
+  /// kernel's radius-dependant variable. Used to compute IntegralInvariant.
+  Quantity dh3; /// h*h*h
+  Quantity d8_3r; /// 8/3r
+  Quantity d_4_PIr4; /// 4/(PI*r^4)
 
 private:
 
-    /**
+  /**
      * Copy constructor.
      * @param other the object to clone.
      * Forbidden by default.
      */
-    IntegralInvariantMeanCurvatureEstimator( const IntegralInvariantMeanCurvatureEstimator & other );
-
-    /**
+  IntegralInvariantMeanCurvatureEstimator ( const IntegralInvariantMeanCurvatureEstimator & other );
+
+  /**
      * Assignment.
      * @param other the object to copy.
      * @return a reference on 'this'.
      * Forbidden by default.
      */
-    IntegralInvariantMeanCurvatureEstimator & operator= ( const IntegralInvariantMeanCurvatureEstimator & other );
+  IntegralInvariantMeanCurvatureEstimator & operator= ( const IntegralInvariantMeanCurvatureEstimator & other );
 
 }; // end of specialization for dimension = 3
 
@@ -621,17 +560,17 @@
    * @param object the object of class 'IntegralInvariantMeanCurvatureEstimator' to write.
    * @return the output stream after the writing.
    */
-template< typename TKS, typename TSF, Dimension dimension >
+template <typename TKS, typename TSF, Dimension dimension>
 std::ostream&
-operator<< ( std::ostream & out, const IntegralInvariantMeanCurvatureEstimator<TKS, TSF, dimension > & object );
-
-template< typename TKS, typename TSF >
+operator<< ( std::ostream & out, const IntegralInvariantMeanCurvatureEstimator<TKS, TSF, dimension> & object );
+
+template <typename TKS, typename TSF>
 std::ostream&
-operator<< ( std::ostream & out, const IntegralInvariantMeanCurvatureEstimator<TKS, TSF, 2 > & object );
-
-template< typename TKS, typename TSF >
+operator<< ( std::ostream & out, const IntegralInvariantMeanCurvatureEstimator<TKS, TSF, 2> & object );
+
+template <typename TKS, typename TSF>
 std::ostream&
-operator<< ( std::ostream & out, const IntegralInvariantMeanCurvatureEstimator<TKS, TSF, 3 > & object );
+operator<< ( std::ostream & out, const IntegralInvariantMeanCurvatureEstimator<TKS, TSF, 3> & object );
 
 } // namespace DGtal
 
