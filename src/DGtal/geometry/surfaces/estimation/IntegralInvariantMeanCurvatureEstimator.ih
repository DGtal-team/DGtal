/**
 *  This program is free software: you can redistribute it and/or modify
 *  it under the terms of the GNU Lesser General Public License as
 *  published by the Free Software Foundation, either version 3 of the
 *  License, or  (at your option) any later version.
 *
 *  This program is distributed in the hope that it will be useful,
 *  but WITHOUT ANY WARRANTY; without even the implied warranty of
 *  MERCHANTABILITY or FITNESS FOR A PARTICULAR PURPOSE.  See the
 *  GNU General Public License for more details.
 *
 *  You should have received a copy of the GNU General Public License
 *  along with this program.  If not, see <http://www.gnu.org/licenses/>.
 *
 **/

/**
 * @file IntegralInvariantMeanCurvatureEstimator.ih
 * @author Jeremy Levallois (\c jeremy.levallois@liris.cnrs.fr )
 * Laboratoire d'InfoRmatique en Image et Systèmes d'information - LIRIS (CNRS, UMR 5205), INSA-Lyon, France
 * LAboratoire de MAthématiques - LAMA (CNRS, UMR 5127), Université de Savoie, France
 *
 * @date 2012/04/19
 *
 * Implementation of inline methods defined in IntegralInvariantMeanCurvatureEstimator.h
 *
 * This file is part of the DGtal library.
 */


//////////////////////////////////////////////////////////////////////////////
#include <cstdlib>
//////////////////////////////////////////////////////////////////////////////

///////////////////////////////////////////////////////////////////////////////
// IMPLEMENTATION of inline methods.
///////////////////////////////////////////////////////////////////////////////

///////////////////////////////////////////////////////////////////////////////
// ----------------------- Standard services ------------------------------



template< typename TKSpace, typename TShapeFunctor, DGtal::Dimension dimension >
inline
DGtal::IntegralInvariantMeanCurvatureEstimator< TKSpace, TShapeFunctor, dimension >::IntegralInvariantMeanCurvatureEstimator ( const KSpace & space, const ShapeCellFunctor & shapeFunctor )
    : myKernelFunctor( NumberTraits< Quantity >::ONE ),
      myConvolver( shapeFunctor, myKernelFunctor, space )
{}

template< typename TKSpace, typename TShapeFunctor >
inline
DGtal::IntegralInvariantMeanCurvatureEstimator< TKSpace, TShapeFunctor, 2 >::IntegralInvariantMeanCurvatureEstimator ( const KSpace & space, const ShapeCellFunctor & shapeFunctor )
    : myKernelFunctor( NumberTraits< Quantity >::ONE ),
      myConvolver( shapeFunctor, myKernelFunctor, space )
{}

template< typename TKSpace, typename TShapeFunctor >
inline
DGtal::IntegralInvariantMeanCurvatureEstimator< TKSpace, TShapeFunctor, 3 >::IntegralInvariantMeanCurvatureEstimator ( const KSpace & space, const ShapeCellFunctor & shapeFunctor )
    : myKernelFunctor( NumberTraits< Quantity >::ONE ),
      myConvolver( shapeFunctor, myKernelFunctor, space )
{}






template< typename TKSpace, typename TShapeFunctor, DGtal::Dimension dimension >
inline
void
DGtal::IntegralInvariantMeanCurvatureEstimator< TKSpace, TShapeFunctor, dimension >::init( const double _h, const double re )
{
    trace.error() << "Not available yet.";
}

template< typename TKSpace, typename TShapeFunctor >
inline
void
DGtal::IntegralInvariantMeanCurvatureEstimator< TKSpace, TShapeFunctor, 2 >::init( const double _h, const double re )
{
    h = _h;
    radius = re;

    dh2 = h * h;
    d3_r = 3.0 / radius;
    dPI_2 = M_PI / 2.0;
    d1_r2 = 1.0 / ( radius * radius );

    RealPoint rOrigin = RealPoint ( 0.0, 0.0 );
    Domain::Point pOrigin = Domain::Point( 0, 0 );
    KernelSupport kernel( rOrigin, radius );
    KSpace KSpaceKernel;

    kernels = std::vector< SurfelSet > ( 9 );
    kernelsIterators = std::vector< PairIterators > ( 9 );

    typedef EuclideanShapesMinus< KernelSupport, KernelSupport > EuclideanShape;

    /// Full Kernel computation
    GaussDigitizer< Z2i::Space, KernelSupport > digKernel;
    digKernel.attach( kernel );
    digKernel.init( kernel.getLowerBound() - Domain::Point( 1, 1 ), kernel.getUpperBound() + Domain::Point( 1, 1 ), h );

    Domain domainKernel = digKernel.getDomain();
    DigitalSet setKernel( domainKernel );
    Shapes< Domain >::digitalShaper ( setKernel, digKernel );

    bool space_ok = KSpaceKernel.init( domainKernel.lowerBound(), domainKernel.upperBound(), true );
    if( !space_ok )
    {
        trace.error() << "Error in the Khalimsky space construction." << std::endl;
        return;
    }

    int count = 0;
<<<<<<< HEAD
    for( typename DigitalSet::ConstIterator it = setKernel.begin(), itend = setKernel.end();
=======
    for( auto it = setKernel.begin(), itend = setKernel.end();
>>>>>>> 60cf4645
         it != itend;
         ++it )
    {
        kernels[ 4 ].insert( KSpaceKernel.sSpel( *it )); /// It's a trit ({0,1,2}) encoded array, and base10(11) is 4
        ++count;
    }

    ASSERT(( count != 0 )); // Error when creating full kernel

    kernelsIterators[ 4 ].first = kernels[ 4 ].begin();
    kernelsIterators[ 4 ].second = kernels[ 4 ].end();
    /// End of full kernel

    /// Computation of shifting masks
    for( int y = -1; y <= 1; ++y )
    {
        for( int x = -1; x <= 1; ++x )
        {
            RealPoint shiftPoint = rOrigin + RealPoint( x * h , y * h );
            KernelSupport kernelShifted( shiftPoint, radius );
            int offset = ( x + 1 ) + (( y + 1 ) * 3 );

            if( offset == 4 ) // Full kernel, already done
            {
                continue;
            }
            else
            {
                EuclideanShape current( kernel, kernelShifted );

                GaussDigitizer< Z2i::Space, EuclideanShape > digCurrentKernel;
                digCurrentKernel.attach( current );
                digCurrentKernel.init( kernel.getLowerBound(), kernel.getUpperBound(), h );

                DigitalSet setCurrentKernel( domainKernel );
                Shapes< Domain >::digitalShaper ( setCurrentKernel, digCurrentKernel );

                int count2 = 0;
<<<<<<< HEAD
                for( typename DigitalSet::ConstIterator it = setCurrentKernel.begin(), itend = setCurrentKernel.end();
=======
                for( auto it = setCurrentKernel.begin(), itend = setCurrentKernel.end();
>>>>>>> 60cf4645
                     it != itend;
                     ++it )
                {
                    kernels[ offset ].insert( KSpaceKernel.sSpel( *it ));
                    ++count2;
                }

                ASSERT(( count2 != 0 )); // Error when creating masks

                kernelsIterators[ offset ].first = kernels[ offset ].begin();
                kernelsIterators[ offset ].second = kernels[ offset ].end();
            }
        }
    }
    /// End of computation of masks

    myOrigin = KSpaceKernel.sSpel( pOrigin );
    myConvolver.init ( kernelsIterators[ 4 ].first, kernelsIterators[ 4 ].second, myOrigin, kernelsIterators );
}

template< typename TKSpace, typename TShapeFunctor >
inline
void
DGtal::IntegralInvariantMeanCurvatureEstimator< TKSpace, TShapeFunctor, 3 >::init( const double _h, const double re )
{
    h = _h;
    radius =  re;

    dh3 = h * h * h;
    d8_3r = 8.0 / ( 3.0 * radius );
    double r2 = radius * radius;
    d_4_PIr4 = 4.0 / ( M_PI * r2 * r2 );

    RealPoint rOrigin = RealPoint ( 0.0, 0.0, 0.0 );
    Domain::Point pOrigin = Domain::Point( 0, 0, 0 );
    KernelSupport kernel( rOrigin, radius );
    KSpace KSpaceKernel;

    kernels = std::vector< SurfelSet >( 27 );
    kernelsIterators = std::vector< PairIterators > ( 27 );

    typedef EuclideanShapesMinus< KernelSupport, KernelSupport > EuclideanShape;

    /// Full Kernel computation
    GaussDigitizer< Z3i::Space, KernelSupport > digKernel;
    digKernel.attach( kernel );
    digKernel.init( kernel.getLowerBound() - Domain::Point( 1, 1, 1 ), kernel.getUpperBound() + Domain::Point( 1, 1, 1 ), h );

    Domain domainKernel = digKernel.getDomain();
    DigitalSet setKernel( domainKernel );
    Shapes< Domain >::digitalShaper( setKernel, digKernel );

    bool space_ok = KSpaceKernel.init( domainKernel.lowerBound(), domainKernel.upperBound(), true );
    if ( !space_ok )
    {
        trace.error() << "Error in the Khalimsky space construction." << std::endl;
        return;
    }

    int count = 0;
<<<<<<< HEAD
    for( typename DigitalSet::ConstIterator it = setKernel.begin(), itend = setKernel.end();
=======
    for( auto it = setKernel.begin(), itend = setKernel.end();
>>>>>>> 60cf4645
         it != itend;
         ++it )
    {
        kernels[ 13 ].insert( KSpaceKernel.sSpel( *it )); /// It's a trit ({0,1,2}) encoded array, and base10(111) is 13
        ++count;
    }
    ASSERT(( count != 0 )); // Error when creating full kernel

    kernelsIterators[ 13 ].first = kernels[ 13 ].begin();
    kernelsIterators[ 13 ].second = kernels[ 13 ].end();
    /// End of Full Kernel

    /// Computation of masks
    for( int z = -1; z <= 1; ++z )
    {
        for( int y = -1; y <= 1; ++y )
        {
            for( int x = -1; x <= 1; ++x )
            {
                RealPoint shiftPoint = rOrigin + RealPoint( x * h, y * h, z * h );
                KernelSupport kernelShifted( shiftPoint, radius );
                int offset = ( x + 1 ) + (( y + 1 ) * 3 ) + (( z + 1 ) * 9 );
                if( offset == 13 ) // Full kernel
                {
                    continue;
                }
                else
                {
                    EuclideanShape current( kernel, kernelShifted );

                    GaussDigitizer< Z3i::Space, EuclideanShape > digCurrentKernel;
                    digCurrentKernel.attach( current );
                    digCurrentKernel.init( kernel.getLowerBound(), kernel.getUpperBound(), h );

                    DigitalSet setCurrentKernel( domainKernel );
                    Shapes< Domain>::digitalShaper ( setCurrentKernel, digCurrentKernel );

                    int count2 = 0;
<<<<<<< HEAD
                    for( typename DigitalSet::ConstIterator it = setCurrentKernel.begin(), itend = setCurrentKernel.end();
=======
                    for( auto it = setCurrentKernel.begin(), itend = setCurrentKernel.end();
>>>>>>> 60cf4645
                         it != itend;
                         ++it )
                    {
                        kernels[ offset ].insert( KSpaceKernel.sSpel( *it ));
                        ++count2;
                    }
                    ASSERT(( count2 != 0 )); // Error when creating masks

                    kernelsIterators[ offset ].first = kernels[ offset ].begin();
                    kernelsIterators[ offset ].second = kernels[ offset ].end();
                }
            }
        }
    }
    /// End of computation of masks

    myOrigin = KSpaceKernel.sSpel( pOrigin );
    myConvolver.init( kernelsIterators[ 13 ].first, kernelsIterators[ 13 ].second, myOrigin, kernelsIterators );
}






template< typename TKSpace, typename TShapeFunctor, DGtal::Dimension dimension >
template< typename ConstIteratorOnCells >
inline
typename DGtal::IntegralInvariantMeanCurvatureEstimator< TKSpace, TShapeFunctor, dimension >::Quantity
DGtal::IntegralInvariantMeanCurvatureEstimator< TKSpace, TShapeFunctor, dimension >::eval( const ConstIteratorOnCells & it )
{
    Quantity measure;
    trace.error() << "Not available yet.";
    return measure;
}

template< typename TKSpace, typename TShapeFunctor >
template< typename ConstIteratorOnCells >
inline
typename DGtal::IntegralInvariantMeanCurvatureEstimator< TKSpace, TShapeFunctor, 2 >::Quantity
DGtal::IntegralInvariantMeanCurvatureEstimator< TKSpace, TShapeFunctor, 2 >::eval ( const ConstIteratorOnCells & it )
{

    Quantity measure = ( Quantity )myConvolver.eval( it );
    measure *= dh2;

    return d3_r * ( dPI_2 - d1_r2 * measure );
}

template< typename TKSpace, typename TShapeFunctor >
template< typename ConstIteratorOnCells >
inline
typename DGtal::IntegralInvariantMeanCurvatureEstimator< TKSpace, TShapeFunctor, 3 >::Quantity
DGtal::IntegralInvariantMeanCurvatureEstimator< TKSpace, TShapeFunctor, 3 >::eval ( const ConstIteratorOnCells & it )
{
    Quantity measure = ( Quantity )myConvolver.eval( it );
    measure *= dh3;

    return d8_3r - d_4_PIr4 * measure;
}





template< typename TKSpace, typename TShapeFunctor, DGtal::Dimension dimension >
template< typename ConstIteratorOnCells, typename OutputIterator >
inline
void
DGtal::IntegralInvariantMeanCurvatureEstimator< TKSpace, TShapeFunctor, dimension >::eval( const ConstIteratorOnCells & itb,
                                                                                           const ConstIteratorOnCells & ite,
                                                                                           OutputIterator & result )
{
    trace.error() << "IntegralInvariantMeanCurvatureEstimator@eval() : Not available yet.";
}

template< typename TKSpace, typename TShapeFunctor >
template< typename ConstIteratorOnCells, typename OutputIterator >
inline
void
DGtal::IntegralInvariantMeanCurvatureEstimator< TKSpace, TShapeFunctor, 2 >::eval( const ConstIteratorOnCells & itb,
                                                                                   const ConstIteratorOnCells & ite,
                                                                                   OutputIterator & result )
{
    std::vector< Quantity > quantities;
    std::back_insert_iterator< std::vector< Quantity > > quantitiesIterator( quantities );
    myConvolver.eval( itb, ite, quantitiesIterator );

    Quantity measure;

    DGtal::Dimension qsize = quantities.size();
    for( DGtal::Dimension  i = 0; i < qsize; ++i )
    {
        measure = quantities[ i ];
        measure *= dh2;
        *result = d3_r * ( dPI_2 - d1_r2 * measure );
        ++result;
    }
}

template< typename TKSpace, typename TShapeFunctor >
template< typename ConstIteratorOnCells, typename OutputIterator >
inline
void
DGtal::IntegralInvariantMeanCurvatureEstimator< TKSpace, TShapeFunctor, 3 >::eval( const ConstIteratorOnCells & itb,
                                                                                   const ConstIteratorOnCells & ite,
                                                                                   OutputIterator & result )
{
    std::vector< Quantity > quantities;
    std::back_insert_iterator< std::vector< Quantity > > quantitiesIterator( quantities );
    myConvolver.eval ( itb, ite, quantitiesIterator );

    Quantity measure;

    DGtal::Dimension qsize = quantities.size();
    for( DGtal::Dimension  i = 0; i < qsize; ++i )
    {
        measure = quantities[ i ];
        measure *= dh3;
        *result = d8_3r - d_4_PIr4 * measure;
        ++result;
    }
}

template< typename TKSpace, typename TShapeFunctor >
template< typename ConstIteratorOnCells, typename OutputIterator, typename Shape >
inline
void
DGtal::IntegralInvariantMeanCurvatureEstimator< TKSpace, TShapeFunctor, 3 >::eval( const ConstIteratorOnCells & itb,
                                                                                   const ConstIteratorOnCells & ite,
<<<<<<< HEAD
                                                                                   Shape & shape,
                                                                                   OutputIterator & result )
{
    std::vector< Quantity > quantities;
    std::back_insert_iterator< std::vector< Quantity > > quantitiesIterator( quantities );
    myConvolver.eval ( itb, ite, shape, h, quantitiesIterator );
=======
                                                                                   OutputIterator & result,
                                                                                   const Shape & shape )
{
    std::vector< Quantity > quantities;
    std::back_insert_iterator< std::vector< Quantity > > quantitiesIterator( quantities );
    myConvolver.eval ( itb, ite, quantitiesIterator, h, shape  );
>>>>>>> 60cf4645

    Quantity measure;

    DGtal::Dimension qsize = quantities.size();
    for( DGtal::Dimension  i = 0; i < qsize; ++i )
    {
        measure = quantities[ i ];
        measure *= dh3;
        *result = d8_3r - d_4_PIr4 * measure;
        ++result;
    }
}







template< typename TKSpace, typename TShapeFunctor, DGtal::Dimension dimension >
inline
void
DGtal::IntegralInvariantMeanCurvatureEstimator< TKSpace, TShapeFunctor, dimension >::selfDisplay( std::ostream & out ) const
{
    out << "[IntegralInvariantMeanCurvatureEstimator]";
}

template< typename TKSpace, typename TShapeFunctor >
inline
void
DGtal::IntegralInvariantMeanCurvatureEstimator< TKSpace, TShapeFunctor, 2 >::selfDisplay( std::ostream & out ) const
{
    out << "[IntegralInvariantMeanCurvatureEstimator]";
}

template< typename TKSpace, typename TShapeFunctor >
inline
void
DGtal::IntegralInvariantMeanCurvatureEstimator< TKSpace, TShapeFunctor, 3 >::selfDisplay( std::ostream & out ) const
{
    out << "[IntegralInvariantMeanCurvatureEstimator]";
}






template< typename TKSpace, typename TShapeFunctor, DGtal::Dimension dimension >
inline
bool
DGtal::IntegralInvariantMeanCurvatureEstimator< TKSpace, TShapeFunctor, dimension >::isValid() const
{
    return true;
}

template< typename TKSpace, typename TShapeFunctor >
inline
bool
DGtal::IntegralInvariantMeanCurvatureEstimator< TKSpace, TShapeFunctor, 2 >::isValid() const
{
    return true;
}

template< typename TKSpace, typename TShapeFunctor >
inline
bool
DGtal::IntegralInvariantMeanCurvatureEstimator< TKSpace, TShapeFunctor, 3 >::isValid() const
{
    return true;
}






template< typename TKSpace, typename TShapeFunctor, DGtal::Dimension dimension >
inline
std::ostream&
DGtal::operator<< ( std::ostream & out, const IntegralInvariantMeanCurvatureEstimator< TKSpace, TShapeFunctor, dimension > & object )
{
    object.selfDisplay( out );
    return out;
}

template< typename TKSpace, typename TShapeFunctor >
inline
std::ostream&
DGtal::operator<< ( std::ostream & out, const IntegralInvariantMeanCurvatureEstimator< TKSpace, TShapeFunctor, 2 > & object )
{
    object.selfDisplay( out );
    return out;
}

template< typename TKSpace, typename TShapeFunctor >
inline
std::ostream&
DGtal::operator<< ( std::ostream & out, const IntegralInvariantMeanCurvatureEstimator< TKSpace, TShapeFunctor, 3 > & object )
{
    object.selfDisplay( out );
    return out;
}<|MERGE_RESOLUTION|>--- conflicted
+++ resolved
@@ -115,11 +115,7 @@
     }
 
     int count = 0;
-<<<<<<< HEAD
-    for( typename DigitalSet::ConstIterator it = setKernel.begin(), itend = setKernel.end();
-=======
     for( auto it = setKernel.begin(), itend = setKernel.end();
->>>>>>> 60cf4645
          it != itend;
          ++it )
     {
@@ -158,11 +154,7 @@
                 Shapes< Domain >::digitalShaper ( setCurrentKernel, digCurrentKernel );
 
                 int count2 = 0;
-<<<<<<< HEAD
-                for( typename DigitalSet::ConstIterator it = setCurrentKernel.begin(), itend = setCurrentKernel.end();
-=======
                 for( auto it = setCurrentKernel.begin(), itend = setCurrentKernel.end();
->>>>>>> 60cf4645
                      it != itend;
                      ++it )
                 {
@@ -223,11 +215,7 @@
     }
 
     int count = 0;
-<<<<<<< HEAD
-    for( typename DigitalSet::ConstIterator it = setKernel.begin(), itend = setKernel.end();
-=======
     for( auto it = setKernel.begin(), itend = setKernel.end();
->>>>>>> 60cf4645
          it != itend;
          ++it )
     {
@@ -266,11 +254,7 @@
                     Shapes< Domain>::digitalShaper ( setCurrentKernel, digCurrentKernel );
 
                     int count2 = 0;
-<<<<<<< HEAD
-                    for( typename DigitalSet::ConstIterator it = setCurrentKernel.begin(), itend = setCurrentKernel.end();
-=======
                     for( auto it = setCurrentKernel.begin(), itend = setCurrentKernel.end();
->>>>>>> 60cf4645
                          it != itend;
                          ++it )
                     {
@@ -401,21 +385,12 @@
 void
 DGtal::IntegralInvariantMeanCurvatureEstimator< TKSpace, TShapeFunctor, 3 >::eval( const ConstIteratorOnCells & itb,
                                                                                    const ConstIteratorOnCells & ite,
-<<<<<<< HEAD
-                                                                                   Shape & shape,
-                                                                                   OutputIterator & result )
-{
-    std::vector< Quantity > quantities;
-    std::back_insert_iterator< std::vector< Quantity > > quantitiesIterator( quantities );
-    myConvolver.eval ( itb, ite, shape, h, quantitiesIterator );
-=======
                                                                                    OutputIterator & result,
                                                                                    const Shape & shape )
 {
     std::vector< Quantity > quantities;
     std::back_insert_iterator< std::vector< Quantity > > quantitiesIterator( quantities );
     myConvolver.eval ( itb, ite, quantitiesIterator, h, shape  );
->>>>>>> 60cf4645
 
     Quantity measure;
 
