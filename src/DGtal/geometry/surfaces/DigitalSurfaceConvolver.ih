/**
 *  This program is free software: you can redistribute it and/or modify
 *  it under the terms of the GNU Lesser General Public License as
 *  published by the Free Software Foundation, either version 3 of the
 *  License, or  (at your option) any later version.
 *
 *  This program is distributed in the hope that it will be useful,
 *  but WITHOUT ANY WARRANTY; without even the implied warranty of
 *  MERCHANTABILITY or FITNESS FOR A PARTICULAR PURPOSE.  See the
 *  GNU General Public License for more details.
 *
 *  You should have received a copy of the GNU General Public License
 *  along with this program.  If not, see <http://www.gnu.org/licenses/>.
 *
 **/

/**
 * @file DigitalSurfaceConvolver.ih
 * @author Jeremy Levallois (\c jeremy.levallois@liris.cnrs.fr )
 * Laboratoire d'InfoRmatique en Image et Systèmes d'information - LIRIS (CNRS, UMR 5205), INSA-Lyon, France
 * LAboratoire de MAthématiques - LAMA (CNRS, UMR 5127), Université de Savoie, France
 *
 * @date 2012/03/27
 *
 * Implementation of inline methods defined in DigitalSurfaceConvolver.h
 *
 * This file is part of the DGtal library.
 */

///////////////////////////////////////////////////////////////////////////////
// IMPLEMENTATION of inline methods.
///////////////////////////////////////////////////////////////////////////////

//////////////////////////////////////////////////////////////////////////////
#include <cstdlib>
//////////////////////////////////////////////////////////////////////////////


///////////////////////////////////////////////////////////////////////////////
// IMPLEMENTATION of inline methods.
///////////////////////////////////////////////////////////////////////////////
#include "DGtal/geometry/surfaces/DigitalSurfaceConvolver.h"
#include "DGtal/kernel/NumberTraits.h"
///////////////////////////////////////////////////////////////////////////////
// ----------------------- Standard services ------------------------------


//////////////////////////////////////////////////////////////////////////////////////////////////////////////
///////////////////////////////////////////////////// nD /////////////////////////////////////////////////////
//////////////////////////////////////////////////////////////////////////////////////////////////////////////

template< typename Functor, typename KernelFunctor, typename KSpace, typename KernelConstIterator, DGtal::Dimension dimension >
inline
DGtal::DigitalSurfaceConvolver< Functor, KernelFunctor, KSpace, KernelConstIterator, dimension >
::DigitalSurfaceConvolver( ConstAlias< Functor > f,
                           ConstAlias< KernelFunctor > g,
                           ConstAlias< KSpace > space)
  : myFFunctor( f ),
    myGFunctor( g ),
    myKSpace( space ),
    isInit( false ),
    isInitMask( false )
{
}

template< typename Functor, typename KernelFunctor, typename KSpace, typename KernelConstIterator, DGtal::Dimension dimension >
inline
void
DGtal::DigitalSurfaceConvolver< Functor, KernelFunctor, KSpace, KernelConstIterator, dimension >::init( Clone< KernelConstIterator > itgbegin,
                                                                                                        Clone< KernelConstIterator > itgend,
                                                                                                        Clone< Spel > kOrigin
                                                                                                        )
{
  myItKernelBegin = itgbegin;
  myItKernelEnd = itgend;
  myKernelSpelOrigin = kOrigin;

  isInit = true;
  isInitMask = false;
}

template< typename Functor, typename KernelFunctor, typename KSpace, typename KernelConstIterator, DGtal::Dimension dimension >
inline
void
DGtal::DigitalSurfaceConvolver< Functor, KernelFunctor, KSpace, KernelConstIterator, dimension >::init( Clone< KernelConstIterator > itgbegin,
                                                                                                        Clone< KernelConstIterator > itgend,
                                                                                                        Clone< Spel > kOrigin,
                                                                                                        Alias< std::vector< PairIterators > > mask )
{
  myItKernelBegin = itgbegin;
  myItKernelEnd = itgend;
  myKernelSpelOrigin = kOrigin;
  myMask = mask;

  isInit = true;
  isInitMask = true;
}

template< typename Functor, typename KernelFunctor, typename KSpace, typename KernelConstIterator, DGtal::Dimension dimension >
template< typename ConstIteratorOnCells >
inline
typename DGtal::DigitalSurfaceConvolver< Functor, KernelFunctor, KSpace, KernelConstIterator, dimension >::Quantity
DGtal::DigitalSurfaceConvolver< Functor, KernelFunctor, KSpace, KernelConstIterator, dimension >::eval
( const ConstIteratorOnCells & it )
{
  ASSERT ( isInit == true );

  typedef typename KSpace::Point Point;

  Quantity currentResult = NumberTraits< Quantity >::ZERO;
  Quantity currentResult2 = NumberTraits< Quantity >::ZERO;

  Spel currentCell = myKSpace.sIndirectIncident( *it, *myKSpace.sOrthDirs( *it )); //nD Cell next to *it (spel)
  Spel currentCell2 = myKSpace.sDirectIncident( *it, *myKSpace.sOrthDirs( *it ));
  Spel shiftedCell;

  Point shift = currentCell.myCoordinates - myKernelSpelOrigin.myCoordinates;
  Point shift2 = currentCell2.myCoordinates - myKernelSpelOrigin.myCoordinates;
  Point shiftedPoint;

  for(  KernelConstIterator itgcurrent = myItKernelBegin; itgcurrent != myItKernelEnd; ++itgcurrent )
    {
      /// Computation for the cell inside the shape.
      shiftedPoint = ( *itgcurrent ).myCoordinates;
      shiftedPoint += shift;
      shiftedCell.myCoordinates = shiftedPoint;

      currentResult += myFFunctor( shiftedCell ) * myGFunctor( *itgcurrent );

      /// Computation for the cell outside the shape.
      shiftedPoint = ( *itgcurrent ).myCoordinates;
      shiftedPoint += shift2;
      shiftedCell.myCoordinates = shiftedPoint;

      currentResult2 += myFFunctor( shiftedCell ) * myGFunctor( *itgcurrent );
    }


  /// In order to get better results, we compute the convolution kernel centered inside and outside the spel ins the shape border, and divide the result by 2.
  return ( currentResult + currentResult2 ) / Quantity( 2.0 );
}

template <typename Functor, typename KernelFunctor, typename KSpace, typename KernelConstIterator, DGtal::Dimension dimension>
template<typename ConstIteratorOnCells, typename OutputIterator>
inline
void
DGtal::DigitalSurfaceConvolver<Functor, KernelFunctor, KSpace, KernelConstIterator, dimension>::eval
( const ConstIteratorOnCells & itbegin,
  const ConstIteratorOnCells & itend,
  OutputIterator & result )
{
  //ASSERT ( isInitMask == true ); //Actually, this don't use the optimization by masks

  for( ConstIteratorOnCells itcurrent = itbegin;
       itcurrent != itend;
       ++itcurrent )
    {
      *result = eval( itcurrent );
      ++result;
    }

  return result;
}

template< typename Functor, typename KernelFunctor, typename KSpace, typename KernelConstIterator, DGtal::Dimension dimension >
template< typename ConstIteratorOnCells >
inline
typename DGtal::DigitalSurfaceConvolver< Functor, KernelFunctor, KSpace, KernelConstIterator, dimension >::CovarianceMatrix
DGtal::DigitalSurfaceConvolver< Functor, KernelFunctor, KSpace, KernelConstIterator, dimension >::evalCovarianceMatrix
( const ConstIteratorOnCells & it )
{
  ASSERT ( isInit == true );

  typedef typename KSpace::Point Point;
  typedef typename Functor::Quantity FQuantity;

  Spel currentCell = myKSpace.sIndirectIncident( *it, *myKSpace.sOrthDirs( *it ));
  Point shiftedPoint, currentPoint;
  Point shift = currentCell.myCoordinates - myKernelSpelOrigin.myCoordinates;

  Spel shiftedCell;

  FQuantity fShiftedCell;

  CovarianceMatrix Ja;
  MatrixQuantity XXT;
  XXT.constant( NumberTraits< Quantity >::ZERO );
  VectorQuantity Sa;
  Sa.reset();
  Quantity Va = NumberTraits< Quantity >::ZERO;

  SCellToMidPoint< KSpace > midpoint( myKSpace );

  for( KernelConstIterator itgcurrent = myItKernelBegin; itgcurrent != myItKernelEnd; ++itgcurrent )
    {
      shiftedPoint = ( *itgcurrent ).myCoordinates;
      shiftedPoint += shift;
      shiftedCell.myCoordinates = shiftedPoint;

      fShiftedCell = myFFunctor( shiftedCell );

      if( fShiftedCell != NumberTraits< FQuantity >::ZERO )
        {
          currentPoint = midpoint( shiftedCell );

          for( Dimension line = 0; line < dimension; ++line )
            {
              for( Dimension column = 0; column < dimension; ++column )
                {
                  XXT.setComponent( line, column, XXT( line, column ) + fShiftedCell * currentPoint[ line ] * currentPoint[ column ]);
                }

              Sa[ line ] += fShiftedCell * currentPoint[ line ];
            }

          Va += fShiftedCell * myGFunctor( *itgcurrent );
        }
    }

  double dVa = (double) NumberTraits< Quantity >::castToDouble( Va );
  double One_Va = 1.0 / dVa;

  for( Dimension line = 0; line < dimension; ++line )
    {
      for( Dimension column = 0; column < dimension; ++column )
        {
          Ja.setComponent( line, column, ((double) NumberTraits< Quantity >::castToDouble( XXT( line, column ))) - dVa * ( One_Va * ((double) NumberTraits< Quantity >::castToDouble( Sa[ line ] ))) * ( One_Va * ((double) NumberTraits< Quantity >::castToDouble( Sa[ column ] ))));
        }
    }

  return Ja;
}

template< typename Functor, typename KernelFunctor, typename KSpace, typename KernelConstIterator, DGtal::Dimension dimension >
template< typename ConstIteratorOnCells, typename OutputIterator >
inline
void
DGtal::DigitalSurfaceConvolver< Functor, KernelFunctor, KSpace, KernelConstIterator, dimension >::evalCovarianceMatrix
( const ConstIteratorOnCells & itbegin,
  const ConstIteratorOnCells & itend,
  OutputIterator & result )
{
  for( ConstIteratorOnCells itcurrent = itbegin;
       itcurrent != itend;
       ++itcurrent )
    {
      *result = evalCovarianceMatrix( itcurrent );
      ++result;
    }

  return result;
}

template <typename Functor, typename KernelFunctor, typename KSpace, typename KernelConstIterator, DGtal::Dimension dimension>
inline
bool
DGtal::DigitalSurfaceConvolver<Functor, KernelFunctor, KSpace, KernelConstIterator, dimension>::isValid() const
{
  return true;
}

template< typename Functor, typename KernelFunctor, typename KSpace, typename KernelConstIterator, DGtal::Dimension dimension >
void
DGtal::DigitalSurfaceConvolver< Functor, KernelFunctor, KSpace, KernelConstIterator, dimension >::fillMoments
( Quantity* aMomentMatrix,
  const Point & aPoint,
  double direction )
{

}

template< typename Functor, typename KernelFunctor, typename KSpace, typename KernelConstIterator, DGtal::Dimension dimension >
void
DGtal::DigitalSurfaceConvolver< Functor, KernelFunctor, KSpace, KernelConstIterator, dimension >::computeCovarianceMatrix
( const Quantity* aMomentMatrix,
  CovarianceMatrix & aCovarianceMatrix )
{

}

template< typename Functor, typename KernelFunctor, typename KSpace, typename KernelConstIterator, DGtal::Dimension dimension >
template< typename Shape >
double
DGtal::DigitalSurfaceConvolver< Functor, KernelFunctor, KSpace, KernelConstIterator, dimension >::computeShiftFromShape
( const Shape & shape,
  const double h,
  const Spel & aInnerSpel,
  const Spel & aOutterSpel )
{
  double lambda = -1.0;
  return lambda;
}






//////////////////////////////////////////////////////////////////////////////////////////////////////////////
///////////////////////////////////////////////////// 2D /////////////////////////////////////////////////////
//////////////////////////////////////////////////////////////////////////////////////////////////////////////

template< typename Functor, typename KernelFunctor, typename KSpace, typename KernelConstIterator >
inline
DGtal::DigitalSurfaceConvolver< Functor, KernelFunctor, KSpace, KernelConstIterator, 2 >
::DigitalSurfaceConvolver( ConstAlias< Functor > f,
                           ConstAlias< KernelFunctor > g,
                           ConstAlias< KSpace > space)
  : dimension( 2 ),
    myFFunctor( f ),
    myGFunctor( g ),
    myKSpace( space ),
    isInitMask( false )
{
}

/*template< typename Functor, typename KernelFunctor, typename KSpace, typename KernelConstIterator >
inline
void
DGtal::DigitalSurfaceConvolver< Functor, KernelFunctor, KSpace, KernelConstIterator, 2 >::init( Clone< KernelConstIterator > itgbegin,
                                                                                                Clone< KernelConstIterator > itgend,
                                                                                                Clone< Spel > kOrigin
                                                                                                )
{
    myItKernelBegin = itgbegin;
    myItKernelEnd = itgend;
    myKernelSpelOrigin = kOrigin;

    isInit = true;
    isInitMask = false;
}*/

template< typename Functor, typename KernelFunctor, typename KSpace, typename KernelConstIterator >
inline
void
DGtal::DigitalSurfaceConvolver< Functor, KernelFunctor, KSpace, KernelConstIterator, 2 >::init( Clone< KernelConstIterator > itgbegin,
                                                                                                Clone< KernelConstIterator > itgend,
                                                                                                Clone< Spel > kOrigin,
                                                                                                Alias< std::vector< PairIterators > > mask )
{
  myItKernelBegin = itgbegin;
  myItKernelEnd = itgend;
  myKernelSpelOrigin = kOrigin;
  myMask = mask;

  ASSERT ( myMask.size () == 9 );

  isInitMask = true;
}

template< typename Functor, typename KernelFunctor, typename KSpace, typename KernelConstIterator >
template< typename ConstIteratorOnCells >
inline
typename DGtal::DigitalSurfaceConvolver< Functor, KernelFunctor, KSpace, KernelConstIterator, 2 >::Quantity
DGtal::DigitalSurfaceConvolver< Functor, KernelFunctor, KSpace, KernelConstIterator, 2 >::eval
( const ConstIteratorOnCells & it )
{
  ASSERT ( isInitMask == true );

  Quantity sum1, sum2;

  core_eval( it, sum1, sum2, false );

  /// Computation of result covariance matrix + moving
  double lambda = 0.5;
  return ( sum1 * lambda + sum2 * ( 1.0 - lambda ));
}

template< typename Functor, typename KernelFunctor, typename KSpace, typename KernelConstIterator >
template< typename ConstIteratorOnCells, typename Shape >
inline
typename DGtal::DigitalSurfaceConvolver< Functor, KernelFunctor, KSpace, KernelConstIterator, 2 >::Quantity
DGtal::DigitalSurfaceConvolver< Functor, KernelFunctor, KSpace, KernelConstIterator, 2 >::eval
( const ConstIteratorOnCells & it,
  const Shape & shape,
  const double h )
{
  ASSERT ( isInitMask == true );

  Quantity sum1, sum2;
  Spel lastInnerSpel, lastOuterSpel;

  core_eval( it, sum1, sum2, false, lastInnerSpel, lastOuterSpel );

  /// Computation of result covariance matrix + moving
  double lambda = computeShiftFromShape( shape, h, lastInnerSpel, lastOuterSpel );
  return ( sum1 * lambda + sum2 * ( 1.0 - lambda ));
}


template< typename Functor, typename KernelFunctor, typename KSpace, typename KernelConstIterator >
template< typename ConstIteratorOnCells, typename OutputIterator >
inline
void
DGtal::DigitalSurfaceConvolver< Functor, KernelFunctor, KSpace, KernelConstIterator, 2 >::eval
( const ConstIteratorOnCells & itbegin,
  const ConstIteratorOnCells & itend,
  OutputIterator & result )
{
  ASSERT ( isInitMask == true );

  Dimension total = 0;
#ifdef DEBUG_VERBOSE
  Dimension recount = 0;
#endif

  Quantity lastInnerSum;
  Quantity lastOuterSum;

  Quantity innerSum, outerSum;

  Spel lastInnerSpel, lastOuterSpel;

  /// Iterate on all cells
  for( ConstIteratorOnCells it = itbegin; it != itend; ++it )
    {
      if( total != 0 )
        {
#ifdef DEBUG_VERBOSE
          bool hasJumped = core_eval( it, innerSum, outerSum, true, lastInnerSpel, lastOuterSpel, lastInnerSum, lastOuterSum );
          recount = ( hasJumped ) ? recount + 1 : recount;
#else
          core_eval( it, innerSum, outerSum, true, lastInnerSpel, lastOuterSpel, lastInnerSum, lastOuterSum );
#endif
        }
      else
        {
          core_eval( it, innerSum, outerSum, false, lastInnerSpel, lastOuterSpel, lastInnerSum, lastOuterSum );
        }

      /// Computation of result covariance matrix + moving
      double lambda = 0.5;
      *result = innerSum * lambda + outerSum * ( 1.0 - lambda );
      ++result;

      ++total;
    }

#ifdef DEBUG_VERBOSE
  std::cout << "#total cells = " << total << std::endl;
  std::cout << "#recount = " << recount << std::endl;
#endif
}


template< typename Functor, typename KernelFunctor, typename KSpace, typename KernelConstIterator >
template< typename ConstIteratorOnCells, typename OutputIterator, typename Shape >
inline
void
DGtal::DigitalSurfaceConvolver< Functor, KernelFunctor, KSpace, KernelConstIterator, 2 >::eval
( const ConstIteratorOnCells & itbegin,
  const ConstIteratorOnCells & itend,
  OutputIterator & result,
  const Shape & shape,
  const double h )
{
  ASSERT ( isInitMask == true );

  Dimension total = 0;
#ifdef DEBUG_VERBOSE
  Dimension recount = 0;
#endif

  Quantity lastInnerSum;
  Quantity lastOuterSum;

  Quantity innerSum, outerSum;

  Spel lastInnerSpel, lastOuterSpel;

  /// Iterate on all cells
  for( ConstIteratorOnCells it = itbegin; it != itend; ++it )
    {
      if( total != 0 )
        {
#ifdef DEBUG_VERBOSE
          bool hasJumped = core_eval( it, innerSum, outerSum, true, lastInnerSpel, lastOuterSpel, lastInnerSum, lastOuterSum );
          recount = ( hasJumped ) ? recount + 1 : recount;
#else
          core_eval( it, innerSum, outerSum, true, lastInnerSpel, lastOuterSpel, lastInnerSum, lastOuterSum );
#endif
        }
      else
        {
          core_eval( it, innerSum, outerSum, false, lastInnerSpel, lastOuterSpel, lastInnerSum, lastOuterSum );
        }

      /// Computation of result covariance matrix + moving
      double lambda = computeShiftFromShape( shape, h, lastInnerSpel, lastOuterSpel );
      *result = innerSum * lambda + outerSum * ( 1.0 - lambda );
      ++result;

      ++total;
    }

#ifdef DEBUG_VERBOSE
  std::cout << "#total cells = " << total << std::endl;
  std::cout << "#recount = " << recount << std::endl;
#endif
}


/*template< typename Functor, typename KernelFunctor, typename KSpace, typename KernelConstIterator >
template< typename ConstIteratorOnCells >
inline
typename DGtal::DigitalSurfaceConvolver< Functor, KernelFunctor, KSpace, KernelConstIterator, 2 >::Quantity
DGtal::DigitalSurfaceConvolver< Functor, KernelFunctor, KSpace, KernelConstIterator, 2 >::eval
( const ConstIteratorOnCells & it )
{
    ASSERT ( isInit == true );

    typedef typename KSpace::Point Point;

    Quantity currentResult = NumberTraits< Quantity >::ZERO;
    Quantity currentResult2 = NumberTraits< Quantity >::ZERO;

    Spel currentCell = myKSpace.sIndirectIncident( *it, *myKSpace.sOrthDirs( *it )); //nD Cell next to *it (spel)
    Spel currentCell2 = myKSpace.sDirectIncident( *it, *myKSpace.sOrthDirs( *it ));
    Spel shiftedCell;

    Point shift = currentCell.myCoordinates - myKernelSpelOrigin.myCoordinates;
    Point shift2 = currentCell2.myCoordinates - myKernelSpelOrigin.myCoordinates;
    Point shiftedPoint;

    for(  KernelConstIterator itgcurrent = myItKernelBegin; itgcurrent != myItKernelEnd; ++itgcurrent )
    {
        /// Computation for the cell inside the shape.
        shiftedPoint = ( *itgcurrent ).myCoordinates;
        shiftedPoint += shift;
        shiftedCell.myCoordinates = shiftedPoint;

        currentResult += myFFunctor( shiftedCell ) * myGFunctor( *itgcurrent );

        /// Computation for the cell outside the shape.
        shiftedPoint = ( *itgcurrent ).myCoordinates;
        shiftedPoint += shift2;
        shiftedCell.myCoordinates = shiftedPoint;

        currentResult2 += myFFunctor( shiftedCell ) * myGFunctor( *itgcurrent );
    }

    /// In order to get better results, we compute the convolution kernel centered inside and outside the spel ins the shape border, and divide the result by 2.
    return ( currentResult + currentResult2 ) / Quantity( 2.0 );
}
*/

template <typename Functor, typename KernelFunctor, typename KSpace, typename KernelConstIterator>
template<typename ConstIteratorOnCells, typename OutputIterator>
inline
void
DGtal::DigitalSurfaceConvolver<Functor, KernelFunctor, KSpace, KernelConstIterator, 2>::deprecated_eval
( const ConstIteratorOnCells & itbegin,
  const ConstIteratorOnCells & itend,
  OutputIterator & result )
{
  ASSERT ( isInitMask == true );

  typedef typename KSpace::Point Point;

  Spel lastCell, lastCell2, currentCell, currentCell2, shiftedCell;

  Quantity lastResult = NumberTraits< Quantity >::ZERO;
  Quantity lastResult2 = NumberTraits< Quantity >::ZERO;
  Quantity currentResult, currentResult2, maskQuantity;

  Point shift, shift2, shiftedPoint, diffLastCurrentCell, diffWithCurrentCell;

  int x, y, x2, y2, x2y2, offset;

  Dimension total = 0;
#ifdef DEBUG_VERBOSE
  Dimension recount = 0;
#endif

  for( ConstIteratorOnCells itcurrent = itbegin; itcurrent != itend; ++itcurrent )
    {
      currentResult = NumberTraits< Quantity >::ZERO;
      currentResult2 = NumberTraits< Quantity >::ZERO;

      currentCell = myKSpace.sIndirectIncident( *itcurrent, *myKSpace.sOrthDirs( *itcurrent )); /// Cell on the border, but inside the shape
      currentCell2 = myKSpace.sDirectIncident( *itcurrent, *myKSpace.sOrthDirs( *itcurrent )); /// Cell on the border, but outside the shape

      shift = currentCell.myCoordinates - myKernelSpelOrigin.myCoordinates;
      shift2 = currentCell2.myCoordinates - myKernelSpelOrigin.myCoordinates;

      if(  total == 0 ) /// Computation on full kernel, we have no previous results
        {
          /// Computation for the cell inside the shape. Using full kernel.
          for(  KernelConstIterator itgcurrent = myItKernelBegin; itgcurrent != myItKernelEnd; ++itgcurrent )
            {
              shiftedPoint = ( *itgcurrent ).myCoordinates;
              shiftedPoint += shift;
              shiftedCell.myCoordinates = shiftedPoint;

              currentResult += myFFunctor( shiftedCell ) * myGFunctor( *itgcurrent );
            }

          /// Computation for the cell outside the shape. Using previous result and masks.
          diffWithCurrentCell = currentCell2.myCoordinates - currentCell.myCoordinates;

          x = diffWithCurrentCell[ 0 ];
          y = diffWithCurrentCell[ 1 ];
          x2 = x * x;
          y2 = y * y;
          x2y2 = x2 + y2;

          offset = (( x / 2) + 1 ) + ((( y / 2 ) + 1 ) * 3 ); /// x/2 because we are in a KSpace, and we want a digital offset

          if( x2y2 != 4 && x2y2 != 8 ) /// Inside and outside cells aren't adjacent, but should be. It's a honeypot.
            {
              trace.error() << "Error - Found that inside and outside cells aren't adjacent. That's not logic.\n";
            }
          else if( offset == 4 ) /// Full kernel in 2D. Never reached because case already considered before. It's a honeypot.
            {
              trace.error() << "Error - Ask to compute full kernel at the wrong moment. Maybe it's an offset computation bug ?\n";
            }
          else
            {
              maskQuantity = NumberTraits< Quantity >::ZERO;

              for(  KernelConstIterator itgcurrent = myMask[ offset ].first, itgend = myMask[ offset ].second; itgcurrent != itgend; ++itgcurrent )
                {
                  shiftedPoint = ( *itgcurrent ).myCoordinates - diffWithCurrentCell;
                  shiftedPoint += shift2;
                  shiftedCell.myCoordinates = shiftedPoint;

                  maskQuantity -= myFFunctor( shiftedCell ) * myGFunctor( *itgcurrent );
                }

              for(  KernelConstIterator itgcurrent = myMask[ 8 - offset ].first, itgend = myMask[ 8 - offset ].second; itgcurrent != itgend; ++itgcurrent ) /// 8 is the size of the array
                {
                  shiftedPoint = ( *itgcurrent ).myCoordinates;
                  shiftedPoint += shift2;
                  shiftedCell.myCoordinates = shiftedPoint;

                  maskQuantity += myFFunctor( shiftedCell ) * myGFunctor( *itgcurrent );
                }

              currentResult2 = currentResult + maskQuantity;
            }
        }
      else
        {
          /// Computation for the cell inside the shape
          if(  currentCell == lastCell )
            {
              currentResult = lastResult;
            }
          else if(  currentCell == lastCell2 )
            {
              currentResult = lastResult2;
            }
          else
            {
              diffLastCurrentCell = currentCell.myCoordinates - lastCell.myCoordinates;

              x = diffLastCurrentCell[ 0 ];
              y = diffLastCurrentCell[ 1 ];
              x2 = x * x;
              y2 = y * y;
              x2y2 = x2 + y2;

              offset = (( x / 2 ) + 1 ) + ((( y / 2 ) + 1 ) * 3 ); /// x/2 because we are in a KSpace, and we want a digital offset

              if( x2y2 != 4 && x2y2 != 8 ) /// Previous and current cells aren't adjacent. Compute on the full kernel
                {
#ifdef DEBUG_VERBOSE
                  ++recount;
#endif

                  for( KernelConstIterator itgcurrent = myItKernelBegin; itgcurrent != myItKernelEnd; ++itgcurrent )
                    {
                      shiftedPoint = ( *itgcurrent ).myCoordinates;
                      shiftedPoint += shift;
                      shiftedCell.myCoordinates = shiftedPoint;

                      currentResult += myFFunctor( shiftedCell ) * myGFunctor( *itgcurrent );
                    }
                }
              else if( offset == 4 ) /// Full kernel in 2D. Never reached because case already considered before. It's a honeypot.
                {
                  trace.error() << "Error - Ask to compute full kernel at the wrong moment. Maybe it's an offset computation bug ?\n";
                }
              else
                {
                  maskQuantity = NumberTraits< Quantity >::ZERO;

                  /// Part to substract from previous result.
                  for(  KernelConstIterator itgcurrent = myMask[ offset ].first, itgend = myMask[ offset ].second; itgcurrent != itgend; ++itgcurrent )
                    {
                      shiftedPoint = ( *itgcurrent ).myCoordinates - diffLastCurrentCell;
                      shiftedPoint += shift;
                      shiftedCell.myCoordinates = shiftedPoint;

                      maskQuantity -= myFFunctor( shiftedCell ) * myGFunctor( *itgcurrent );
                    }

                  /// Part to add from previous result.
                  for(  KernelConstIterator itgcurrent = myMask[ 8 - offset ].first, itgend = myMask[ 8 - offset ].second; itgcurrent != itgend; ++itgcurrent ) /// 8 is the size of the array
                    {
                      shiftedPoint = ( *itgcurrent ).myCoordinates;
                      shiftedPoint += shift;
                      shiftedCell.myCoordinates = shiftedPoint;

                      maskQuantity += myFFunctor( shiftedCell ) * myGFunctor( *itgcurrent );
                    }

                  currentResult = lastResult + maskQuantity;
                }
            }

          /// Computation for the cell outside the shape.
          if(  currentCell2 == lastCell )
            {
              currentResult2 = lastResult;
            }
          else if(  currentCell2 == lastCell2 )
            {
              currentResult2 = lastResult2;
            }
          else
            {
              diffWithCurrentCell = currentCell2.myCoordinates - currentCell.myCoordinates;

              x = diffWithCurrentCell[ 0 ];
              y = diffWithCurrentCell[ 1 ];
              x2 = x * x;
              y2 = y * y;
              x2y2 = x2 + y2;

              offset = (( x / 2) + 1 ) + ((( y / 2 ) + 1 ) * 3 ); /// x/2 because we are in a KSpace, and we want a digital offset

              if(  x2y2 != 4 && x2y2 != 8 ) /// Inside and outside cells aren't adjacent, but should be. It's a honeypot.
                {
                  trace.error() << "Error - Found that inside and outside cells aren't adjacent. That's not logic.\n";
                }
              else if(  offset == 4 ) /// Full kernel in 2D. Never reached because case already considered before. It's a honeypot.
                {
                  trace.error() << "Error - Ask to compute full kernel at the wrong moment. Maybe it's an offset computation bug ?\n";
                }
              else
                {
                  maskQuantity = NumberTraits< Quantity >::ZERO;

                  /// Part to substract from previous result.
                  for(  KernelConstIterator itgcurrent = myMask[ offset ].first, itgend = myMask[ offset ].second; itgcurrent != itgend; ++itgcurrent )
                    {
                      shiftedPoint = ( *itgcurrent ).myCoordinates - diffWithCurrentCell;
                      shiftedPoint += shift2;
                      shiftedCell.myCoordinates = shiftedPoint;

                      maskQuantity -= myFFunctor( shiftedCell ) * myGFunctor( *itgcurrent );
                    }

                  /// Part to add from previous result.
                  for(  KernelConstIterator itgcurrent = myMask[ 8 - offset ].first, itgend = myMask[ 8 - offset ].second; itgcurrent != itgend; ++itgcurrent ) /// 8 is the size of the array
                    {
                      shiftedPoint = ( *itgcurrent ).myCoordinates;
                      shiftedPoint += shift2;
                      shiftedCell.myCoordinates = shiftedPoint;

                      maskQuantity += myFFunctor( shiftedCell ) * myGFunctor( *itgcurrent );
                    }

                  currentResult2 = currentResult + maskQuantity;
                }
            }
        }

      /// In order to get better results, we compute the convolution kernel centered inside and outside the spel ins the shape border, and divide the result by 2.
      *result = ( currentResult + currentResult2 ) / Quantity( 2.0 ); /// Set the current cell result to the output iterator. (The result is the mean between inside's and outside's cell lying to the shape border).
      ++result;

      lastResult = currentResult;
      lastResult2 = currentResult2;
      lastCell = currentCell;
      lastCell2 = currentCell2;

      ++total;
    }

#ifdef DEBUG_VERBOSE
  std::cout << "#total cells = " << total << std::endl;
  std::cout << "#recount = " << recount << std::endl;
#endif
}

/*template <typename Functor, typename KernelFunctor, typename KSpace, typename KernelConstIterator>
template<typename ConstIteratorOnCells, typename OutputIterator, typename Shape >
inline
void
DGtal::DigitalSurfaceConvolver<Functor, KernelFunctor, KSpace, KernelConstIterator, 2>::eval
( const ConstIteratorOnCells & itbegin,
  const ConstIteratorOnCells & itend,
  OutputIterator & result,
  const Shape & shape,
  const double h )
{
    ASSERT ( isInitMask == true );

    typedef typename KSpace::Point Point;

    Spel lastCell, lastCell2, currentCell, currentCell2, shiftedCell;

    Quantity lastResult = NumberTraits< Quantity >::ZERO;
    Quantity lastResult2 = NumberTraits< Quantity >::ZERO;
    Quantity currentResult, currentResult2, maskQuantity;

    Point shift, shift2, shiftedPoint, diffLastCurrentCell, diffWithCurrentCell;

    int x, y, x2, y2, x2y2, offset;

    Dimension total = 0;
#ifdef DEBUG_VERBOSE
    Dimension recount = 0;
#endif

    for( ConstIteratorOnCells itcurrent = itbegin; itcurrent != itend; ++itcurrent )
    {
        currentResult = NumberTraits< Quantity >::ZERO;
        currentResult2 = NumberTraits< Quantity >::ZERO;

        currentCell = myKSpace.sDirectIncident( *itcurrent, *myKSpace.sOrthDirs( *itcurrent )); /// Cell on the border, but inside the shape
        currentCell2 = myKSpace.sIndirectIncident( *itcurrent, *myKSpace.sOrthDirs( *itcurrent )); /// Cell on the border, but outside the shape


        double lambda = computeShiftFromShape( shape, h, currentCell, currentCell2 );

        shift = currentCell.myCoordinates - myKernelSpelOrigin.myCoordinates;
        shift2 = currentCell2.myCoordinates - myKernelSpelOrigin.myCoordinates;

        if(  total == 0 ) /// Computation on full kernel, we have no previous results
        {
            /// Computation for the cell inside the shape. Using full kernel.
            for(  KernelConstIterator itgcurrent = myItKernelBegin; itgcurrent != myItKernelEnd; ++itgcurrent )
            {
                shiftedPoint = ( *itgcurrent ).myCoordinates;
                shiftedPoint += shift;
                shiftedCell.myCoordinates = shiftedPoint;

                currentResult += myFFunctor( shiftedCell ) * myGFunctor( *itgcurrent );
            }

            /// Computation for the cell outside the shape. Using previous result and masks.
            diffWithCurrentCell = currentCell2.myCoordinates - currentCell.myCoordinates;

            x = diffWithCurrentCell[ 0 ];
            y = diffWithCurrentCell[ 1 ];
            x2 = x * x;
            y2 = y * y;
            x2y2 = x2 + y2;

            offset = (( x / 2) + 1 ) + ((( y / 2 ) + 1 ) * 3 ); /// x/2 because we are in a KSpace, and we want a digital offset

            if( x2y2 != 4 && x2y2 != 8 ) /// Inside and outside cells aren't adjacent, but should be. It's a honeypot.
            {
                trace.error() << "Error - Found that inside and outside cells aren't adjacent. That's not logic.\n";
            }
            else if( offset == 4 ) /// Full kernel in 2D. Never reached because case already considered before. It's a honeypot.
            {
                trace.error() << "Error - Ask to compute full kernel at the wrong moment. Maybe it's an offset computation bug ?\n";
            }
            else
            {
                maskQuantity = NumberTraits< Quantity >::ZERO;

                for(  KernelConstIterator itgcurrent = myMask[ offset ].first, itgend = myMask[ offset ].second; itgcurrent != itgend; ++itgcurrent )
                {
                    shiftedPoint = ( *itgcurrent ).myCoordinates - diffWithCurrentCell;
                    shiftedPoint += shift2;
                    shiftedCell.myCoordinates = shiftedPoint;

                    maskQuantity -= myFFunctor( shiftedCell ) * myGFunctor( *itgcurrent );
                }

                for(  KernelConstIterator itgcurrent = myMask[ 8 - offset ].first, itgend = myMask[ 8 - offset ].second; itgcurrent != itgend; ++itgcurrent ) /// 8 is the size of the array
                {
                    shiftedPoint = ( *itgcurrent ).myCoordinates;
                    shiftedPoint += shift2;
                    shiftedCell.myCoordinates = shiftedPoint;

                    maskQuantity += myFFunctor( shiftedCell ) * myGFunctor( *itgcurrent );
                }

                currentResult2 = currentResult + maskQuantity;
            }
        }
        else
        {
            /// Computation for the cell inside the shape
            if(  currentCell == lastCell )
            {
                currentResult = lastResult;
            }
            else if(  currentCell == lastCell2 )
            {
                currentResult = lastResult2;
            }
            else
            {
                diffLastCurrentCell = currentCell.myCoordinates - lastCell.myCoordinates;

                x = diffLastCurrentCell[ 0 ];
                y = diffLastCurrentCell[ 1 ];
                x2 = x * x;
                y2 = y * y;
                x2y2 = x2 + y2;

                offset = (( x / 2 ) + 1 ) + ((( y / 2 ) + 1 ) * 3 ); /// x/2 because we are in a KSpace, and we want a digital offset

                if( x2y2 != 4 && x2y2 != 8 ) /// Previous and current cells aren't adjacent. Compute on the full kernel
                {
#ifdef DEBUG_VERBOSE
                    ++recount;
#endif

                    for( KernelConstIterator itgcurrent = myItKernelBegin; itgcurrent != myItKernelEnd; ++itgcurrent )
                    {
                        shiftedPoint = ( *itgcurrent ).myCoordinates;
                        shiftedPoint += shift;
                        shiftedCell.myCoordinates = shiftedPoint;

                        currentResult += myFFunctor( shiftedCell ) * myGFunctor( *itgcurrent );
                    }
                }
                else if( offset == 4 ) /// Full kernel in 2D. Never reached because case already considered before. It's a honeypot.
                {
                    trace.error() << "Error - Ask to compute full kernel at the wrong moment. Maybe it's an offset computation bug ?\n";
                }
                else
                {
                    maskQuantity = NumberTraits< Quantity >::ZERO;

                    /// Part to substract from previous result.
                    for(  KernelConstIterator itgcurrent = myMask[ offset ].first, itgend = myMask[ offset ].second; itgcurrent != itgend; ++itgcurrent )
                    {
                        shiftedPoint = ( *itgcurrent ).myCoordinates - diffLastCurrentCell;
                        shiftedPoint += shift;
                        shiftedCell.myCoordinates = shiftedPoint;

                        maskQuantity -= myFFunctor( shiftedCell ) * myGFunctor( *itgcurrent );
                    }

                    /// Part to add from previous result.
                    for(  KernelConstIterator itgcurrent = myMask[ 8 - offset ].first, itgend = myMask[ 8 - offset ].second; itgcurrent != itgend; ++itgcurrent ) /// 8 is the size of the array
                    {
                        shiftedPoint = ( *itgcurrent ).myCoordinates;
                        shiftedPoint += shift;
                        shiftedCell.myCoordinates = shiftedPoint;

                        maskQuantity += myFFunctor( shiftedCell ) * myGFunctor( *itgcurrent );
                    }

                    currentResult = lastResult + maskQuantity;
                }
            }

            /// Computation for the cell outside the shape.
            if(  currentCell2 == lastCell )
            {
                currentResult2 = lastResult;
            }
            else if(  currentCell2 == lastCell2 )
            {
                currentResult2 = lastResult2;
            }
            else
            {
                diffWithCurrentCell = currentCell2.myCoordinates - currentCell.myCoordinates;

                x = diffWithCurrentCell[ 0 ];
                y = diffWithCurrentCell[ 1 ];
                x2 = x * x;
                y2 = y * y;
                x2y2 = x2 + y2;

                offset = (( x / 2) + 1 ) + ((( y / 2 ) + 1 ) * 3 ); /// x/2 because we are in a KSpace, and we want a digital offset

                if(  x2y2 != 4 && x2y2 != 8 ) /// Inside and outside cells aren't adjacent, but should be. It's a honeypot.
                {
                    trace.error() << "Error - Found that inside and outside cells aren't adjacent. That's not logic.\n";
                }
                else if(  offset == 4 ) /// Full kernel in 2D. Never reached because case already considered before. It's a honeypot.
                {
                    trace.error() << "Error - Ask to compute full kernel at the wrong moment. Maybe it's an offset computation bug ?\n";
                }
                else
                {
                    maskQuantity = NumberTraits< Quantity >::ZERO;

                    /// Part to substract from previous result.
                    for(  KernelConstIterator itgcurrent = myMask[ offset ].first, itgend = myMask[ offset ].second; itgcurrent != itgend; ++itgcurrent )
                    {
                        shiftedPoint = ( *itgcurrent ).myCoordinates - diffWithCurrentCell;
                        shiftedPoint += shift2;
                        shiftedCell.myCoordinates = shiftedPoint;

                        maskQuantity -= myFFunctor( shiftedCell ) * myGFunctor( *itgcurrent );
                    }

                    /// Part to add from previous result.
                    for(  KernelConstIterator itgcurrent = myMask[ 8 - offset ].first, itgend = myMask[ 8 - offset ].second; itgcurrent != itgend; ++itgcurrent ) /// 8 is the size of the array
                    {
                        shiftedPoint = ( *itgcurrent ).myCoordinates;
                        shiftedPoint += shift2;
                        shiftedCell.myCoordinates = shiftedPoint;

                        maskQuantity += myFFunctor( shiftedCell ) * myGFunctor( *itgcurrent );
                    }

                    currentResult2 = currentResult + maskQuantity;
                }
            }
        }

        /// In order to get better results, we compute the convolution kernel centered inside and outside the spel ins the shape border, and divide the result by 2.
        *result = ( currentResult + currentResult2 ) / Quantity( 2.0 ); /// Set the current cell result to the output iterator. (The result is the mean between inside's and outside's cell lying to the shape border).
        ++result;

        lastResult = currentResult;
        lastResult2 = currentResult2;
        lastCell = currentCell;
        lastCell2 = currentCell2;

        ++total;
    }

#ifdef DEBUG_VERBOSE
    std::cout << "#total cells = " << total << std::endl;
    std::cout << "#recount = " << recount << std::endl;
#endif
}
*/

template< typename Functor, typename KernelFunctor, typename KSpace, typename KernelConstIterator >
template< typename ConstIteratorOnCells >
inline
typename DGtal::DigitalSurfaceConvolver< Functor, KernelFunctor, KSpace, KernelConstIterator, 2 >::CovarianceMatrix
DGtal::DigitalSurfaceConvolver< Functor, KernelFunctor, KSpace, KernelConstIterator, 2 >::evalCovarianceMatrix
( const ConstIteratorOnCells & it )
{
  ASSERT ( isInitMask == true );

  CovarianceMatrix innerCovarianceMatrix, outerCovarianceMatrix;

  core_evalCovarianceMatrix( it, innerCovarianceMatrix, outerCovarianceMatrix, false );

  /// Computation of result covariance matrix + moving
  double lambda = 0.5;
  return ( innerCovarianceMatrix * lambda + outerCovarianceMatrix * ( 1.0 - lambda ));
}

template< typename Functor, typename KernelFunctor, typename KSpace, typename KernelConstIterator >
template< typename ConstIteratorOnCells, typename Shape >
inline
typename DGtal::DigitalSurfaceConvolver< Functor, KernelFunctor, KSpace, KernelConstIterator, 2 >::CovarianceMatrix
DGtal::DigitalSurfaceConvolver< Functor, KernelFunctor, KSpace, KernelConstIterator, 2 >::evalCovarianceMatrix
( const ConstIteratorOnCells & it,
  const Shape & shape,
  const double h )
{
  ASSERT ( isInitMask == true );

  CovarianceMatrix innerCovarianceMatrix, outerCovarianceMatrix;
  Spel lastInnerSpel, lastOuterSpel;

  core_evalCovarianceMatrix( it, innerCovarianceMatrix, outerCovarianceMatrix, false, lastInnerSpel, lastOuterSpel );

  /// Computation of result covariance matrix + moving
  double lambda = computeShiftFromShape( shape, h, lastInnerSpel, lastOuterSpel );
  return ( innerCovarianceMatrix * lambda + outerCovarianceMatrix * ( 1.0 - lambda ));
}

template< typename Functor, typename KernelFunctor, typename KSpace, typename KernelConstIterator >
template< typename ConstIteratorOnCells, typename OutputIterator >
inline
void
DGtal::DigitalSurfaceConvolver< Functor, KernelFunctor, KSpace, KernelConstIterator, 2 >::evalCovarianceMatrix
( const ConstIteratorOnCells & itbegin,
  const ConstIteratorOnCells & itend,
  OutputIterator & result )
{
  ASSERT ( isInitMask == true );

  Dimension total = 0;
#ifdef DEBUG_VERBOSE
  Dimension recount = 0;
#endif

  Quantity lastInnerMoments[ nbMoments ];
  Quantity lastOuterMoments[ nbMoments ];

  CovarianceMatrix innerCovarianceMatrix, outerCovarianceMatrix;

  Spel lastInnerSpel, lastOuterSpel;

  /// Iterate on all cells
  for( ConstIteratorOnCells it = itbegin; it != itend; ++it )
    {
      if( total != 0 )
        {
#ifdef DEBUG_VERBOSE
          bool hasJumped = core_evalCovarianceMatrix( it, innerCovarianceMatrix, outerCovarianceMatrix, true, lastInnerSpel, lastOuterSpel, lastInnerMoments, lastOuterMoments );
          recount = ( hasJumped ) ? recount + 1 : recount;
#else
          core_evalCovarianceMatrix( it, innerCovarianceMatrix, outerCovarianceMatrix, true, lastInnerSpel, lastOuterSpel, lastInnerMoments, lastOuterMoments );
#endif
        }
      else
        {
          core_evalCovarianceMatrix( it, innerCovarianceMatrix, outerCovarianceMatrix, false, lastInnerSpel, lastOuterSpel, lastInnerMoments, lastOuterMoments );
        }

      /// Computation of result covariance matrix + moving
      double lambda = 0.5;
      *result = innerCovarianceMatrix * lambda + outerCovarianceMatrix * ( 1.0 - lambda );
      ++result;

      ++total;
    }

#ifdef DEBUG_VERBOSE
  std::cout << "#total cells = " << total << std::endl;
  std::cout << "#recount = " << recount << std::endl;
#endif
}

template< typename Functor, typename KernelFunctor, typename KSpace, typename KernelConstIterator >
template< typename ConstIteratorOnCells, typename OutputIterator, typename Shape >
inline
void
DGtal::DigitalSurfaceConvolver< Functor, KernelFunctor, KSpace, KernelConstIterator, 2 >::evalCovarianceMatrix
( const ConstIteratorOnCells & itbegin,
  const ConstIteratorOnCells & itend,
  OutputIterator & result,
  const Shape & shape,
  const double h )
{
  ASSERT ( isInitMask == true );

  Dimension total = 0;
#ifdef DEBUG_VERBOSE
  Dimension recount = 0;
#endif

  Quantity lastInnerMoments[ nbMoments ];
  Quantity lastOuterMoments[ nbMoments ];

  CovarianceMatrix innerCovarianceMatrix, outerCovarianceMatrix;

  Spel lastInnerSpel, lastOuterSpel;

  /// Iterate on all cells
  for( ConstIteratorOnCells it = itbegin; it != itend; ++it )
    {
      if( total != 0 )
        {
#ifdef DEBUG_VERBOSE
          bool hasJumped = core_evalCovarianceMatrix( it, innerCovarianceMatrix, outerCovarianceMatrix, true, lastInnerSpel, lastOuterSpel, lastInnerMoments, lastOuterMoments );
          recount = ( hasJumped ) ? recount + 1 : recount;
#else
          core_evalCovarianceMatrix( it, innerCovarianceMatrix, outerCovarianceMatrix, true, lastInnerSpel, lastOuterSpel, lastInnerMoments, lastOuterMoments );
#endif
        }
      else
        {
          core_evalCovarianceMatrix( it, innerCovarianceMatrix, outerCovarianceMatrix, false, lastInnerSpel, lastOuterSpel, lastInnerMoments, lastOuterMoments );
        }

      /// Computation of result covariance matrix + moving
      double lambda = computeShiftFromShape( shape, h, lastInnerSpel, lastOuterSpel );
      *result = innerCovarianceMatrix * lambda + outerCovarianceMatrix * ( 1.0 - lambda );
      ++result;

      ++total;
    }

#ifdef DEBUG_VERBOSE
  std::cout << "#total cells = " << total << std::endl;
  std::cout << "#recount = " << recount << std::endl;
#endif
}


/*template< typename Functor, typename KernelFunctor, typename KSpace, typename KernelConstIterator >
template< typename ConstIteratorOnCells >
inline
typename DGtal::DigitalSurfaceConvolver<Functor, KernelFunctor, KSpace, KernelConstIterator, 2>::CovarianceMatrix
DGtal::DigitalSurfaceConvolver<Functor, KernelFunctor, KSpace, KernelConstIterator, 2>::evalCovarianceMatrix
( const ConstIteratorOnCells & it )
{
    ASSERT ( isInit == true );

    typedef typename KSpace::Point Point;
    typedef typename Functor::Quantity FQuantity;

    Spel currentCell = myKSpace.sIndirectIncident( *it, *myKSpace.sOrthDirs( *it  ));
    Point shiftedPoint, shift;
    Point currentPoint;

    shift = currentCell.myCoordinates - myKernelSpelOrigin.myCoordinates;

    Spel shiftedCell;

    FQuantity fShiftedCell;

    CovarianceMatrix Ja;
    MatrixQuantity XXT;
    XXT.constant( NumberTraits< Quantity >::ZERO );
    VectorQuantity Sa;
    Sa.reset();
    Quantity Va = NumberTraits< Quantity >::ZERO;

    SCellToMidPoint< KSpace > midpoint( myKSpace );

    for(  KernelConstIterator itgcurrent = myItKernelBegin; itgcurrent != myItKernelEnd; ++itgcurrent )
    {
        shiftedPoint = ( *itgcurrent ).myCoordinates;
        shiftedPoint += shift;
        shiftedCell.myCoordinates = shiftedPoint;

        fShiftedCell = myFFunctor( shiftedCell );

        if(  fShiftedCell != NumberTraits< FQuantity >::ZERO )
        {
            currentPoint = midpoint( shiftedCell );

            for( Dimension line = 0; line < dimension; ++line )
            {
                for( Dimension column = 0; column < dimension; ++column )
                {
                    XXT.setComponent( line, column, XXT( line, column ) + fShiftedCell * currentPoint[ line ] * currentPoint[ column ]);
                }

                Sa[ line ] += fShiftedCell * currentPoint[ line ];
            }

            Va += fShiftedCell * myGFunctor(*itgcurrent);
        }
    }

    double dVa = (double) NumberTraits< Quantity >::castToDouble( Va );
    double One_Va = 1.0 / dVa;

    for( Dimension line = 0; line < dimension; ++line )
    {
        for( Dimension column = 0; column < dimension; ++column )
        {
            Ja.setComponent( line, column, ((double) NumberTraits< Quantity >::castToDouble( XXT( line, column ))) - dVa * ( One_Va * ((double) NumberTraits< Quantity >::castToDouble( Sa[ line ] ))) * ( One_Va * ((double) NumberTraits< Quantity >::castToDouble( Sa[ column ] ))));
        }
    }

    return Ja;
}
*/

template< typename Functor, typename KernelFunctor, typename KSpace, typename KernelConstIterator >
template< typename ConstIteratorOnCells, typename OutputIterator >
inline
void
DGtal::DigitalSurfaceConvolver< Functor, KernelFunctor, KSpace, KernelConstIterator, 2 >::deprecated_evalCovarianceMatrix
( const ConstIteratorOnCells & itbegin,
  const ConstIteratorOnCells & itend,
  OutputIterator & result )
{
  Dimension total = 0;
#ifdef DEBUG_VERBOSE
  Dimension recount = 0;
#endif

  typedef typename KSpace::Point Point;
  typedef typename Functor::Quantity FQuantity;

  Dimension nbMoments = 6;
  Quantity m[ nbMoments ]; /// <! [ m00, m01, m10, m11, m02, m20 ]
  Quantity lastM1[ nbMoments ];
  Quantity lastM2[ nbMoments ];

  MatrixQuantity A1, A2;
  double B1, B2;
  MatrixQuantity C1, C2;
  CovarianceMatrix Ja1, Ja2;
  CovarianceMatrix lastJa1, lastJa2;

  Spel currentCell1, shiftedCell;
  Spel currentCell2;
  Point shift, shiftedPoint;
  Point diff;
  FQuantity fShiftedCell;
  Point currentPoint;

  Spel lastCell1;
  Spel lastCell2;

  SCellToMidPoint< KSpace > midpoint( myKSpace );

  bool bCanUseLastResults = false;
  bool bComputed = false; /// <! if the cell has already been computed, continue to the next

  int x, y;
  int offset;

  /// Iterate on all cells
  for( ConstIteratorOnCells it = itbegin; it != itend; ++it )
    {
      std::fill( m, m + nbMoments, NumberTraits< Quantity >::ZERO ); /// <! clear array

      /// Inner cell
      {
        currentCell1 = myKSpace.sIndirectIncident( *it, *myKSpace.sOrthDirs( *it )); /// Cell on the border, but inside the shape

        /// Check if we can use previous results
        if( total != 0 )
          {
            if(  currentCell1 == lastCell1 )
              {
                memcpy( m, lastM1, nbMoments * sizeof( Quantity ));
                Ja1 = lastJa1;
                bComputed = true;
              }
            else if(  currentCell1 == lastCell2 )
              {
                memcpy( m, lastM2, nbMoments * sizeof( Quantity ));
                Ja1 = lastJa2;
                bComputed = true;
              }

            diff = currentCell1.myCoordinates - lastCell1.myCoordinates;

            x = diff[ 0 ];
            y = diff[ 1 ];
            int x2 = x * x;
            int y2 = y * y;
            int x2y2 = x2 + y2;

            if( x2y2 != 4 && x2y2 != 8 ) /// Previous and current cells aren't adjacent. Compute on the full kernel
              {
                bCanUseLastResults = false;
#ifdef DEBUG_VERBOSE
                ++recount;
#endif
              }
            else
              {
                offset = (( x / 2) + 1 ) + ((( y / 2 ) + 1 ) * 3 );
                memcpy( m, lastM1, nbMoments * sizeof( Quantity ));
              }

            bComputed = false;
          }

        if( !bComputed )
          {
            if( !bCanUseLastResults ) /// Computation on full kernel, we have no previous results
              {
                std::fill( m, m + nbMoments, NumberTraits< Quantity >::ZERO ); /// <! clear array

                shift = currentCell1.myCoordinates - myKernelSpelOrigin.myCoordinates;

                for( KernelConstIterator itgcurrent = myItKernelBegin; itgcurrent != myItKernelEnd; ++itgcurrent )
                  {
                    shiftedPoint = ( *itgcurrent ).myCoordinates;
                    shiftedPoint += shift;
                    shiftedCell.myCoordinates = shiftedPoint;

                    fShiftedCell = myFFunctor( shiftedCell );

<<<<<<< HEAD
        /// Outter cell
        {
            currentCell2 = myKSpace.sDirectIncident( *it, *myKSpace.sOrthDirs( *it ));
            shift = currentCell2.myCoordinates - currentCell1.myCoordinates;
            x = shift[ 0 ];
            y = shift[ 1 ];
            int x2 = x * x;
            int y2 = y * y;
            int x2y2 = x2 + y2;
            offset = (( x / 2) + 1 ) + ((( y / 2 ) + 1 ) * 3 ); /// x/2 because we are in a KSpace, and we want a digital offset
=======
                    if( fShiftedCell != NumberTraits< FQuantity >::ZERO )
                      {
                        currentPoint = midpoint( shiftedCell );
                        x = currentPoint[ 0 ];
                        y = currentPoint[ 1 ];
>>>>>>> b1890a59

                        m[ 0 ] += 1;
                        m[ 1 ] += y;
                        m[ 2 ] += x;
                        m[ 3 ] += x * y;
                        m[ 4 ] += y * y;
                        m[ 5 ] += x * x;
                      }
                  }
              }
            else /// Using last1
              {
                shift = currentCell1.myCoordinates - lastCell1.myCoordinates;

                /// Part to substract from previous result.
                for( KernelConstIterator itgcurrent = myMask[ offset ].first, itgend = myMask[ offset ].second; itgcurrent != itgend; ++itgcurrent )
                  {
                    shiftedPoint = ( *itgcurrent ).myCoordinates;
                    shiftedPoint += shift;
                    shiftedCell.myCoordinates = shiftedPoint;

                    fShiftedCell = myFFunctor( shiftedCell );

                    if( fShiftedCell != NumberTraits< FQuantity >::ZERO )
                      {
                        currentPoint = midpoint( shiftedCell );
                        x = currentPoint[ 0 ];
                        y = currentPoint[ 1 ];

                        m[ 0 ] -= 1;
                        m[ 1 ] -= y;
                        m[ 2 ] -= x;
                        m[ 3 ] -= x * y;
                        m[ 4 ] -= y * y;
                        m[ 5 ] -= x * x;
                      }
                  }

                /// Part to add from previous result.
                for( KernelConstIterator itgcurrent = myMask[ 8 - offset ].first, itgend = myMask[ 8 - offset ].second; itgcurrent != itgend; ++itgcurrent )
                  {
                    shiftedPoint = ( *itgcurrent ).myCoordinates;
                    shiftedPoint += shift;
                    shiftedCell.myCoordinates = shiftedPoint;

                    fShiftedCell = myFFunctor( shiftedCell );

                    if( fShiftedCell != NumberTraits< FQuantity >::ZERO )
                      {
                        currentPoint = midpoint( shiftedCell );
                        x = currentPoint[ 0 ];
                        y = currentPoint[ 1 ];

                        m[ 0 ] += 1;
                        m[ 1 ] += y;
                        m[ 2 ] += x;
                        m[ 3 ] += x * y;
                        m[ 4 ] += y * y;
                        m[ 5 ] += x * x;
                      }
                  }
              }

            /// Computation of covariance Matrix
            A1.setComponent( 0, 0, m[ 5 ] );
            A1.setComponent( 0, 1, m[ 3 ] );
            A1.setComponent( 1, 0, m[ 3 ] );
            A1.setComponent( 1, 1, m[ 4 ] );

            B1 = 1.0 / m[ 0 ];

            C1.setComponent( 0, 0, B1 * m[ 2 ] * m[ 2 ] );
            C1.setComponent( 0, 1, B1 * m[ 2 ] * m[ 1 ] );
            C1.setComponent( 0, 2, B1 * m[ 1 ] * m[ 2 ] );
            C1.setComponent( 1, 0, B1 * m[ 1 ] * m[ 1 ] );

            Ja1 = A1 - C1;

            memcpy( lastM1, m, nbMoments * sizeof( Quantity ));
            lastJa1 = Ja1;
          }
      }

      /// Outter cell
      {
        currentCell2 = myKSpace.sDirectIncident( *it, *myKSpace.sOrthDirs( *it ));
        shift = currentCell2.myCoordinates - currentCell1.myCoordinates;
        x = shift[ 0 ];
        y = shift[ 1 ];
        int x2 = x * x;
        int y2 = y * y;
        int x2y2 = x2 + y2;
        int offset = offset = (( x / 2) + 1 ) + ((( y / 2 ) + 1 ) * 3 ); /// x/2 because we are in a KSpace, and we want a digital offset

        if( x2y2 != 4 && x2y2 != 8 ) /// Inside and outside cells aren't adjacent, but should be. It's a honeypot.
          {
            trace.error() << "Error - Found that inside and outside cells aren't adjacent. That's not logic.\n";
          }
        else if( offset == 4 ) /// Full kernel in 3D. Never reached because case already considered before. It's a honeypot.
          {
            trace.error() << "Error - Ask to compute full kernel at the wrong moment. Maybe it's an offset computation bug ?\n";
          }
        else
          {
            shift = currentCell2.myCoordinates - myKernelSpelOrigin.myCoordinates;

            /// Part to substract from previous result.
            for( KernelConstIterator itgcurrent = myMask[ offset ].first, itgend = myMask[ offset ].second; itgcurrent != itgend; ++itgcurrent )
              {
                shiftedPoint = ( *itgcurrent ).myCoordinates;
                shiftedPoint += shift;
                shiftedCell.myCoordinates = shiftedPoint;

                fShiftedCell = myFFunctor( shiftedCell );

                if( fShiftedCell != NumberTraits< FQuantity >::ZERO )
                  {
                    currentPoint = midpoint( shiftedCell );
                    x = currentPoint[ 0 ];
                    y = currentPoint[ 1 ];
                    m[ 0 ] -= 1;
                    m[ 1 ] -= y;
                    m[ 2 ] -= x;
                    m[ 3 ] -= x * y;
                    m[ 4 ] -= y * y;
                    m[ 5 ] -= x * x;
                  }
              }

            /// Part to add from previous result.
            for( KernelConstIterator itgcurrent = myMask[ 8 - offset ].first, itgend = myMask[ 8 - offset ].second; itgcurrent != itgend; ++itgcurrent )
              {
                shiftedPoint = ( *itgcurrent ).myCoordinates;
                shiftedPoint += shift;
                shiftedCell.myCoordinates = shiftedPoint;

                fShiftedCell = myFFunctor( shiftedCell );

                if( fShiftedCell != NumberTraits< FQuantity >::ZERO )
                  {
                    currentPoint = midpoint( shiftedCell );
                    x = currentPoint[ 0 ];
                    y = currentPoint[ 1 ];

                    m[ 0 ] += 1;
                    m[ 1 ] += y;
                    m[ 2 ] += x;
                    m[ 3 ] += x * y;
                    m[ 4 ] += y * y;
                    m[ 5 ] += x * x;
                  }
              }
          }

        A2.setComponent( 0, 0, m[ 5 ] );
        A2.setComponent( 0, 1, m[ 3 ] );
        A2.setComponent( 1, 0, m[ 3 ] );
        A2.setComponent( 1, 1, m[ 4 ] );

        B2 = 1.0 / m[ 0 ];

        C2.setComponent( 0, 0, B1 * m[ 2 ] * m[ 2 ] );
        C2.setComponent( 0, 1, B1 * m[ 2 ] * m[ 1 ] );
        C2.setComponent( 0, 2, B1 * m[ 1 ] * m[ 2 ] );
        C2.setComponent( 1, 0, B1 * m[ 1 ] * m[ 1 ] );

        Ja2 = A2 - C2;

        memcpy( lastM1, m, nbMoments * sizeof( Quantity ));
        lastJa2 = Ja2;
      }

      /// Computation of result covariance matrix + moving
      *result = ( Ja1 + Ja2 ) / 2.0;
      ++result;

      lastCell1 = currentCell1;
      lastCell2 = currentCell2;

      ++total;
    }

#ifdef DEBUG_VERBOSE
  std::cout << "#total cells = " << total << std::endl;
  std::cout << "#recount = " << recount << std::endl;
#endif

}

template <typename Functor, typename KernelFunctor, typename KSpace, typename KernelConstIterator>
inline
bool
DGtal::DigitalSurfaceConvolver<Functor, KernelFunctor, KSpace, KernelConstIterator, 2>::isValid() const
{
  return true;
}

template< typename Functor, typename KernelFunctor, typename KSpace, typename KernelConstIterator >
void
DGtal::DigitalSurfaceConvolver< Functor, KernelFunctor, KSpace, KernelConstIterator, 2 >::fillMoments
( Quantity* aMomentMatrix,
  const Point & aPoint,
  double direction )
{
  int x = aPoint[ 0 ];
  int y = aPoint[ 1 ];

  aMomentMatrix[ 0 ] += direction * 1;
  aMomentMatrix[ 1 ] += direction * y;
  aMomentMatrix[ 2 ] += direction * x;
  aMomentMatrix[ 3 ] += direction * x * y;
  aMomentMatrix[ 4 ] += direction * y * y;
  aMomentMatrix[ 5 ] += direction * x * x;
}

template< typename Functor, typename KernelFunctor, typename KSpace, typename KernelConstIterator >
void
DGtal::DigitalSurfaceConvolver< Functor, KernelFunctor, KSpace, KernelConstIterator, 2 >::computeCovarianceMatrix
( const Quantity* aMomentMatrix,
  CovarianceMatrix & aCovarianceMatrix )
{
  MatrixQuantity A;
  double B;
  MatrixQuantity C;

  A.setComponent( 0, 0, aMomentMatrix[ 5 ] );
  A.setComponent( 0, 1, aMomentMatrix[ 3 ] );
  A.setComponent( 1, 0, aMomentMatrix[ 3 ] );
  A.setComponent( 1, 1, aMomentMatrix[ 4 ] );

  B = 1.0 / aMomentMatrix[ 0 ];

  C.setComponent( 0, 0, aMomentMatrix[ 2 ] * aMomentMatrix[ 2 ] );
  C.setComponent( 0, 1, aMomentMatrix[ 2 ] * aMomentMatrix[ 1 ] );
  C.setComponent( 1, 0, aMomentMatrix[ 1 ] * aMomentMatrix[ 2 ] );
  C.setComponent( 1, 1, aMomentMatrix[ 1 ] * aMomentMatrix[ 1 ] );

  aCovarianceMatrix = A - C * B;
}

template< typename Functor, typename KernelFunctor, typename KSpace, typename KernelConstIterator >
template< typename Shape >
double
DGtal::DigitalSurfaceConvolver< Functor, KernelFunctor, KSpace, KernelConstIterator, 2 >::computeShiftFromShape
( const Shape & shape,
  const double h,
  const Spel & aInnerSpel,
  const Spel & aOutterSpel )
{
  typedef typename Z2i::RealPoint RealPoint;

  double lambda = -1.0;
  //    CanonicSCellEmbedder< KSpace > SCellToRealPoint( myKSpace );

  RealPoint low = RealPoint( myKSpace.sCoords( aInnerSpel )) * h;
  RealPoint high = RealPoint( myKSpace.sCoords( aOutterSpel )) * h;
  //    RealPoint low = ( SCellToRealPoint( aInnerSpel )) * h;
  //    RealPoint high = ( SCellToRealPoint( aOutterSpel )) * h;

  unsigned int iter = 0;
  unsigned int nbIter = 10;

  ASSERT(( shape.orientation( low ) != shape.orientation( high ) )); // They can't be on the same side of the shape.
  if( shape.orientation( low ) == shape.orientation( high ) )
    {
      std::cout <<  "On the same orientation "<< low << " " << high << std::endl;
      std::cout << shape.orientation( low ) << std::endl;
    }

  RealPoint test;
  while ( iter <= nbIter )
    {
      test = ( low + high ) / 2.0;
      DGtal::Orientation inout = shape.orientation( test );

      ASSERT(( high != low ));

      if( inout == ON )
        {
          lambda = (( test - ( RealPoint( myKSpace.sCoords( aInnerSpel )) * h )).norm() / h );
          //            lambda = (( test - ( SCellToRealPoint( aInnerSpel ) * h )).norm() / h );
          break;
        }
      else if( inout == OUTSIDE )
        {
          high = test;
        }
      else
        {
          low = test;
        }

      ++iter;
    }

  if( lambda == -1.0 )
    {
      lambda = (( test - ( RealPoint( myKSpace.sCoords( aInnerSpel )) * h )).norm() / h );
      //        lambda = (( test - ( SCellToRealPoint( aInnerSpel ) * h )).norm() / h );
    }

  ASSERT (( lambda <= 1.0 ));
  ASSERT (( lambda >= 0.0 ));

  return 1.0 - lambda;
}

template< typename Functor, typename KernelFunctor, typename KSpace, typename KernelConstIterator >
const int
DGtal::DigitalSurfaceConvolver< Functor, KernelFunctor, KSpace, KernelConstIterator, 2 >::nbMoments = 6;

template< typename Functor, typename KernelFunctor, typename KSpace, typename KernelConstIterator >
typename DGtal::DigitalSurfaceConvolver< Functor, KernelFunctor, KSpace, KernelConstIterator, 2 >::Spel
DGtal::DigitalSurfaceConvolver< Functor, KernelFunctor, KSpace, KernelConstIterator, 2 >::defaultInnerSpel = Spel();

template< typename Functor, typename KernelFunctor, typename KSpace, typename KernelConstIterator >
typename DGtal::DigitalSurfaceConvolver< Functor, KernelFunctor, KSpace, KernelConstIterator, 2 >::Spel
DGtal::DigitalSurfaceConvolver< Functor, KernelFunctor, KSpace, KernelConstIterator, 2 >::defaultOuterSpel = Spel();

template< typename Functor, typename KernelFunctor, typename KSpace, typename KernelConstIterator >
typename DGtal::DigitalSurfaceConvolver< Functor, KernelFunctor, KSpace, KernelConstIterator, 2 >::Quantity
DGtal::DigitalSurfaceConvolver< Functor, KernelFunctor, KSpace, KernelConstIterator, 2 >::defaultInnerMoments[ 6 ] = {Quantity(0)};

template< typename Functor, typename KernelFunctor, typename KSpace, typename KernelConstIterator >
typename DGtal::DigitalSurfaceConvolver< Functor, KernelFunctor, KSpace, KernelConstIterator, 2 >::Quantity
DGtal::DigitalSurfaceConvolver< Functor, KernelFunctor, KSpace, KernelConstIterator, 2 >::defaultOuterMoments[ 6 ] = {Quantity(0)};

template< typename Functor, typename KernelFunctor, typename KSpace, typename KernelConstIterator >
typename DGtal::DigitalSurfaceConvolver< Functor, KernelFunctor, KSpace, KernelConstIterator, 2 >::Quantity
DGtal::DigitalSurfaceConvolver< Functor, KernelFunctor, KSpace, KernelConstIterator, 2 >::defaultInnerSum = Quantity(0);

template< typename Functor, typename KernelFunctor, typename KSpace, typename KernelConstIterator >
typename DGtal::DigitalSurfaceConvolver< Functor, KernelFunctor, KSpace, KernelConstIterator, 2 >::Quantity
DGtal::DigitalSurfaceConvolver< Functor, KernelFunctor, KSpace, KernelConstIterator, 2 >::defaultOuterSum = Quantity(0);

template< typename Functor, typename KernelFunctor, typename KSpace, typename KernelConstIterator >
template< typename SurfelIterator >
bool
DGtal::DigitalSurfaceConvolver< Functor, KernelFunctor, KSpace, KernelConstIterator, 2 >::core_evalCovarianceMatrix
( const SurfelIterator & it,
  CovarianceMatrix & innerMatrix,
  CovarianceMatrix & outerMatrix,
  bool useLastResults,
  Spel & lastInnerSpel,
  Spel & lastOuterSpel,
  Quantity * lastInnerMoments,
  Quantity * lastOuterMoments )
{
  ASSERT ( isInitMask == true );
  //    ASSERT ( useLastResults == true && lastInnerMoments != NULL && lastOuterMoments != NULL && lastInnerSpel != lastOuterSpel );

#ifdef DEBUG_VERBOSE
  Dimension recount = false;
#endif

  typedef typename Functor::Quantity FQuantity;
  DGtal::Dimension nbMasks = myMask.size() - 1;
  DGtal::Dimension positionOfFullKernel = 4;

  Quantity m[ nbMoments ]; /// <! [ m00, m01, m10, m11, m02, m20 ]
  std::fill( m, m + nbMoments, NumberTraits< Quantity >::ZERO ); /// <! clear array

  Spel currentInnerSpel, currentOuterSpel;
  Spel shiftedSpel;
  Point shiftInnerSpel, shiftOuterSpel;
  Point diffSpel;

  bool bComputed = false; /// <! if the cell has already been computed, continue to the next

  int x, y, x2, y2, x2y2;
  int offset;

  /// Inner cell
  {
    DGtal::Dimension kDim = myKSpace.sOrthDir( *it );
    currentInnerSpel = myKSpace.sDirectIncident( *it, kDim ); /// Spel on the border, but inside the shape
    shiftInnerSpel = myKSpace.sKCoords( currentInnerSpel ) - myKSpace.sKCoords( myKernelSpelOrigin );

    /// Check if we can use previous results
    if( useLastResults )
      {
        bComputed = false;

        if(  currentInnerSpel == lastInnerSpel )
          {
            memcpy( m, lastInnerMoments, nbMoments * sizeof( Quantity ));
            computeCovarianceMatrix( m, innerMatrix );

            bComputed = true;
          }
        else if(  currentInnerSpel == lastOuterSpel )
          {
            memcpy( m, lastOuterMoments, nbMoments * sizeof( Quantity ));
            computeCovarianceMatrix( m, outerMatrix );

            bComputed = true;
          }
        else
          {
            diffSpel = myKSpace.sKCoords( currentInnerSpel ) - myKSpace.sKCoords( lastInnerSpel );

            x = diffSpel[ 0 ];
            y = diffSpel[ 1 ];
            x2 = x * x;
            y2 = y * y;
            x2y2 = x2 + y2;

            offset = (( x / 2 ) + 1 ) + ((( y / 2 ) + 1 ) * 3 );

            if( x2y2 != 4 && x2y2 != 8 ) /// Previous and current cells aren't adjacent. Compute on the full kernel
              {
                useLastResults = false;
#ifdef DEBUG_VERBOSE
                recount = true;
#endif
              }
            else if( offset == positionOfFullKernel ) /// Full kernel in 2D. Never reached because case already considered before. It's a honeypot.
              {
                trace.error() << "Error - Ask to compute full kernel at the wrong moment. Maybe it's an offset computation bug ?\n";
              }
            else
              {
                useLastResults = true;
              }
          }
      }

    if( !bComputed )
      {
        if( !useLastResults ) /// Computation on full kernel, we have no previous results
          {
            std::fill( m, m + nbMoments, NumberTraits< Quantity >::ZERO ); /// <! clear array

            for( KernelConstIterator itgcurrent = myItKernelBegin; itgcurrent != myItKernelEnd; ++itgcurrent )
              {
                myKSpace.sSetKCoords( shiftedSpel, myKSpace.sKCoords( *itgcurrent ) + shiftInnerSpel );

                ASSERT( myKSpace.sKCoords( shiftedSpel )[ 0 ] & 0x1 );
                ASSERT( myKSpace.sKCoords( shiftedSpel )[ 1 ] & 0x1 );

                if( myFFunctor( shiftedSpel ) != NumberTraits< FQuantity >::ZERO )
                  {
                    fillMoments( m, myKSpace.sCoords( shiftedSpel ), 1.0 );
                  }
              }
          }
        else /// Using lastInnerMoments
          {
            memcpy( m, lastInnerMoments, nbMoments * sizeof( Quantity ));

            /// Part to substract from previous result.
            for( KernelConstIterator itgcurrent = myMask[ offset ].first, itgend = myMask[ offset ].second; itgcurrent != itgend; ++itgcurrent )
              {
                myKSpace.sSetKCoords( shiftedSpel, myKSpace.sKCoords( *itgcurrent ) - diffSpel + shiftInnerSpel );

                if( myFFunctor( shiftedSpel ) != NumberTraits< FQuantity >::ZERO )
                  {
                    fillMoments( m, myKSpace.sCoords( shiftedSpel ), -1.0 );
                  }
              }

            /// Part to add from previous result.
            for( KernelConstIterator itgcurrent = myMask[ nbMasks - offset ].first, itgend = myMask[ nbMasks - offset ].second; itgcurrent != itgend; ++itgcurrent )
              {
                myKSpace.sSetKCoords( shiftedSpel, myKSpace.sKCoords( *itgcurrent ) + shiftInnerSpel );

                if( myFFunctor( shiftedSpel ) != NumberTraits< FQuantity >::ZERO )
                  {
                    fillMoments( m, myKSpace.sCoords( shiftedSpel ), 1.0 );
                  }
              }
          }

        /// Computation of covariance Matrix
        computeCovarianceMatrix( m, innerMatrix );
        memcpy( lastInnerMoments, m, nbMoments * sizeof( Quantity ));
      }
  }

  /// Outter cell
  {
    DGtal::Dimension kDim = myKSpace.sOrthDir( *it );
    currentOuterSpel = myKSpace.sIndirectIncident( *it, kDim );
    shiftOuterSpel = myKSpace.sKCoords( currentOuterSpel ) - myKSpace.sKCoords( myKernelSpelOrigin );

    ASSERT( currentInnerSpel != currentOuterSpel );

    diffSpel = myKSpace.sKCoords( currentOuterSpel ) - myKSpace.sKCoords( currentInnerSpel );

    x = diffSpel[ 0 ];
    y = diffSpel[ 1 ];
    x2 = x * x;
    y2 = y * y;
    x2y2 = x2 + y2;

    offset = (( x / 2 ) + 1 ) + ((( y / 2 ) + 1 ) * 3 );

    if(  x2y2 != 4 && x2y2 != 8 ) /// Inside and outside cells aren't adjacent, but should be. It's a honeypot.
      {
        trace.error() << "Error - Found that inside and outside cells aren't adjacent. That's not logic.\n";
      }
    else if(  offset == positionOfFullKernel ) /// Full kernel in 2D. Never reached because case already considered before. It's a honeypot.
      {
        trace.error() << "Error - Ask to compute full kernel at the wrong moment. Maybe it's an offset computation bug ?\n";
      }
    else
      {
        /// Part to substract from previous result.
        for( KernelConstIterator itgcurrent = myMask[ offset ].first, itgend = myMask[ offset ].second; itgcurrent != itgend; ++itgcurrent )
          {
            myKSpace.sSetKCoords( shiftedSpel, myKSpace.sKCoords( *itgcurrent ) - diffSpel + shiftOuterSpel );

            if( myFFunctor( shiftedSpel ) != NumberTraits< FQuantity >::ZERO )
              {
                fillMoments( m, myKSpace.sCoords( shiftedSpel ), -1.0 );
              }
          }

        /// Part to add from previous result.
        for( KernelConstIterator itgcurrent = myMask[ nbMasks - offset ].first, itgend = myMask[ nbMasks - offset ].second; itgcurrent != itgend; ++itgcurrent )
          {
            myKSpace.sSetKCoords( shiftedSpel, myKSpace.sKCoords( *itgcurrent ) + shiftOuterSpel );

            if( myFFunctor( shiftedSpel ) != NumberTraits< FQuantity >::ZERO )
              {
                fillMoments( m, myKSpace.sCoords( shiftedSpel ), 1.0 );
              }
          }
      }

    /// Computation of covariance Matrix
    computeCovarianceMatrix( m, outerMatrix );
    memcpy( lastOuterMoments, m, nbMoments * sizeof( Quantity ));
  }

  ASSERT (( lastInnerMoments[ 0 ] != lastOuterMoments[ 0 ] )); // Maybe a problem here. Can be normal ... but needs to check twice.

  lastInnerSpel = currentInnerSpel;
  lastOuterSpel = currentOuterSpel;

#ifdef DEBUG_VERBOSE
  return recount;
#else
  return false;
#endif
}

template< typename Functor, typename KernelFunctor, typename KSpace, typename KernelConstIterator >
template< typename SurfelIterator >
bool
DGtal::DigitalSurfaceConvolver< Functor, KernelFunctor, KSpace, KernelConstIterator, 2 >::core_eval
( const SurfelIterator & it,
  Quantity & innerSum,
  Quantity & outerSum,
  bool useLastResults,
  Spel & lastInnerSpel,
  Spel & lastOuterSpel,
  Quantity & lastInnerSum,
  Quantity & lastOuterSum )
{
  ASSERT ( isInitMask == true );
  //    ASSERT ( useLastResults == true && lastInnerMoments != NULL && lastOuterMoments != NULL && lastInnerSpel != lastOuterSpel );

#ifdef DEBUG_VERBOSE
  Dimension recount = false;
#endif

  typedef typename Functor::Quantity FQuantity;
  DGtal::Dimension nbMasks = myMask.size() - 1;
  DGtal::Dimension positionOfFullKernel = 4;

  Quantity m = NumberTraits< Quantity >::ZERO;

  Spel currentInnerSpel, currentOuterSpel;
  Spel shiftedSpel;
  Point shiftInnerSpel, shiftOuterSpel;
  Point diffSpel;

  bool bComputed = false; /// <! if the cell has already been computed, continue to the next

<<<<<<< HEAD
    int x, y, x2, y2, x2y2;
    unsigned int offset;
=======
  int x, y, x2, y2, x2y2;
  int offset;
>>>>>>> b1890a59

  /// Inner cell
  {
    DGtal::Dimension kDim = myKSpace.sOrthDir( *it );
    currentInnerSpel = myKSpace.sDirectIncident( *it, kDim ); /// Spel on the border, but inside the shape
    shiftInnerSpel = myKSpace.sKCoords( currentInnerSpel ) - myKSpace.sKCoords( myKernelSpelOrigin );

    /// Check if we can use previous results
    if( useLastResults )
      {
        bComputed = false;

        if(  currentInnerSpel == lastInnerSpel )
          {
            m = lastInnerSum;
            innerSum = m;

            bComputed = true;
          }
        else if(  currentInnerSpel == lastOuterSpel )
          {
            m = lastOuterSum;
            outerSum = m;

            bComputed = true;
          }
        else
          {
            diffSpel = myKSpace.sKCoords( currentInnerSpel ) - myKSpace.sKCoords( lastInnerSpel );

            x = diffSpel[ 0 ];
            y = diffSpel[ 1 ];
            x2 = x * x;
            y2 = y * y;
            x2y2 = x2 + y2;

            offset = (( x / 2 ) + 1 ) + ((( y / 2 ) + 1 ) * 3 );

            if( x2y2 != 4 && x2y2 != 8 ) /// Previous and current cells aren't adjacent. Compute on the full kernel
              {
                useLastResults = false;
#ifdef DEBUG_VERBOSE
                recount = true;
#endif
              }
            else if( offset == positionOfFullKernel ) /// Full kernel in 2D. Never reached because case already considered before. It's a honeypot.
              {
                trace.error() << "Error - Ask to compute full kernel at the wrong moment. Maybe it's an offset computation bug ?\n";
              }
            else
              {
                useLastResults = true;
              }
          }
      }

    if( !bComputed )
      {
        if( !useLastResults ) /// Computation on full kernel, we have no previous results
          {
            m = NumberTraits< Quantity >::ZERO;

            for( KernelConstIterator itgcurrent = myItKernelBegin; itgcurrent != myItKernelEnd; ++itgcurrent )
              {
                myKSpace.sSetKCoords( shiftedSpel, myKSpace.sKCoords( *itgcurrent ) + shiftInnerSpel );

                ASSERT( myKSpace.sKCoords( shiftedSpel )[ 0 ] & 0x1 );
                ASSERT( myKSpace.sKCoords( shiftedSpel )[ 1 ] & 0x1 );

                if( myFFunctor( shiftedSpel ) != NumberTraits< FQuantity >::ZERO )
                  {
                    m += 1.0;
                  }
              }
          }
        else /// Using lastInnerMoments
          {
            m = lastInnerSum;

            /// Part to substract from previous result.
            for( KernelConstIterator itgcurrent = myMask[ offset ].first, itgend = myMask[ offset ].second; itgcurrent != itgend; ++itgcurrent )
              {
                myKSpace.sSetKCoords( shiftedSpel, myKSpace.sKCoords( *itgcurrent ) - diffSpel + shiftInnerSpel );

                if( myFFunctor( shiftedSpel ) != NumberTraits< FQuantity >::ZERO )
                  {
                    m += -1.0;
                  }
              }

            /// Part to add from previous result.
            for( KernelConstIterator itgcurrent = myMask[ nbMasks - offset ].first, itgend = myMask[ nbMasks - offset ].second; itgcurrent != itgend; ++itgcurrent )
              {
                myKSpace.sSetKCoords( shiftedSpel, myKSpace.sKCoords( *itgcurrent ) + shiftInnerSpel );

                if( myFFunctor( shiftedSpel ) != NumberTraits< FQuantity >::ZERO )
                  {
                    m += 1.0;
                  }
              }
          }

        /// Computation of covariance Matrix
        innerSum = m;
        lastInnerSum = m;
      }
  }

  /// Outter cell
  {
    DGtal::Dimension kDim = myKSpace.sOrthDir( *it );
    currentOuterSpel = myKSpace.sIndirectIncident( *it, kDim );
    shiftOuterSpel = myKSpace.sKCoords( currentOuterSpel ) - myKSpace.sKCoords( myKernelSpelOrigin );

    ASSERT( currentInnerSpel != currentOuterSpel );

    diffSpel = myKSpace.sKCoords( currentOuterSpel ) - myKSpace.sKCoords( currentInnerSpel );

    x = diffSpel[ 0 ];
    y = diffSpel[ 1 ];
    x2 = x * x;
    y2 = y * y;
    x2y2 = x2 + y2;

    offset = (( x / 2 ) + 1 ) + ((( y / 2 ) + 1 ) * 3 );

    if( x2y2 != 4 && x2y2 != 8 ) /// Inside and outside cells aren't adjacent, but should be. It's a honeypot.
      {
        trace.error() << "Error - Found that inside and outside cells aren't adjacent. That's not logic.\n";
      }
    else if(  offset == positionOfFullKernel ) /// Full kernel in 2D. Never reached because case already considered before. It's a honeypot.
      {
        trace.error() << "Error - Ask to compute full kernel at the wrong moment. Maybe it's an offset computation bug ?\n";
      }
    else
      {
        /// Part to substract from previous result.
        for( KernelConstIterator itgcurrent = myMask[ offset ].first, itgend = myMask[ offset ].second; itgcurrent != itgend; ++itgcurrent )
          {
            myKSpace.sSetKCoords( shiftedSpel, myKSpace.sKCoords( *itgcurrent ) - diffSpel + shiftOuterSpel );

            if( myFFunctor( shiftedSpel ) != NumberTraits< FQuantity >::ZERO )
              {
                m += -1.0;
              }
          }

        /// Part to add from previous result.
        for( KernelConstIterator itgcurrent = myMask[ nbMasks - offset ].first, itgend = myMask[ nbMasks - offset ].second; itgcurrent != itgend; ++itgcurrent )
          {
            myKSpace.sSetKCoords( shiftedSpel, myKSpace.sKCoords( *itgcurrent ) + shiftOuterSpel );

            if( myFFunctor( shiftedSpel ) != NumberTraits< FQuantity >::ZERO )
              {
                m += 1.0;
              }
          }
      }

    /// Computation of covariance Matrix
    outerSum = m;
    lastOuterSum = m;
  }

  ASSERT (( lastInnerSum != lastOuterSum )); // Maybe a problem here. Can be normal ... but needs to check twice.

  lastInnerSpel = currentInnerSpel;
  lastOuterSpel = currentOuterSpel;

#ifdef DEBUG_VERBOSE
  return recount;
#else
  return false;
#endif
}




//////////////////////////////////////////////////////////////////////////////////////////////////////////////
///////////////////////////////////////////////////// 3D /////////////////////////////////////////////////////
//////////////////////////////////////////////////////////////////////////////////////////////////////////////

template< typename Functor, typename KernelFunctor, typename KSpace, typename KernelConstIterator >
inline
DGtal::DigitalSurfaceConvolver< Functor, KernelFunctor, KSpace, KernelConstIterator, 3 >
::DigitalSurfaceConvolver( ConstAlias< Functor > f,
                           ConstAlias< KernelFunctor > g,
                           ConstAlias< KSpace > space)
  :   dimension( 3 ),
    myFFunctor( f ),
    myGFunctor( g ),
    myKSpace( space ),
    isInitMask( false )
{
}

/*template< typename Functor, typename KernelFunctor, typename KSpace, typename KernelConstIterator >
inline
void
DGtal::DigitalSurfaceConvolver< Functor, KernelFunctor, KSpace, KernelConstIterator, 3 >::init( Clone< KernelConstIterator > itgbegin,
                                                                                                Clone< KernelConstIterator > itgend,
                                                                                                Clone< Spel > kOrigin
                                                                                                )
{
    myItKernelBegin = itgbegin;
    myItKernelEnd = itgend;
    myKernelSpelOrigin = kOrigin;

    isInit = true;
    isInitMask = false;
}*/

template< typename Functor, typename KernelFunctor, typename KSpace, typename KernelConstIterator >
inline
void
DGtal::DigitalSurfaceConvolver< Functor, KernelFunctor, KSpace, KernelConstIterator, 3 >::init( Clone< KernelConstIterator > itgbegin,
                                                                                                Clone< KernelConstIterator > itgend,
                                                                                                Clone< Spel > kOrigin,
                                                                                                Alias< std::vector< PairIterators > > mask )
{
  myItKernelBegin = itgbegin;
  myItKernelEnd = itgend;
  myKernelSpelOrigin = kOrigin;
  myMask = mask;

  ASSERT ( myMask.size () == 27 );

  isInitMask = true;
}

template< typename Functor, typename KernelFunctor, typename KSpace, typename KernelConstIterator >
template< typename ConstIteratorOnCells >
inline
typename DGtal::DigitalSurfaceConvolver< Functor, KernelFunctor, KSpace, KernelConstIterator, 3 >::Quantity
DGtal::DigitalSurfaceConvolver< Functor, KernelFunctor, KSpace, KernelConstIterator, 3 >::eval
( const ConstIteratorOnCells & it )
{
  ASSERT ( isInitMask == true );

  Quantity sum1, sum2;

  core_eval( it, sum1, sum2, false );

  /// Computation of result covariance matrix + moving
  double lambda = 0.5;
  return ( sum1 * lambda + sum2 * ( 1.0 - lambda ));
}

template< typename Functor, typename KernelFunctor, typename KSpace, typename KernelConstIterator >
template< typename ConstIteratorOnCells, typename Shape >
inline
typename DGtal::DigitalSurfaceConvolver< Functor, KernelFunctor, KSpace, KernelConstIterator, 3 >::Quantity
DGtal::DigitalSurfaceConvolver< Functor, KernelFunctor, KSpace, KernelConstIterator, 3 >::eval
( const ConstIteratorOnCells & it,
  const Shape & shape,
  const double h )
{
  ASSERT ( isInitMask == true );

  Quantity sum1, sum2;
  Spel lastInnerSpel, lastOuterSpel;

  core_eval( it, sum1, sum2, false, lastInnerSpel, lastOuterSpel );

  /// Computation of result covariance matrix + moving
  double lambda = computeShiftFromShape( shape, h, lastInnerSpel, lastOuterSpel );
  return ( sum1 * lambda + sum2 * ( 1.0 - lambda ));
}


template< typename Functor, typename KernelFunctor, typename KSpace, typename KernelConstIterator >
template< typename ConstIteratorOnCells, typename OutputIterator >
inline
void
DGtal::DigitalSurfaceConvolver< Functor, KernelFunctor, KSpace, KernelConstIterator, 3 >::eval
( const ConstIteratorOnCells & itbegin,
  const ConstIteratorOnCells & itend,
  OutputIterator & result )
{
  ASSERT ( isInitMask == true );

  Dimension total = 0;
#ifdef DEBUG_VERBOSE
  Dimension recount = 0;
#endif

  Quantity lastInnerSum;
  Quantity lastOuterSum;

  Quantity innerSum, outerSum;

  Spel lastInnerSpel, lastOuterSpel;

  /// Iterate on all cells
  for( ConstIteratorOnCells it = itbegin; it != itend; ++it )
    {
      if( total != 0 )
        {
#ifdef DEBUG_VERBOSE
          bool hasJumped = core_eval( it, innerSum, outerSum, true, lastInnerSpel, lastOuterSpel, lastInnerSum, lastOuterSum );
          recount = ( hasJumped ) ? recount + 1 : recount;
#else
          core_eval( it, innerSum, outerSum, true, lastInnerSpel, lastOuterSpel, lastInnerSum, lastOuterSum );
#endif
        }
      else
        {
          core_eval( it, innerSum, outerSum, false, lastInnerSpel, lastOuterSpel, lastInnerSum, lastOuterSum );
        }

      /// Computation of result covariance matrix + moving
      double lambda = 0.5;
      *result = innerSum * lambda + outerSum * ( 1.0 - lambda );
      ++result;

      ++total;
    }

#ifdef DEBUG_VERBOSE
  std::cout << "#total cells = " << total << std::endl;
  std::cout << "#recount = " << recount << std::endl;
#endif
}


template< typename Functor, typename KernelFunctor, typename KSpace, typename KernelConstIterator >
template< typename ConstIteratorOnCells, typename OutputIterator, typename Shape >
inline
void
DGtal::DigitalSurfaceConvolver< Functor, KernelFunctor, KSpace, KernelConstIterator, 3 >::eval
( const ConstIteratorOnCells & itbegin,
  const ConstIteratorOnCells & itend,
  OutputIterator & result,
  const Shape & shape,
  const double h )
{
  ASSERT ( isInitMask == true );

  Dimension total = 0;
#ifdef DEBUG_VERBOSE
  Dimension recount = 0;
#endif

  Quantity lastInnerSum;
  Quantity lastOuterSum;

  Quantity innerSum, outerSum;

  Spel lastInnerSpel, lastOuterSpel;

  /// Iterate on all cells
  for( ConstIteratorOnCells it = itbegin; it != itend; ++it )
    {
      if( total != 0 )
        {
#ifdef DEBUG_VERBOSE
          bool hasJumped = core_eval( it, innerSum, outerSum, true, lastInnerSpel, lastOuterSpel, lastInnerSum, lastOuterSum );
          recount = ( hasJumped ) ? recount + 1 : recount;
#else
          core_eval( it, innerSum, outerSum, true, lastInnerSpel, lastOuterSpel, lastInnerSum, lastOuterSum );
#endif
        }
      else
        {
          core_eval( it, innerSum, outerSum, false, lastInnerSpel, lastOuterSpel, lastInnerSum, lastOuterSum );
        }

      /// Computation of result covariance matrix + moving
      double lambda = computeShiftFromShape( shape, h, lastInnerSpel, lastOuterSpel );
      *result = innerSum * lambda + outerSum * ( 1.0 - lambda );
      ++result;

      ++total;
    }

#ifdef DEBUG_VERBOSE
  std::cout << "#total cells = " << total << std::endl;
  std::cout << "#recount = " << recount << std::endl;
#endif
}


template< typename Functor, typename KernelFunctor, typename KSpace, typename KernelConstIterator >
template< typename ConstIteratorOnCells, typename OutputIterator >
inline
void
DGtal::DigitalSurfaceConvolver< Functor, KernelFunctor, KSpace, KernelConstIterator, 3 >::deprecated_eval
( const ConstIteratorOnCells & itbegin,
  const ConstIteratorOnCells & itend,
  OutputIterator & result )
{
  ASSERT ( isInitMask == true );

  typedef typename KSpace::Point Point;

  Spel lastCell, lastCell2, currentSpel1, currentSpel2, shiftedCell;

  Quantity lastResult = NumberTraits< Quantity >::ZERO;
  Quantity lastResult2 = NumberTraits< Quantity >::ZERO;
  Quantity currentResult1, currentResult2, maskQuantity;

  Point shiftSpel1, shiftSpel2, shiftedPoint, diffLastCurrentSpel, diffWithCurrentSpel;

  int x, y, z, x2, y2, z2, x2y2z2, offset;

  Dimension total = 0;
#ifdef DEBUG_VERBOSE
  Dimension recount = 0;
#endif

  for( ConstIteratorOnCells itcurrent = itbegin; itcurrent != itend; ++itcurrent )
    {
      currentResult1 = NumberTraits< Quantity >::ZERO;
      currentResult2 = NumberTraits< Quantity >::ZERO;

      currentSpel1 = myKSpace.sIndirectIncident( *itcurrent, *myKSpace.sOrthDirs( *itcurrent )); /// Cell on the border, but inside the shape
      currentSpel2 = myKSpace.sDirectIncident( *itcurrent, *myKSpace.sOrthDirs( *itcurrent )); /// Cell on the border, but outside the shape

      shiftSpel1 = myKSpace.sKCoords( currentSpel1 ) - myKSpace.sKCoords( myKernelSpelOrigin );
      shiftSpel2 = myKSpace.sKCoords( currentSpel2 ) - myKSpace.sKCoords( myKernelSpelOrigin );

      if(  total == 0 ) /// Computation on full kernel, we have no previous results
        {
          /// Computation for the cell inside the shape. Using full kernel.
          for(  KernelConstIterator itgcurrent = myItKernelBegin; itgcurrent != myItKernelEnd; ++itgcurrent )
            {
              myKSpace.sSetKCoords( shiftedCell, myKSpace.sKCoords( *itgcurrent ) + shiftSpel1 );

              //        DGtal::Dimension k = myKSpace->sOrthDir( aSurfel );
              //        // checks if the surfel is on the space boundary.
              //        if ( myKSpace->sIsMax( aSurfel, k ) || myKSpace->sIsMin( aSurfel, k ) )
              //        {
              //            return NumberTraits< Value >::ZERO;
              //        }

              //        typedef typename KSpace::SCell SCell;
              //        typedef typename KSpace::Point Point;

              //        SCell currentSpel = myKSpace->sDirectIncident( aSurfel, k );

              currentResult1 += myFFunctor( shiftedCell ) * myGFunctor( *itgcurrent );
            }

          /// Computation for the cell outside the shape. Using previous result and masks.
          diffWithCurrentSpel = currentSpel2.myCoordinates - currentSpel1.myCoordinates;

          x = diffWithCurrentSpel[ 0 ];
          y = diffWithCurrentSpel[ 1 ];
          z = diffWithCurrentSpel[ 2 ];
          x2 = x * x;
          y2 = y * y;
          z2 = z * z;
          x2y2z2 = x2 + y2 + z2;

          offset = (( x / 2 ) + 1 ) + ((( y / 2 ) + 1 ) * 3 ) + ((( z / 2 ) + 1 ) * 9 ); /// x/2 because we are in a KSpace, and we want a digital offset

          if(  x2y2z2 != 4 && x2y2z2 != 8 && !( x2 == 4 && y2 == 4 && z2 == 4 )) /// Inside and outside cells aren't adjacent, but should be. It's a honeypot.
            {
              trace.error() << "Error - Found that inside and outside cells aren't adjacent. That's not logic.\n";
            }
          else if(  offset == 13 ) /// Full kernel in 3D. Never reached because case already considered before. It's a honeypot.
            {
              trace.error() << "Error - Ask to compute full kernel at the wrong moment. Maybe it's an offset computation bug ?\n";
            }
          else
            {
              maskQuantity = NumberTraits< Quantity >::ZERO;

              for( KernelConstIterator itgcurrent = myMask[ offset ].first, itgend = myMask[ offset ].second; itgcurrent != itgend; ++itgcurrent )
                {
                  myKSpace.sSetKCoords( shiftedCell, myKSpace.sKCoords( *itgcurrent ) - diffWithCurrentSpel + shiftSpel2 );
                  //                    shiftedPoint = ( *itgcurrent ).myCoordinates - diffWithCurrentSpel;
                  //                    shiftedPoint += shiftSpel2;
                  //                    shiftedCell.myCoordinates = shiftedPoint;

                  maskQuantity -= myFFunctor( shiftedCell ) * myGFunctor( *itgcurrent );
                }

              for( KernelConstIterator itgcurrent = myMask[ 26 - offset ].first, itgend = myMask[ 26 - offset ].second; itgcurrent != itgend; ++itgcurrent ) /// 26 is the size of the array
                {
                  myKSpace.sSetKCoords( shiftedCell, myKSpace.sKCoords( *itgcurrent ) + shiftSpel2 );
                  //                    shiftedPoint = ( *itgcurrent ).myCoordinates;
                  //                    shiftedPoint += shiftSpel2;
                  //                    shiftedCell.myCoordinates = shiftedPoint;

                  maskQuantity += myFFunctor( shiftedCell ) * myGFunctor( *itgcurrent );
                }

              currentResult2 = currentResult1 + maskQuantity;
            }
        }
      else
        {
          /// Computation for the cell inside the shape
          if(  currentSpel1 == lastCell )
            {
              currentResult1 = lastResult;
            }
          else if(  currentSpel1 == lastCell2 )
            {
              currentResult1 = lastResult2;
            }
          else
            {
              diffLastCurrentSpel = currentSpel1.myCoordinates - lastCell.myCoordinates;

              x = diffLastCurrentSpel[ 0 ];
              y = diffLastCurrentSpel[ 1 ];
              z = diffLastCurrentSpel[ 2 ];
              x2 = x * x;
              y2 = y * y;
              z2 = z * z;
              x2y2z2 = x2 + y2 + z2;

              offset = (( x / 2 ) + 1 ) + ((( y / 2 ) + 1 ) * 3 ) + ((( z / 2 ) + 1 ) * 9 ); /// x/2 because we are in a KSpace, and we want a digital offset

              if( x2y2z2 != 4 && x2y2z2 != 8 && !( x2 == 4 && y2 == 4 && z2 == 4 )) /// Previous and current cells aren't adjacent. Compute on the full kernel
                {
#ifdef DEBUG_VERBOSE
                  ++recount;
#endif

                  for( KernelConstIterator itgcurrent = myItKernelBegin; itgcurrent != myItKernelEnd; ++itgcurrent )
                    {
                      myKSpace.sSetKCoords( shiftedCell, myKSpace.sKCoords( *itgcurrent ) + shiftSpel1 );
                      //                        shiftedPoint = ( *itgcurrent ).myCoordinates;
                      //                        shiftedPoint += shiftSpel1;
                      //                        shiftedCell.myCoordinates = shiftedPoint;

                      currentResult1 += myFFunctor( shiftedCell ) * myGFunctor( *itgcurrent );
                    }
                }
              else if( offset == 13 ) /// Full kernel in 3D. Never reached because case already considered before. It's a honeypot.
                {
                  trace.error() << "Error - Ask to compute full kernel at the wrong moment. Maybe it's an offset computation bug ?\n";
                }
              else
                {
                  maskQuantity = NumberTraits< Quantity >::ZERO;

                  /// Part to substract from previous result.
                  for(  KernelConstIterator itgcurrent = myMask[ offset ].first, itgend = myMask[ offset ].second; itgcurrent != itgend; ++itgcurrent )
                    {
                      myKSpace.sSetKCoords( shiftedCell, myKSpace.sKCoords( *itgcurrent ) - diffLastCurrentSpel + shiftSpel1 );
                      //                        shiftedPoint = ( *itgcurrent ).myCoordinates - diffLastCurrentSpel;
                      //                        shiftedPoint += shiftSpel1;
                      //                        shiftedCell.myCoordinates = shiftedPoint;

                      maskQuantity -= myFFunctor( shiftedCell ) * myGFunctor( *itgcurrent );
                    }

                  /// Part to add from previous result.
                  for(  KernelConstIterator itgcurrent = myMask[ 26 - offset ].first, itgend = myMask[ 26 - offset ].second; itgcurrent != itgend; ++itgcurrent ) /// 26 is the size of the array
                    {
                      myKSpace.sSetKCoords( shiftedCell, myKSpace.sKCoords( *itgcurrent ) + shiftSpel1 );
                      //                        shiftedPoint = ( *itgcurrent ).myCoordinates;
                      //                        shiftedPoint += shiftSpel1;
                      //                        shiftedCell.myCoordinates = shiftedPoint;

                      maskQuantity += myFFunctor( shiftedCell ) * myGFunctor( *itgcurrent );
                    }

                  currentResult1 = lastResult + maskQuantity;
                }
            }

          /// Computation for the cell outside the shape.
          if(  currentSpel2 == lastCell )
            {
              currentResult2 = lastResult;
            }
          else if(  currentSpel2 == lastCell2 )
            {
              currentResult2 = lastResult2;
            }
          else
            {
              diffWithCurrentSpel = currentSpel2.myCoordinates - currentSpel1.myCoordinates;

              x = diffWithCurrentSpel[ 0 ];
              y = diffWithCurrentSpel[ 1 ];
              z = diffWithCurrentSpel[ 2 ];
              x2 = x * x;
              y2 = y * y;
              z2 = z * z;
              x2y2z2 = x2 + y2 + z2;

              offset = (( x / 2 ) + 1 ) + ((( y / 2 ) + 1 ) * 3 ) + ((( z / 2 ) + 1 ) * 9 ); /// x/2 because we are in a KSpace, and we want a digital offset

              if(  x2y2z2 != 4 && x2y2z2 != 8 && !( x2 == 4 && y2 == 4 && z2 == 4 ))/// Inside and outside cells aren't adjacent, but should be. It's a honeypot.
                {
                  trace.error() << "Error - Found that inside and outside cells aren't adjacent. That's not logic.\n";
                }
              else if(  offset == 13 ) /// Full kernel in 2D. Never reached because case already considered before. It's a honeypot.
                {
                  trace.error() << "Error - Ask to compute full kernel at the wrong moment. Maybe it's an offset computation bug ?\n";
                }
              else
                {
                  maskQuantity = NumberTraits< Quantity >::ZERO;

                  /// Part to substract from previous result.
                  for(  KernelConstIterator itgcurrent = myMask[ offset ].first, itgend = myMask[ offset ].second; itgcurrent != itgend; ++itgcurrent )
                    {
                      myKSpace.sSetKCoords( shiftedCell, myKSpace.sKCoords( *itgcurrent ) - diffWithCurrentSpel + shiftSpel2 );
                      //                        shiftedPoint = ( *itgcurrent ).myCoordinates - diffWithCurrentSpel;
                      //                        shiftedPoint += shiftSpel2;
                      //                        shiftedCell.myCoordinates = shiftedPoint;

                      maskQuantity -= myFFunctor( shiftedCell ) * myGFunctor( *itgcurrent );
                    }

                  /// Part to add from previous result.
                  for(  KernelConstIterator itgcurrent = myMask[ 26 - offset ].first, itgend = myMask[ 26 - offset ].second; itgcurrent != itgend; ++itgcurrent ) /// 26 is the size of the array
                    {
                      myKSpace.sSetKCoords( shiftedCell, myKSpace.sKCoords( *itgcurrent ) + shiftSpel2 );
                      //                        shiftedPoint = ( *itgcurrent ).myCoordinates;
                      //                        shiftedPoint += shiftSpel2;
                      //                        shiftedCell.myCoordinates = shiftedPoint;

                      maskQuantity += myFFunctor( shiftedCell ) * myGFunctor( *itgcurrent );
                    }

                  currentResult2 = currentResult1 + maskQuantity;
                }
            }
        }

      ///////////////////////////////
      double lambda = 0.5;

      /// In order to get better results, we compute the convolution kernel centered inside and outside the spel ins the shape border, and divide the result by 2.
      *result = currentResult1 * lambda + currentResult2 * ( 1.0 - lambda );
      //        *result = ( currentResult + currentResult2 ) / Quantity( 2.0 ); /// Set the current cell result to the output iterator. (The result is the mean between inside's and outside's cell lying to the shape border).
      ++result;

      lastResult = currentResult1;
      lastResult2 = currentResult2;
      lastCell = currentSpel1;
      lastCell2 = currentSpel2;

      ++total;
    }

#ifdef DEBUG_VERBOSE
  std::cout << "#total cells = " << total << std::endl;
  std::cout << "#recount = " << recount << std::endl;
#endif
}

template< typename Functor, typename KernelFunctor, typename KSpace, typename KernelConstIterator >
template< typename ConstIteratorOnCells >
inline
typename DGtal::DigitalSurfaceConvolver< Functor, KernelFunctor, KSpace, KernelConstIterator, 3 >::CovarianceMatrix
DGtal::DigitalSurfaceConvolver< Functor, KernelFunctor, KSpace, KernelConstIterator, 3 >::evalCovarianceMatrix
( const ConstIteratorOnCells & it )
{
  ASSERT ( isInitMask == true );

  CovarianceMatrix innerCovarianceMatrix, outerCovarianceMatrix;

  core_evalCovarianceMatrix( it, innerCovarianceMatrix, outerCovarianceMatrix, false );

  /// Computation of result covariance matrix + moving
  double lambda = 0.5;
  return ( innerCovarianceMatrix * lambda + outerCovarianceMatrix * ( 1.0 - lambda ));
}

template< typename Functor, typename KernelFunctor, typename KSpace, typename KernelConstIterator >
template< typename ConstIteratorOnCells, typename Shape >
inline
typename DGtal::DigitalSurfaceConvolver< Functor, KernelFunctor, KSpace, KernelConstIterator, 3 >::CovarianceMatrix
DGtal::DigitalSurfaceConvolver< Functor, KernelFunctor, KSpace, KernelConstIterator, 3 >::evalCovarianceMatrix
( const ConstIteratorOnCells & it,
  const Shape & shape,
  const double h )
{
  ASSERT ( isInitMask == true );

  CovarianceMatrix innerCovarianceMatrix, outerCovarianceMatrix;
  Spel lastInnerSpel, lastOuterSpel;

  core_evalCovarianceMatrix( it, innerCovarianceMatrix, outerCovarianceMatrix, false, lastInnerSpel, lastOuterSpel );

  /// Computation of result covariance matrix + moving
  double lambda = computeShiftFromShape( shape, h, lastInnerSpel, lastOuterSpel );
  return ( innerCovarianceMatrix * lambda + outerCovarianceMatrix * ( 1.0 - lambda ));
}


template< typename Functor, typename KernelFunctor, typename KSpace, typename KernelConstIterator >
template< typename ConstIteratorOnCells, typename OutputIterator >
inline
void
DGtal::DigitalSurfaceConvolver< Functor, KernelFunctor, KSpace, KernelConstIterator, 3 >::evalCovarianceMatrix
( const ConstIteratorOnCells & itbegin,
  const ConstIteratorOnCells & itend,
  OutputIterator & result )
{
  ASSERT ( isInitMask == true );

  Dimension total = 0;
#ifdef DEBUG_VERBOSE
  Dimension recount = 0;
#endif

  Quantity lastInnerMoments[ nbMoments ];
  Quantity lastOuterMoments[ nbMoments ];

  CovarianceMatrix innerCovarianceMatrix, outerCovarianceMatrix;

  Spel lastInnerSpel, lastOuterSpel;

  /// Iterate on all cells
  for( ConstIteratorOnCells it = itbegin; it != itend; ++it )
    {
      if( total != 0 )
        {
#ifdef DEBUG_VERBOSE
          bool hasJumped = core_evalCovarianceMatrix( it, innerCovarianceMatrix, outerCovarianceMatrix, true, lastInnerSpel, lastOuterSpel, lastInnerMoments, lastOuterMoments );
          recount = ( hasJumped ) ? recount + 1 : recount;
#else
          core_evalCovarianceMatrix( it, innerCovarianceMatrix, outerCovarianceMatrix, true, lastInnerSpel, lastOuterSpel, lastInnerMoments, lastOuterMoments );
#endif
        }
      else
        {
          core_evalCovarianceMatrix( it, innerCovarianceMatrix, outerCovarianceMatrix, false, lastInnerSpel, lastOuterSpel, lastInnerMoments, lastOuterMoments );
        }

      /// Computation of result covariance matrix + moving
      double lambda = 0.5;
      *result = innerCovarianceMatrix * lambda + outerCovarianceMatrix * ( 1.0 - lambda );
      ++result;

      ++total;
    }

#ifdef DEBUG_VERBOSE
  std::cout << "#total cells = " << total << std::endl;
  std::cout << "#recount = " << recount << std::endl;
#endif
}

template< typename Functor, typename KernelFunctor, typename KSpace, typename KernelConstIterator >
template< typename ConstIteratorOnCells, typename OutputIterator, typename Shape >
inline
void
DGtal::DigitalSurfaceConvolver< Functor, KernelFunctor, KSpace, KernelConstIterator, 3 >::evalCovarianceMatrix
( const ConstIteratorOnCells & itbegin,
  const ConstIteratorOnCells & itend,
  OutputIterator & result,
  const Shape & shape,
  const double h )
{
  ASSERT ( isInitMask == true );

  Dimension total = 0;
#ifdef DEBUG_VERBOSE
  Dimension recount = 0;
#endif

  Quantity lastInnerMoments[ nbMoments ];
  Quantity lastOuterMoments[ nbMoments ];

  CovarianceMatrix innerCovarianceMatrix, outerCovarianceMatrix;

  Spel lastInnerSpel, lastOuterSpel;

  /// Iterate on all cells
  for( ConstIteratorOnCells it = itbegin; it != itend; ++it )
    {
      if( total != 0 )
        {
#ifdef DEBUG_VERBOSE
          bool hasJumped = core_evalCovarianceMatrix( it, innerCovarianceMatrix, outerCovarianceMatrix, true, lastInnerSpel, lastOuterSpel, lastInnerMoments, lastOuterMoments );
          recount = ( hasJumped ) ? recount + 1 : recount;
#else
          core_evalCovarianceMatrix( it, innerCovarianceMatrix, outerCovarianceMatrix, true, lastInnerSpel, lastOuterSpel, lastInnerMoments, lastOuterMoments );
#endif
        }
      else
        {
          core_evalCovarianceMatrix( it, innerCovarianceMatrix, outerCovarianceMatrix, false, lastInnerSpel, lastOuterSpel, lastInnerMoments, lastOuterMoments );
        }

      /// Computation of result covariance matrix + moving
      double lambda = computeShiftFromShape( shape, h, lastInnerSpel, lastOuterSpel );
      *result = innerCovarianceMatrix * lambda + outerCovarianceMatrix * ( 1.0 - lambda );
      ++result;

      ++total;
    }

#ifdef DEBUG_VERBOSE
  std::cout << "#total cells = " << total << std::endl;
  std::cout << "#recount = " << recount << std::endl;
#endif
}

/*
template< typename Functor, typename KernelFunctor, typename KSpace, typename KernelConstIterator >
template< typename ConstIteratorOnCells >
inline
typename DGtal::DigitalSurfaceConvolver< Functor, KernelFunctor, KSpace, KernelConstIterator, 3 >::CovarianceMatrix
DGtal::DigitalSurfaceConvolver< Functor, KernelFunctor, KSpace, KernelConstIterator, 3 >::evalCovarianceMatrix
( const ConstIteratorOnCells & it )
{
    ASSERT ( isInitMask == true );

    typedef typename KSpace::Point Point;
    typedef typename Functor::Quantity FQuantity;

    double lambda = 0.5;

    DGtal::Dimension sizeMoments = 10;
    DGtal::Dimension sizeOfMasks = myMask.size() - 1;
    DGtal::Dimension positionOfFullKernel = 13;

    Quantity m[ sizeMoments ]; /// <! [ m000, m001, m010, m100, m011, m101, m110, m002, m020, m200 ]
    CovarianceMatrix Ja1, Ja2;

    Spel currentSpel1, currentSpel2;
    Spel shiftedSpel;

    Point shiftSpel1, shiftSpel2;
    Point diffSpel;

    SCellToInnerPoint< KSpace > SCellToPoint( myKSpace );

    int x, y, z, x2, y2, z2, x2y2z2;
    int offset;

    std::fill( m, m + sizeMoments, NumberTraits< Quantity >::ZERO ); /// <! clear array

    /// Inner cell
    {
        DGtal::Dimension kDim = myKSpace.sOrthDir( *it );
        currentSpel1 = myKSpace.sDirectIncident( *it, kDim ); /// Spel on the border, but inside the shape
        shiftSpel1 = myKSpace.sKCoords( currentSpel1 ) - myKSpace.sKCoords( myKernelSpelOrigin );

        std::fill( m, m + sizeMoments, NumberTraits< Quantity >::ZERO ); /// <! clear array

        for( KernelConstIterator itgcurrent = myItKernelBegin; itgcurrent != myItKernelEnd; ++itgcurrent )
        {
            myKSpace.sSetKCoords( shiftedSpel, myKSpace.sKCoords( *itgcurrent ) + shiftSpel1 );

            ASSERT( myKSpace.sKCoords( shiftedSpel )[ 0 ] & 0x1 );
            ASSERT( myKSpace.sKCoords( shiftedSpel )[ 1 ] & 0x1 );
            ASSERT( myKSpace.sKCoords( shiftedSpel )[ 2 ] & 0x1 );

            if( myFFunctor( shiftedSpel ) != NumberTraits< FQuantity >::ZERO )
            {
                fillMoments( m, SCellToPoint( shiftedSpel ), 1.0 );
            }
        }

        /// Computation of covariance Matrix
        computeCovarianceMatrix( m, Ja1 );
    }

    /// Outter cell
    {
        DGtal::Dimension kDim = myKSpace.sOrthDir( *it );
        currentSpel2 = myKSpace.sIndirectIncident( *it, kDim );
        shiftSpel2 = myKSpace.sKCoords( currentSpel2 ) - myKSpace.sKCoords( myKernelSpelOrigin );

        diffSpel = myKSpace.sKCoords( currentSpel2 ) - myKSpace.sKCoords( currentSpel1 );
        x = diffSpel[ 0 ];
        y = diffSpel[ 1 ];
        z = diffSpel[ 2 ];
        x2 = x * x;
        y2 = y * y;
        z2 = z * z;
        x2y2z2 = x2 + y2 + z2;


        if(  x2y2z2 != 4 && x2y2z2 != 8 && !( x2 == 4 && y2 == 4 && z2 == 4 )) /// Inside and outside cells aren't adjacent, but should be. It's a honeypot.
        {
            trace.error() << "Error - Found that inside and outside cells aren't adjacent. That's not logic.\n";
        }
        else if(  offset == positionOfFullKernel ) /// Full kernel in 3D. Never reached because case already considered before. It's a honeypot.
        {
            trace.error() << "Error - Ask to compute full kernel at the wrong moment. Maybe it's an offset computation bug ?\n";
        }
        else
        {
            offset = (( x / 2 ) + 1 ) + ((( y / 2 ) + 1 ) * 3 ) + ((( z / 2 ) + 1 ) * 9 ); /// x/2 because we are in a KSpace, and we want a digital offset

            /// Part to substract from previous result.
            for( KernelConstIterator itgcurrent = myMask[ offset ].first, itgend = myMask[ offset ].second; itgcurrent != itgend; ++itgcurrent )
            {
                myKSpace.sSetKCoords( shiftedSpel, myKSpace.sKCoords( *itgcurrent ) - diffSpel + shiftSpel2 );

                if( myFFunctor( shiftedSpel ) != NumberTraits< FQuantity >::ZERO )
                {
                    fillMoments( m, SCellToPoint( shiftedSpel ), -1.0 );
                }
            }

            /// Part to add from previous result.
            for( KernelConstIterator itgcurrent = myMask[ sizeOfMasks - offset ].first, itgend = myMask[ sizeOfMasks - offset ].second; itgcurrent != itgend; ++itgcurrent )
            {
                myKSpace.sSetKCoords( shiftedSpel, myKSpace.sKCoords( *itgcurrent ) + shiftSpel2 );

                if( myFFunctor( shiftedSpel ) != NumberTraits< FQuantity >::ZERO )
                {
                    fillMoments( m, SCellToPoint( shiftedSpel ), 1.0 );
                }
            }
        }

        computeCovarianceMatrix( m, Ja2 );
    }

    /// Computation of result covariance matrix + moving
    return CovarianceMatrix( Ja1 * lambda + Ja2 * ( 1.0 - lambda ));
}

template< typename Functor, typename KernelFunctor, typename KSpace, typename KernelConstIterator >
template< typename ConstIteratorOnCells, typename OutputIterator >
inline
void
DGtal::DigitalSurfaceConvolver< Functor, KernelFunctor, KSpace, KernelConstIterator, 3 >::evalCovarianceMatrix
( const ConstIteratorOnCells & itbegin,
  const ConstIteratorOnCells & itend,
  OutputIterator & result )
{
    ASSERT ( isInitMask == true );

    Dimension total = 0;
#ifdef DEBUG_VERBOSE
    Dimension recount = 0;
#endif

    typedef typename KSpace::Point Point;
    typedef typename Functor::Quantity FQuantity;

    DGtal::Dimension sizeMoments = 10;
    DGtal::Dimension sizeOfMasks = myMask.size() - 1;
    DGtal::Dimension positionOfFullKernel = 13;

    Quantity m[ sizeMoments ]; /// <! [ m000, m001, m010, m100, m011, m101, m110, m002, m020, m200 ]
    Quantity lastM1[ sizeMoments ];
    Quantity lastM2[ sizeMoments ];

    Quantity tempM1[ sizeMoments ];
    Quantity tempM2[ sizeMoments ];

    CovarianceMatrix Ja1, Ja2;
    CovarianceMatrix lastJa1, lastJa2;

    Spel currentSpel1, currentSpel2;
    Spel lastSpel1, lastSpel2;
    Spel shiftedSpel;

    Point shiftSpel1, shiftSpel2;
    Point diffSpel;

//    CanonicSCellEmbedder< KSpace > SCellToPoint( myKSpace );
//    SCellToInnerPoint< KSpace > SCellToPoint( myKSpace );

    bool bCanUseLastResults = false;
    bool bComputed = false; /// <! if the cell has already been computed, continue to the next

    int x, y, z, x2, y2, z2, x2y2z2;
    int offset;

    /// Iterate on all cells
    for( ConstIteratorOnCells it = itbegin; it != itend; ++it )
    {
        std::fill( m, m + sizeMoments, NumberTraits< Quantity >::ZERO ); /// <! clear array

        /// Inner cell
        {
            DGtal::Dimension kDim = myKSpace.sOrthDir( *it );
            currentSpel1 = myKSpace.sDirectIncident( *it, kDim ); /// Spel on the border, but inside the shape
            shiftSpel1 = myKSpace.sKCoords( currentSpel1 ) - myKSpace.sKCoords( myKernelSpelOrigin );

            /// Check if we can use previous results
            if( total != 0 )
            {
                bComputed = false;

                if(  currentSpel1 == lastSpel1 )
                {
                    memcpy( m, lastM1, sizeMoments * sizeof( Quantity ));
                    Ja1 = lastJa1;
                    bComputed = true;
                }
                else if(  currentSpel1 == lastSpel2 )
                {
                    memcpy( m, lastM2, sizeMoments * sizeof( Quantity ));
                    Ja1 = lastJa2;
                    bComputed = true;
                }

                diffSpel = myKSpace.sKCoords( currentSpel1 ) - myKSpace.sKCoords( lastSpel1 );

                x = diffSpel[ 0 ];
                y = diffSpel[ 1 ];
                z = diffSpel[ 2 ];
                x2 = x * x;
                y2 = y * y;
                z2 = z * z;
                x2y2z2 = x2 + y2 + z2;

                if( x2y2z2 != 4 && x2y2z2 != 8 && !( x2 == 4 && y2 == 4 && z2 == 4 )) /// Previous and current cells aren't adjacent. Compute on the full kernel
                {
                    bCanUseLastResults = false;
#ifdef DEBUG_VERBOSE
                    ++recount;
#endif
                }
                else
                {
                    offset = (( x / 2 ) + 1 ) + ((( y / 2 ) + 1 ) * 3 ) + ((( z / 2 ) + 1) * 9 );
                    bCanUseLastResults = true;
                }
            }

            if( !bComputed )
            {
                if( !bCanUseLastResults ) /// Computation on full kernel, we have no previous results
                {
                    std::fill( m, m + sizeMoments, NumberTraits< Quantity >::ZERO ); /// <! clear array

                    for( KernelConstIterator itgcurrent = myItKernelBegin; itgcurrent != myItKernelEnd; ++itgcurrent )
                    {
                        myKSpace.sSetKCoords( shiftedSpel, myKSpace.sKCoords( *itgcurrent ) + shiftSpel1 );

                        ASSERT( myKSpace.sKCoords( shiftedSpel )[ 0 ] & 0x1 );
                        ASSERT( myKSpace.sKCoords( shiftedSpel )[ 1 ] & 0x1 );
                        ASSERT( myKSpace.sKCoords( shiftedSpel )[ 2 ] & 0x1 );

                        if( myFFunctor( shiftedSpel ) != NumberTraits< FQuantity >::ZERO )
                        {
                            fillMoments( m, myKSpace.sCoords( shiftedSpel ), 1.0 );
                        }
                    }
                }
                else /// Using last1
                {
                    memcpy( m, lastM1, sizeMoments * sizeof( Quantity ));

                    /// Part to substract from previous result.
                    for( KernelConstIterator itgcurrent = myMask[ offset ].first, itgend = myMask[ offset ].second; itgcurrent != itgend; ++itgcurrent )
                    {
                        myKSpace.sSetKCoords( shiftedSpel, myKSpace.sKCoords( *itgcurrent ) - diffSpel + shiftSpel1 );

                        if( myFFunctor( shiftedSpel ) != NumberTraits< FQuantity >::ZERO )
                        {
                            fillMoments( m, myKSpace.sCoords( shiftedSpel ), -1.0 );
                        }
                    }

                    /// Part to add from previous result.
                    for( KernelConstIterator itgcurrent = myMask[ sizeOfMasks - offset ].first, itgend = myMask[ sizeOfMasks - offset ].second; itgcurrent != itgend; ++itgcurrent )
                    {
                        myKSpace.sSetKCoords( shiftedSpel, myKSpace.sKCoords( *itgcurrent ) + shiftSpel1 );

                        if( myFFunctor( shiftedSpel ) != NumberTraits< FQuantity >::ZERO )
                        {
                            fillMoments( m, myKSpace.sCoords( shiftedSpel ), 1.0 );
                        }
                    }
                }

                /// Computation of covariance Matrix
                computeCovarianceMatrix( m, Ja1 );

                memcpy( lastM1, m, sizeMoments * sizeof( Quantity ));
                memcpy( tempM1, m, sizeMoments * sizeof( Quantity ));
                lastJa1 = Ja1;
            }
        }

        /// Outter cell
        {
            DGtal::Dimension kDim = myKSpace.sOrthDir( *it );
            currentSpel2 = myKSpace.sIndirectIncident( *it, kDim );
            shiftSpel2 = myKSpace.sKCoords( currentSpel2 ) - myKSpace.sKCoords( myKernelSpelOrigin );

            diffSpel = myKSpace.sKCoords( currentSpel2 ) - myKSpace.sKCoords( currentSpel1 );
            x = diffSpel[ 0 ];
            y = diffSpel[ 1 ];
            z = diffSpel[ 2 ];
            x2 = x * x;
            y2 = y * y;
            z2 = z * z;
            x2y2z2 = x2 + y2 + z2;


            if(  x2y2z2 != 4 && x2y2z2 != 8 && !( x2 == 4 && y2 == 4 && z2 == 4 )) /// Inside and outside cells aren't adjacent, but should be. It's a honeypot.
            {
                trace.error() << "Error - Found that inside and outside cells aren't adjacent. That's not logic.\n";
            }
            else if(  offset == positionOfFullKernel ) /// Full kernel in 3D. Never reached because case already considered before. It's a honeypot.
            {
                trace.error() << "Error - Ask to compute full kernel at the wrong moment. Maybe it's an offset computation bug ?\n";
            }
            else
            {
                offset = (( x / 2 ) + 1 ) + ((( y / 2 ) + 1 ) * 3 ) + ((( z / 2 ) + 1 ) * 9 ); /// x/2 because we are in a KSpace, and we want a digital offset

                /// Part to substract from previous result.
                for( KernelConstIterator itgcurrent = myMask[ offset ].first, itgend = myMask[ offset ].second; itgcurrent != itgend; ++itgcurrent )
                {
                    myKSpace.sSetKCoords( shiftedSpel, myKSpace.sKCoords( *itgcurrent ) - diffSpel + shiftSpel2 );

                    if( myFFunctor( shiftedSpel ) != NumberTraits< FQuantity >::ZERO )
                    {
                        fillMoments( m, myKSpace.sCoords( shiftedSpel ), -1.0 );
                    }
                }

                /// Part to add from previous result.
                for( KernelConstIterator itgcurrent = myMask[ sizeOfMasks - offset ].first, itgend = myMask[ sizeOfMasks - offset ].second; itgcurrent != itgend; ++itgcurrent )
                {
                    myKSpace.sSetKCoords( shiftedSpel, myKSpace.sKCoords( *itgcurrent ) + shiftSpel2 );

                    if( myFFunctor( shiftedSpel ) != NumberTraits< FQuantity >::ZERO )
                    {
                        fillMoments( m, myKSpace.sCoords( shiftedSpel ), 1.0 );
                    }
                }
            }

            computeCovarianceMatrix( m, Ja2 );

            memcpy( lastM2, m, sizeMoments * sizeof( Quantity ));
            memcpy( tempM2, m, sizeMoments * sizeof( Quantity ));
            lastJa2 = Ja2;
        }

        double lambda = 0.5;

        lastSpel1 = currentSpel1;
        lastSpel2 = currentSpel2;

        ASSERT (( lastM1[ 0 ] != lastM2[ 0 ] )); // Maybe a problem here. Can be normal ... but needs to check twice.

        /// Computation of result covariance matrix + moving
        *result = Ja1 * lambda + Ja2 * ( 1.0 - lambda );
        ++result;

        ++total;
    }

#ifdef DEBUG_VERBOSE
    std::cout << "#total cells = " << total << std::endl;
    std::cout << "#recount = " << recount << std::endl;
#endif
}

template< typename Functor, typename KernelFunctor, typename KSpace, typename KernelConstIterator >
template< typename ConstIteratorOnCells, typename OutputIterator, typename Shape >
inline
void
DGtal::DigitalSurfaceConvolver< Functor, KernelFunctor, KSpace, KernelConstIterator, 3 >::evalCovarianceMatrix
( const ConstIteratorOnCells & itbegin,
  const ConstIteratorOnCells & itend,
  OutputIterator & result,
  const Shape & shape,
  const double h )
{
    ASSERT ( isInitMask == true );

    Dimension total = 0;
#ifdef DEBUG_VERBOSE
    Dimension recount = 0;
#endif

    typedef typename KSpace::Point Point;
    typedef typename Functor::Quantity FQuantity;

    DGtal::Dimension sizeMoments = 10;
    DGtal::Dimension sizeOfMasks = myMask.size() - 1;
    DGtal::Dimension positionOfFullKernel = 13;

    Quantity m[ sizeMoments ]; /// <! [ m000, m001, m010, m100, m011, m101, m110, m002, m020, m200 ]
    Quantity lastM1[ sizeMoments ];
    Quantity lastM2[ sizeMoments ];

    CovarianceMatrix Ja1, Ja2;
    CovarianceMatrix lastJa1, lastJa2;

    Spel currentSpel1, currentSpel2;
    Spel lastSpel1, lastSpel2;
    Spel shiftedSpel;

    Point shiftSpel1, shiftSpel2;
    Point diffSpel;

//    CanonicSCellEmbedder< KSpace > SCellToPoint( myKSpace );
//    SCellToInnerPoint< KSpace > SCellToPoint( myKSpace );

    bool bCanUseLastResults = false;
    bool bComputed = false; /// <! if the cell has already been computed, continue to the next

    int x, y, z, x2, y2, z2, x2y2z2;
    int offset;

    CovarianceMatrix _Ja1, _Ja2;
    Spel _lastSpel1, _lastSpel2;
    Quantity _lastM1[ sizeMoments ];
    Quantity _lastM2[ sizeMoments ];

    /// Iterate on all cells
    for( ConstIteratorOnCells it = itbegin; it != itend; ++it )
    {
//        core_evalCovarianceMatrix( it, Ja1, Ja2);

        if( total != 0 )
            core_evalCovarianceMatrix( it, _Ja1, _Ja2, true, _lastSpel1, _lastSpel2, _lastM1, _lastM2 );
        else
            core_evalCovarianceMatrix( it, _Ja1, _Ja2, false, _lastSpel1, _lastSpel2, _lastM1, _lastM2 );

        std::fill( m, m + sizeMoments, NumberTraits< Quantity >::ZERO ); /// <! clear array

        /// Inner cell
        {
            DGtal::Dimension kDim = myKSpace.sOrthDir( *it );
            currentSpel1 = myKSpace.sDirectIncident( *it, kDim ); /// Spel on the border, but inside the shape
            shiftSpel1 = myKSpace.sKCoords( currentSpel1 ) - myKSpace.sKCoords( myKernelSpelOrigin );

            /// Check if we can use previous results
            if( total != 0 )
            {
                bComputed = false;

                if(  currentSpel1 == lastSpel1 )
                {
                    memcpy( m, lastM1, sizeMoments * sizeof( Quantity ));
                    Ja1 = lastJa1;
                    bComputed = true;
                }
                else if(  currentSpel1 == lastSpel2 )
                {
                    memcpy( m, lastM2, sizeMoments * sizeof( Quantity ));
                    Ja1 = lastJa2;
                    bComputed = true;
                }

                diffSpel = myKSpace.sKCoords( currentSpel1 ) - myKSpace.sKCoords( lastSpel1 );

                x = diffSpel[ 0 ];
                y = diffSpel[ 1 ];
                z = diffSpel[ 2 ];
                x2 = x * x;
                y2 = y * y;
                z2 = z * z;
                x2y2z2 = x2 + y2 + z2;

                if( x2y2z2 != 4 && x2y2z2 != 8 && !( x2 == 4 && y2 == 4 && z2 == 4 )) /// Previous and current cells aren't adjacent. Compute on the full kernel
                {
                    bCanUseLastResults = false;
#ifdef DEBUG_VERBOSE
                    ++recount;
#endif
                }
                else
                {
                    offset = (( x / 2 ) + 1 ) + ((( y / 2 ) + 1 ) * 3 ) + ((( z / 2 ) + 1) * 9 );
                    bCanUseLastResults = true;
                }
            }

            if( !bComputed )
            {
                if( !bCanUseLastResults ) /// Computation on full kernel, we have no previous results
                {
                    std::fill( m, m + sizeMoments, NumberTraits< Quantity >::ZERO ); /// <! clear array

                    for( KernelConstIterator itgcurrent = myItKernelBegin; itgcurrent != myItKernelEnd; ++itgcurrent )
                    {
                        myKSpace.sSetKCoords( shiftedSpel, myKSpace.sKCoords( *itgcurrent ) + shiftSpel1 );

                        ASSERT( myKSpace.sKCoords( shiftedSpel )[ 0 ] & 0x1 );
                        ASSERT( myKSpace.sKCoords( shiftedSpel )[ 1 ] & 0x1 );
                        ASSERT( myKSpace.sKCoords( shiftedSpel )[ 2 ] & 0x1 );

                        if( myFFunctor( shiftedSpel ) != NumberTraits< FQuantity >::ZERO )
                        {
                            fillMoments( m, myKSpace.sCoords( shiftedSpel ), 1.0 );
                        }
                    }
                }
                else /// Using last1
                {
                    memcpy( m, lastM1, sizeMoments * sizeof( Quantity ));

                    /// Part to substract from previous result.
                    for( KernelConstIterator itgcurrent = myMask[ offset ].first, itgend = myMask[ offset ].second; itgcurrent != itgend; ++itgcurrent )
                    {
                        myKSpace.sSetKCoords( shiftedSpel, myKSpace.sKCoords( *itgcurrent ) - diffSpel + shiftSpel1 );

                        if( myFFunctor( shiftedSpel ) != NumberTraits< FQuantity >::ZERO )
                        {
                            fillMoments( m, myKSpace.sCoords( shiftedSpel ), -1.0 );
                        }
                    }

                    /// Part to add from previous result.
                    for( KernelConstIterator itgcurrent = myMask[ sizeOfMasks - offset ].first, itgend = myMask[ sizeOfMasks - offset ].second; itgcurrent != itgend; ++itgcurrent )
                    {
                        myKSpace.sSetKCoords( shiftedSpel, myKSpace.sKCoords( *itgcurrent ) + shiftSpel1 );

                        if( myFFunctor( shiftedSpel ) != NumberTraits< FQuantity >::ZERO )
                        {
                            fillMoments( m, myKSpace.sCoords( shiftedSpel ), 1.0 );
                        }
                    }
                }

                /// Computation of covariance Matrix
                computeCovarianceMatrix( m, Ja1 );

                memcpy( lastM1, m, sizeMoments * sizeof( Quantity ));

                lastJa1 = Ja1;
            }
        }

        /// Outter cell
        {
            DGtal::Dimension kDim = myKSpace.sOrthDir( *it );
            currentSpel2 = myKSpace.sIndirectIncident( *it, kDim );
            shiftSpel2 = myKSpace.sKCoords( currentSpel2 ) - myKSpace.sKCoords( myKernelSpelOrigin );

            diffSpel = myKSpace.sKCoords( currentSpel2 ) - myKSpace.sKCoords( currentSpel1 );
            x = diffSpel[ 0 ];
            y = diffSpel[ 1 ];
            z = diffSpel[ 2 ];
            x2 = x * x;
            y2 = y * y;
            z2 = z * z;
            x2y2z2 = x2 + y2 + z2;


            if(  x2y2z2 != 4 && x2y2z2 != 8 && !( x2 == 4 && y2 == 4 && z2 == 4 )) /// Inside and outside cells aren't adjacent, but should be. It's a honeypot.
            {
                trace.error() << "Error - Found that inside and outside cells aren't adjacent. That's not logic.\n";
            }
            else if(  offset == positionOfFullKernel ) /// Full kernel in 3D. Never reached because case already considered before. It's a honeypot.
            {
                trace.error() << "Error - Ask to compute full kernel at the wrong moment. Maybe it's an offset computation bug ?\n";
            }
            else
            {
                offset = (( x / 2 ) + 1 ) + ((( y / 2 ) + 1 ) * 3 ) + ((( z / 2 ) + 1 ) * 9 ); /// x/2 because we are in a KSpace, and we want a digital offset

                /// Part to substract from previous result.
                for( KernelConstIterator itgcurrent = myMask[ offset ].first, itgend = myMask[ offset ].second; itgcurrent != itgend; ++itgcurrent )
                {
                    myKSpace.sSetKCoords( shiftedSpel, myKSpace.sKCoords( *itgcurrent ) - diffSpel + shiftSpel2 );

                    if( myFFunctor( shiftedSpel ) != NumberTraits< FQuantity >::ZERO )
                    {
                        fillMoments( m, myKSpace.sCoords( shiftedSpel ), -1.0 );
                    }
                }

                /// Part to add from previous result.
                for( KernelConstIterator itgcurrent = myMask[ sizeOfMasks - offset ].first, itgend = myMask[ sizeOfMasks - offset ].second; itgcurrent != itgend; ++itgcurrent )
                {
                    myKSpace.sSetKCoords( shiftedSpel, myKSpace.sKCoords( *itgcurrent ) + shiftSpel2 );

                    if( myFFunctor( shiftedSpel ) != NumberTraits< FQuantity >::ZERO )
                    {
                        fillMoments( m, myKSpace.sCoords( shiftedSpel ), 1.0 );
                    }
                }
            }

            computeCovarianceMatrix( m, Ja2 );

            memcpy( lastM2, m, sizeMoments * sizeof( Quantity ));

            lastJa2 = Ja2;
        }

        double lambda = computeShiftFromShape( shape, h, currentSpel1, currentSpel2 );

        lastSpel1 = currentSpel1;
        lastSpel2 = currentSpel2;

        ASSERT (( lastM1[ 0 ] != lastM2[ 0 ] )); // Maybe a problem here. Can be normal ... but needs to check twice.

        /// Computation of result covariance matrix + moving
        *result = _Ja1 * lambda + _Ja2 * ( 1.0 - lambda );
        ++result;

        ++total;

        if( Ja1 == _Ja1 )
            continue;
        else
            std::cout << "error" << std::endl;
        if( Ja2 == _Ja2 )
            continue;
        else
            std::cout << "error" << std::endl;
    }

#ifdef DEBUG_VERBOSE
    std::cout << "#total cells = " << total << std::endl;
    std::cout << "#recount = " << recount << std::endl;
#endif

}

*/

template< typename Functor, typename KernelFunctor, typename KSpace, typename KernelConstIterator >
template< typename ConstIteratorOnCells, typename OutputIterator >
inline
void
DGtal::DigitalSurfaceConvolver< Functor, KernelFunctor, KSpace, KernelConstIterator, 3 >::deprecated_evalCovarianceMatrix
( const ConstIteratorOnCells & itbegin,
  const ConstIteratorOnCells & itend,
  OutputIterator & result )
{
  ASSERT ( isInitMask == true );

  typedef typename KSpace::Point Point;
  typedef typename Functor::Quantity FQuantity;

  Spel lastCell, currentCell, shiftedCell;
  Spel lastCell2, currentCell2;

  Quantity lastVa, currentVa, maskVa;
  Quantity lastVa2, currentVa2;

  double dcurrentVa, currentOne_Va, dcurrentJa;
  double dcurrentVa2, currentOne_Va2, dcurrentJa2;

  CovarianceMatrix Ja;

  MatrixQuantity lastXXT, currentXXT, maskXXT;
  MatrixQuantity lastXXT2, currentXXT2;

  VectorQuantity lastSa, currentSa, maskSa;
  VectorQuantity lastSa2, currentSa2;

  Point shift, shiftedPoint, diffLastCurrentCell; /// @todo change to Cell
  Point shift2, diffWithCurrentCell;
  Point currentPoint;

  FQuantity fShiftedCell;

  int x, y, z, x2, y2, z2, x2y2z2, offset;

  SCellToMidPoint< KSpace > midpoint( myKSpace );

  Dimension total = 0;
#ifdef DEBUG_VERBOSE
  Dimension recount = 0;
#endif

  for( ConstIteratorOnCells itcurrent = itbegin; itcurrent != itend; ++itcurrent )
    {
      Ja.constant( NumberTraits< Quantity >::ZERO );
      currentXXT.constant( NumberTraits< Quantity >::ZERO );
      currentXXT2.constant( NumberTraits< Quantity >::ZERO );
      currentSa.reset();
      currentSa2.reset();
      currentVa = NumberTraits< Quantity >::ZERO;
      currentVa2 = NumberTraits< Quantity >::ZERO;

      currentCell = myKSpace.sIndirectIncident( *itcurrent, *myKSpace.sOrthDirs( *itcurrent )); /// Cell on the border, but inside the shape
      currentCell2 = myKSpace.sDirectIncident( *itcurrent, *myKSpace.sOrthDirs( *itcurrent )); /// Cell on the border, but outside the shape

      shift = currentCell.myCoordinates - myKernelSpelOrigin.myCoordinates;
      shift2 = currentCell2.myCoordinates - myKernelSpelOrigin.myCoordinates;

      if( total == 0 ) /// Computation on full kernel, we have no previous results
        {
          /// Computation for the cell inside the shape. Using full kernel.
          for( KernelConstIterator itgcurrent = myItKernelBegin; itgcurrent != myItKernelEnd; ++itgcurrent )
            {
              shiftedPoint = ( *itgcurrent ).myCoordinates;
              shiftedPoint += shift;
              shiftedCell.myCoordinates = shiftedPoint;

              fShiftedCell = myFFunctor( shiftedCell );

              if( fShiftedCell != NumberTraits< FQuantity >::ZERO )
                {
                  currentPoint = midpoint( shiftedCell );

                  for( Dimension line = 0; line < dimension; ++line )
                    {
                      for( Dimension column = 0; column < dimension; ++column )
                        {
                          currentXXT.setComponent( line, column, currentXXT( line, column ) + fShiftedCell * currentPoint[ line ] * currentPoint[ column ]);
                        }
                      currentSa[ line ] += fShiftedCell * currentPoint[ line ];
                    }
                  currentVa += fShiftedCell * myGFunctor( *itgcurrent );
                }
            }

          /// Computation for the cell outside the shape. Using previous result and masks.
          diffWithCurrentCell = currentCell2.myCoordinates - currentCell.myCoordinates;

          x = diffWithCurrentCell[ 0 ];
          y = diffWithCurrentCell[ 1 ];
          z = diffWithCurrentCell[ 2 ];
          x2 = x * x;
          y2 = y * y;
          z2 = z * z;
          x2y2z2 = x2 + y2 + z2;

          offset = (( x / 2 ) + 1 ) + ((( y / 2 ) + 1 ) * 3 ) + ((( z / 2 ) + 1 ) * 9 ); /// x/2 because we are in a KSpace, and we want a digital offset

          if( x2y2z2 != 4 && x2y2z2 != 8 && !( x2 == 4 && y2 == 4 && z2 == 4 )) /// Inside and outside cells aren't adjacent, but should be. It's a honeypot.
            {
              trace.error() << "Error - Found that inside and outside cells aren't adjacent. That's not logic.\n";
            }
          else if( offset == 13 ) /// Full kernel in 3D. Never reached because case already considered before. It's a honeypot.
            {
              trace.error() << "Error - Ask to compute full kernel at the wrong moment. Maybe it's an offset computation bug ?\n";
            }
          else
            {
              maskVa = NumberTraits< Quantity >::ZERO;
              maskXXT.constant( NumberTraits< Quantity >::ZERO );
              maskSa.reset();

              /// Part to substract from previous result.
              for( KernelConstIterator itgcurrent = myMask[ offset ].first, itgend = myMask[ offset ].second; itgcurrent != itgend; ++itgcurrent )
                {
                  shiftedPoint = ( *itgcurrent ).myCoordinates - diffWithCurrentCell;
                  shiftedPoint += shift2;
                  shiftedCell.myCoordinates = shiftedPoint;

                  fShiftedCell = myFFunctor( shiftedCell );

                  if( fShiftedCell != NumberTraits< FQuantity >::ZERO )
                    {
                      currentPoint = midpoint( shiftedCell );

                      for( Dimension line = 0; line < dimension; ++line )
                        {
                          for( Dimension column = 0; column < dimension; ++column )
                            {
                              maskXXT.setComponent( line, column, maskXXT( line, column ) - fShiftedCell * currentPoint[ line ] * currentPoint[ column ]);
                            }
                          maskSa[ line ] -= fShiftedCell * currentPoint[ line ];
                        }
                      maskVa -= fShiftedCell * myGFunctor( *itgcurrent );
                    }
                }

              /// Part to add from previous result.
              for( KernelConstIterator itgcurrent = myMask[ 26 - offset ].first, itgend = myMask[ 26 - offset ].second; itgcurrent != itgend; ++itgcurrent )
                {
                  shiftedPoint = ( *itgcurrent ).myCoordinates;
                  shiftedPoint += shift2;
                  shiftedCell.myCoordinates = shiftedPoint;

                  fShiftedCell = myFFunctor( shiftedCell );

                  if( fShiftedCell != NumberTraits< FQuantity >::ZERO )
                    {
                      currentPoint = midpoint( shiftedCell );

                      for( Dimension line = 0; line < dimension; ++line )
                        {
                          for( Dimension column = 0; column < dimension; ++column )
                            {
                              maskXXT.setComponent( line, column, maskXXT( line, column ) + fShiftedCell * currentPoint[ line ] * currentPoint[ column ]);
                            }
                          maskSa[ line ] += fShiftedCell * currentPoint[ line ];
                        }
                      maskVa += fShiftedCell * myGFunctor( *itgcurrent );
                    }
                }

              for( Dimension line = 0; line < dimension; ++line )
                {
                  for( Dimension column = 0; column < dimension; ++column )
                    {
                      currentXXT2.setComponent( line, column, currentXXT( line, column ) + maskXXT( line, column ));
                    }
                  currentSa2[ line ] = currentSa[ line ] + maskSa[ line ];
                }
              currentVa2 = currentVa + maskVa;
            }
        }
      else
        {
          /// Computation for the cell inside the shape
          if( currentCell == lastCell )
            {
              currentVa = lastVa;
              currentSa = lastSa;
              currentXXT = lastXXT;
            }
          else if( currentCell == lastCell2 )
            {
              currentVa = lastVa2;
              currentSa = lastSa2;
              currentXXT = lastXXT2;
            }
          else
            {
              diffLastCurrentCell = currentCell.myCoordinates - lastCell.myCoordinates;

              x = diffLastCurrentCell[ 0 ];
              y = diffLastCurrentCell[ 1 ];
              z = diffLastCurrentCell[ 2 ];
              x2 = x * x;
              y2 = y * y;
              z2 = z * z;
              x2y2z2 = x2 + y2 + z2;

              offset = (( x / 2 ) + 1 ) + ((( y / 2 ) + 1 ) * 3 ) + ((( z / 2 ) + 1) * 9 ); /// x/2 because we are in a KSpace, and we want a digital offset

              if( x2y2z2 != 4 && x2y2z2 != 8 && !( x2 == 4 && y2 == 4 && z2 == 4 )) /// Previous and current cells aren't adjacent. Compute on the full kernel
                {
#ifdef DEBUG_VERBOSE
                  ++recount;
#endif

                  for( KernelConstIterator itgcurrent = myItKernelBegin; itgcurrent != myItKernelEnd; ++itgcurrent )
                    {
                      shiftedPoint = ( *itgcurrent ).myCoordinates;
                      shiftedPoint += shift;
                      shiftedCell.myCoordinates = shiftedPoint;

                      fShiftedCell = myFFunctor( shiftedCell );

                      if( fShiftedCell != NumberTraits< FQuantity >::ZERO )
                        {
                          currentPoint = midpoint( shiftedCell );

                          for( Dimension line = 0; line < dimension; ++line )
                            {
                              for( Dimension column = 0; column < dimension; ++column )
                                {
                                  currentXXT.setComponent( line, column, currentXXT( line, column ) + fShiftedCell * currentPoint[ line ] * currentPoint[ column ]);
                                }
                              currentSa[ line ] += fShiftedCell * currentPoint[ line ];
                            }
                          currentVa += fShiftedCell * myGFunctor( *itgcurrent );
                        }
                    }
                }
              else if( offset == 13 ) /// Full kernel in 3D. Never reached because case already considered before. It's a honeypot.
                {
                  trace.error() << "Error - Ask to compute full kernel at the wrong moment. Maybe it's an offset computation bug ?\n";
                }
              else
                {
                  maskVa = NumberTraits< Quantity >::ZERO;
                  maskXXT.constant( NumberTraits< Quantity >::ZERO );
                  maskSa.reset();

                  /// Part to substract from previous result.
                  for( KernelConstIterator itgcurrent = myMask[ offset ].first, itgend = myMask[ offset ].second; itgcurrent != itgend; ++itgcurrent )
                    {
                      shiftedPoint = ( *itgcurrent ).myCoordinates - diffLastCurrentCell;
                      shiftedPoint += shift;
                      shiftedCell.myCoordinates = shiftedPoint;

                      fShiftedCell = myFFunctor( shiftedCell );

                      if( fShiftedCell != NumberTraits< FQuantity >::ZERO )
                        {
                          currentPoint = midpoint( shiftedCell );

                          for( Dimension line = 0; line < dimension; ++line )
                            {
                              for( Dimension column = 0; column < dimension; ++column )
                                {
                                  maskXXT.setComponent( line, column, maskXXT( line, column ) - fShiftedCell * currentPoint[ line ] * currentPoint[ column ]);
                                }
                              maskSa[ line ] -= fShiftedCell * currentPoint[ line ];
                            }
                          maskVa -= fShiftedCell * myGFunctor( *itgcurrent );
                        }
                    }

                  /// Part to add from previous result.
                  for( KernelConstIterator itgcurrent = myMask[ 26 - offset ].first, itgend = myMask[ 26 - offset ].second; itgcurrent != itgend; ++itgcurrent )
                    {
                      shiftedPoint = ( *itgcurrent ).myCoordinates;
                      shiftedPoint += shift;
                      shiftedCell.myCoordinates = shiftedPoint;

                      fShiftedCell = myFFunctor( shiftedCell );

                      if( fShiftedCell != NumberTraits< FQuantity >::ZERO )
                        {
                          currentPoint = midpoint( shiftedCell );

                          for( Dimension line = 0; line < dimension; ++line )
                            {
                              for( Dimension column = 0; column < dimension; ++column )
                                {
                                  maskXXT.setComponent( line, column, maskXXT( line, column ) + fShiftedCell * currentPoint[ line ] * currentPoint[ column ]);
                                }
                              maskSa[ line ] += fShiftedCell * currentPoint[ line ];
                            }
                          maskVa += fShiftedCell * myGFunctor( *itgcurrent );
                        }

                    }

                  for( Dimension line = 0; line < dimension; ++line )
                    {
                      for( Dimension column = 0; column < dimension; ++column )
                        {
                          currentXXT.setComponent( line, column, lastXXT( line, column ) + maskXXT( line, column )); /// @todo check lastXXT
                        }
                      currentSa[ line ] = lastSa[ line ] + maskSa[ line ];
                    }
                  currentVa = lastVa + maskVa;
                }
            }

          /// Computation for the cell outside the shape.
          if( currentCell2 == lastCell )
            {
              currentVa2 = lastVa;
              currentSa2 = lastSa;
              currentXXT2 = lastXXT;
            }
          else if( currentCell2 == lastCell2 )
            {
              currentVa2 = lastVa2;
              currentSa2 = lastSa2;
              currentXXT2 = lastXXT2;
            }
          else
            {
              diffWithCurrentCell = currentCell2.myCoordinates - currentCell.myCoordinates;

              x = diffWithCurrentCell[ 0 ];
              y = diffWithCurrentCell[ 1 ];
              z = diffWithCurrentCell[ 2 ];
              x2 = x * x;
              y2 = y * y;
              z2 = z * z;
              x2y2z2 = x2 + y2 + z2;

              offset = (( x / 2 ) + 1 ) + ((( y / 2 ) + 1 ) * 3 ) + ((( z / 2 ) + 1 ) * 9 ); /// x/2 because we are in a KSpace, and we want a digital offset

              if( x2y2z2 != 4 && x2y2z2 != 8 && !( x2 == 4 && y2 == 4 && z2 == 4 )) /// Inside and outside cells aren't adjacent, but should be. It's a honeypot.
                {
                  trace.error() << "Error - Found that inside and outside cells aren't adjacent. That's not logic.\n";
                }
              else if( offset == 13 ) /// Full kernel in 3D. Never reached because case already considered before. It's a honeypot.
                {
                  trace.error() << "Error - Ask to compute full kernel at the wrong moment. Maybe it's an offset computation bug ?\n";
                }
              else
                {
                  maskVa = NumberTraits< Quantity >::ZERO;
                  maskXXT.constant( NumberTraits< Quantity >::ZERO );
                  maskSa.reset();

                  /// Part to substract from previous result.
                  for( KernelConstIterator itgcurrent = myMask[ offset ].first, itgend = myMask[ offset ].second; itgcurrent != itgend; ++itgcurrent )
                    {
                      shiftedPoint = ( *itgcurrent ).myCoordinates - diffWithCurrentCell;
                      shiftedPoint += shift2;
                      shiftedCell.myCoordinates = shiftedPoint;

                      fShiftedCell = myFFunctor( shiftedCell );

                      if( fShiftedCell != NumberTraits< FQuantity >::ZERO )
                        {
                          currentPoint = midpoint( shiftedCell );

                          for( Dimension line = 0; line < dimension; ++line )
                            {
                              for( Dimension column = 0; column < dimension; ++column )
                                {
                                  maskXXT.setComponent( line, column, maskXXT( line, column ) - fShiftedCell * currentPoint[ line ] * currentPoint[ column ]);
                                }
                              maskSa[ line ] -= fShiftedCell * currentPoint[ line ];
                            }
                          maskVa -= fShiftedCell * myGFunctor( *itgcurrent );
                        }

                    }

                  /// Part to add from previous result.
                  for( KernelConstIterator itgcurrent = myMask[ 26 - offset ].first, itgend = myMask[ 26 - offset ].second; itgcurrent != itgend; ++itgcurrent )
                    {
                      shiftedPoint = ( *itgcurrent ).myCoordinates;
                      shiftedPoint += shift2;
                      shiftedCell.myCoordinates = shiftedPoint;

                      fShiftedCell = myFFunctor( shiftedCell );

                      if( fShiftedCell != NumberTraits< FQuantity >::ZERO )
                        {
                          currentPoint = midpoint( shiftedCell );

                          for( Dimension line = 0; line < dimension; ++line )
                            {
                              for( Dimension column = 0; column < dimension; ++column )
                                {
                                  maskXXT.setComponent( line, column, maskXXT( line, column ) + fShiftedCell * currentPoint[ line ] * currentPoint[ column ]);
                                }
                              maskSa[ line ] += fShiftedCell * currentPoint[ line ];
                            }
                          maskVa += fShiftedCell * myGFunctor( *itgcurrent );
                        }
                    }

                  for( Dimension line = 0; line < dimension; ++line )
                    {
                      for( Dimension column = 0; column < dimension; ++column )
                        {
                          currentXXT2.setComponent( line, column, currentXXT( line, column ) + maskXXT( line, column ));
                        }
                      currentSa2[ line ] = currentSa[ line ] + maskSa[ line ];
                    }
                  currentVa2 = currentVa + maskVa;
                }
            }
        }


      dcurrentVa = (double) NumberTraits< Quantity >::castToDouble( currentVa );
      ASSERT (dcurrentVa != 0.0 ); // Maybe the input shape is too small, check your grid step ?
      currentOne_Va = 1.0 / dcurrentVa;
      dcurrentVa2 = (double) NumberTraits< Quantity >::castToDouble( currentVa2 );
      currentOne_Va2 = 1.0 / dcurrentVa2;
      for( Dimension line = 0; line < dimension; ++line )
        {
          for( Dimension column = 0; column < dimension; ++column )
            {
              dcurrentJa = ((double) NumberTraits< Quantity >::castToDouble( currentXXT( line, column ))) - dcurrentVa * ( currentOne_Va * ((double) NumberTraits< Quantity >::castToDouble( currentSa[ line ] ) )) * ( currentOne_Va * ((double) NumberTraits< Quantity >::castToDouble( currentSa[ column ] ) ));
              dcurrentJa2 = ((double) NumberTraits< Quantity >::castToDouble( currentXXT2( line, column ))) - dcurrentVa2 * ( currentOne_Va2 * ((double) NumberTraits< Quantity >::castToDouble( currentSa2[ line ] ) )) * ( currentOne_Va2 * ((double) NumberTraits< Quantity >::castToDouble( currentSa2[ column ] ) ));

              Ja.setComponent( line, column, ( dcurrentJa + dcurrentJa2 ) / 2.0 ); /// The result is the mean between inside's and outside's cell lying to the shape border.
            }
        }

      *result = Ja; /// Set the current cell result to the output iterator.
      ++result;

      lastVa = currentVa;
      lastVa2 = currentVa2;
      lastSa = currentSa;
      lastSa2 = currentSa2;
      lastXXT = currentXXT;
      lastXXT2 = currentXXT2;
      lastCell = currentCell;
      lastCell2 = currentCell2;

      ++total;
    }

#ifdef DEBUG_VERBOSE
  std::cout << "#total cells = " << total << std::endl;
  std::cout << "#recount = " << recount << std::endl;
#endif
}

template <typename Functor, typename KernelFunctor, typename KSpace, typename KernelConstIterator>
inline
bool
DGtal::DigitalSurfaceConvolver<Functor, KernelFunctor, KSpace, KernelConstIterator, 3>::isValid() const
{
  return true;
}

template< typename Functor, typename KernelFunctor, typename KSpace, typename KernelConstIterator >
void
DGtal::DigitalSurfaceConvolver< Functor, KernelFunctor, KSpace, KernelConstIterator, 3 >::fillMoments
( Quantity* aMomentMatrix,
  const Point & aPoint,
  double direction )
{
  int x = aPoint[ 0 ];
  int y = aPoint[ 1 ];
  int z = aPoint[ 2 ];

  aMomentMatrix[ 0 ] += direction * 1;
  aMomentMatrix[ 1 ] += direction * z;
  aMomentMatrix[ 2 ] += direction * y;
  aMomentMatrix[ 3 ] += direction * x;
  aMomentMatrix[ 4 ] += direction * y * z;
  aMomentMatrix[ 5 ] += direction * x * z;
  aMomentMatrix[ 6 ] += direction * x * y;
  aMomentMatrix[ 7 ] += direction * z * z;
  aMomentMatrix[ 8 ] += direction * y * y;
  aMomentMatrix[ 9 ] += direction * x * x;
}

template< typename Functor, typename KernelFunctor, typename KSpace, typename KernelConstIterator >
void
DGtal::DigitalSurfaceConvolver< Functor, KernelFunctor, KSpace, KernelConstIterator, 3 >::computeCovarianceMatrix
( const Quantity* aMomentMatrix,
  CovarianceMatrix & aCovarianceMatrix )
{
  MatrixQuantity A;
  double B;
  MatrixQuantity C;

  A.setComponent( 0, 0, aMomentMatrix[ 9 ] );
  A.setComponent( 0, 1, aMomentMatrix[ 6 ] );
  A.setComponent( 0, 2, aMomentMatrix[ 5 ] );
  A.setComponent( 1, 0, aMomentMatrix[ 6 ] );
  A.setComponent( 1, 1, aMomentMatrix[ 8 ] );
  A.setComponent( 1, 2, aMomentMatrix[ 4 ] );
  A.setComponent( 2, 0, aMomentMatrix[ 5 ] );
  A.setComponent( 2, 1, aMomentMatrix[ 4 ] );
  A.setComponent( 2, 2, aMomentMatrix[ 7 ] );

  B = 1.0 / aMomentMatrix[ 0 ];

  C.setComponent( 0, 0, aMomentMatrix[ 3 ] * aMomentMatrix[ 3 ] );
  C.setComponent( 0, 1, aMomentMatrix[ 3 ] * aMomentMatrix[ 2 ] );
  C.setComponent( 0, 2, aMomentMatrix[ 3 ] * aMomentMatrix[ 1 ] );
  C.setComponent( 1, 0, aMomentMatrix[ 2 ] * aMomentMatrix[ 3 ] );
  C.setComponent( 1, 1, aMomentMatrix[ 2 ] * aMomentMatrix[ 2 ] );
  C.setComponent( 1, 2, aMomentMatrix[ 2 ] * aMomentMatrix[ 1 ] );
  C.setComponent( 2, 0, aMomentMatrix[ 1 ] * aMomentMatrix[ 3 ] );
  C.setComponent( 2, 1, aMomentMatrix[ 1 ] * aMomentMatrix[ 2 ] );
  C.setComponent( 2, 2, aMomentMatrix[ 1 ] * aMomentMatrix[ 1 ] );

  aCovarianceMatrix = A - C * B;
}

template< typename Functor, typename KernelFunctor, typename KSpace, typename KernelConstIterator >
template< typename Shape >
double
DGtal::DigitalSurfaceConvolver< Functor, KernelFunctor, KSpace, KernelConstIterator, 3 >::computeShiftFromShape
( const Shape & shape,
  const double h,
  const Spel & aInnerSpel,
  const Spel & aOuterSpel )
{
  typedef typename Z3i::RealPoint RealPoint;

  double lambda = -1.0;
  //    CanonicSCellEmbedder< KSpace > SCellToRealPoint( myKSpace );
  //    SCellToMidPoint< KSpace > SCellToRealPoint( myKSpace );

  RealPoint low = RealPoint( myKSpace.sCoords( aInnerSpel )) * h;
  RealPoint high = RealPoint( myKSpace.sCoords( aOuterSpel )) * h;
  //    RealPoint low = RealPoint( SCellToRealPoint( aInnerSpel )) * h;
  //    RealPoint high = RealPoint( SCellToRealPoint( aOuterSpel )) * h;

  unsigned int iter = 0;
  unsigned int nbIter = 10;


  ASSERT(( shape.orientation( low ) != shape.orientation( high ) )); // They can't be on the same side of the shape.
  if( shape.orientation( low ) == shape.orientation( high ) )
    {
      std::cout <<  "On the same orientation "<< low << " " << high << std::endl;
      std::cout << shape.orientation( low ) << std::endl;
    }

  RealPoint test;
  while ( iter <= nbIter )
    {
      test = ( low + high ) / 2.0;
      DGtal::Orientation inout = shape.orientation( test );

      ASSERT(( high != low ));

      if( inout == ON )
        {
          lambda = (( test - ( RealPoint( myKSpace.sCoords( aInnerSpel )) * h )).norm() / h );
          //            lambda = (( test - ( SCellToRealPoint( aInnerSpel ) * h )).norm() / h );
          break;
        }
      else if( inout == OUTSIDE )
        {
          high = test;
        }
      else
        {
          low = test;
        }

      ++iter;
    }

  if( lambda == -1.0 )
    {
      lambda = (( test - ( RealPoint( myKSpace.sCoords( aInnerSpel )) * h )).norm() / h );
      //        lambda = (( test - ( SCellToRealPoint( aInnerSpel ) * h )).norm() / h );
    }

  ASSERT (( lambda <= 1.0 ));
  ASSERT (( lambda >= 0.0 ));

  //    std::cout << lambda << std::endl;

  return 1.0 - lambda;
}


template< typename Functor, typename KernelFunctor, typename KSpace, typename KernelConstIterator >
const int
DGtal::DigitalSurfaceConvolver< Functor, KernelFunctor, KSpace, KernelConstIterator, 3 >::nbMoments = 10;

template< typename Functor, typename KernelFunctor, typename KSpace, typename KernelConstIterator >
typename DGtal::DigitalSurfaceConvolver< Functor, KernelFunctor, KSpace, KernelConstIterator, 3 >::Spel
DGtal::DigitalSurfaceConvolver< Functor, KernelFunctor, KSpace, KernelConstIterator, 3 >::defaultInnerSpel = Spel();

template< typename Functor, typename KernelFunctor, typename KSpace, typename KernelConstIterator >
typename DGtal::DigitalSurfaceConvolver< Functor, KernelFunctor, KSpace, KernelConstIterator, 3 >::Spel
DGtal::DigitalSurfaceConvolver< Functor, KernelFunctor, KSpace, KernelConstIterator, 3 >::defaultOuterSpel = Spel();

template< typename Functor, typename KernelFunctor, typename KSpace, typename KernelConstIterator >
typename DGtal::DigitalSurfaceConvolver< Functor, KernelFunctor, KSpace, KernelConstIterator, 3 >::Quantity
DGtal::DigitalSurfaceConvolver< Functor, KernelFunctor, KSpace, KernelConstIterator, 3 >::defaultInnerMoments[ 10 ] = {Quantity(0)};

template< typename Functor, typename KernelFunctor, typename KSpace, typename KernelConstIterator >
typename DGtal::DigitalSurfaceConvolver< Functor, KernelFunctor, KSpace, KernelConstIterator, 3 >::Quantity
DGtal::DigitalSurfaceConvolver< Functor, KernelFunctor, KSpace, KernelConstIterator, 3 >::defaultOuterMoments[ 10 ] = {Quantity(0)};

template< typename Functor, typename KernelFunctor, typename KSpace, typename KernelConstIterator >
typename DGtal::DigitalSurfaceConvolver< Functor, KernelFunctor, KSpace, KernelConstIterator, 3 >::Quantity
DGtal::DigitalSurfaceConvolver< Functor, KernelFunctor, KSpace, KernelConstIterator, 3 >::defaultInnerSum = Quantity(0);

template< typename Functor, typename KernelFunctor, typename KSpace, typename KernelConstIterator >
typename DGtal::DigitalSurfaceConvolver< Functor, KernelFunctor, KSpace, KernelConstIterator, 3 >::Quantity
DGtal::DigitalSurfaceConvolver< Functor, KernelFunctor, KSpace, KernelConstIterator, 3 >::defaultOuterSum = Quantity(0);

template< typename Functor, typename KernelFunctor, typename KSpace, typename KernelConstIterator >
template< typename SurfelIterator >
bool
DGtal::DigitalSurfaceConvolver< Functor, KernelFunctor, KSpace, KernelConstIterator, 3 >::core_evalCovarianceMatrix
( const SurfelIterator & it,
  CovarianceMatrix & innerMatrix,
  CovarianceMatrix & outerMatrix,
  bool useLastResults,
  Spel & lastInnerSpel,
  Spel & lastOuterSpel,
  Quantity * lastInnerMoments,
  Quantity * lastOuterMoments )
{
  ASSERT ( isInitMask == true );
  //    ASSERT ( useLastResults == true && lastInnerMoments != NULL && lastOuterMoments != NULL && lastInnerSpel != lastOuterSpel );

#ifdef DEBUG_VERBOSE
  Dimension recount = false;
#endif

  typedef typename Functor::Quantity FQuantity;
  DGtal::Dimension nbMasks = myMask.size() - 1;
  DGtal::Dimension positionOfFullKernel = 13;

  Quantity m[ nbMoments ]; /// <! [ m000, m001, m010, m100, m011, m101, m110, m002, m020, m200 ]
  std::fill( m, m + nbMoments, NumberTraits< Quantity >::ZERO ); /// <! clear array

  Spel currentInnerSpel, currentOuterSpel;
  Spel shiftedSpel;
  Point shiftInnerSpel, shiftOuterSpel;
  Point diffSpel;

  bool bComputed = false; /// <! if the cell has already been computed, continue to the next

<<<<<<< HEAD
    int x, y, z, x2, y2, z2, x2y2z2;
    unsigned int offset;
=======
  int x, y, z, x2, y2, z2, x2y2z2;
  int offset;
>>>>>>> b1890a59

  /// Inner cell
  {
    DGtal::Dimension kDim = myKSpace.sOrthDir( *it );
    currentInnerSpel = myKSpace.sDirectIncident( *it, kDim ); /// Spel on the border, but inside the shape
    shiftInnerSpel = myKSpace.sKCoords( currentInnerSpel ) - myKSpace.sKCoords( myKernelSpelOrigin );

    /// Check if we can use previous results
    if( useLastResults )
      {
        bComputed = false;

        if(  currentInnerSpel == lastInnerSpel )
          {
            memcpy( m, lastInnerMoments, nbMoments * sizeof( Quantity ));
            computeCovarianceMatrix( m, innerMatrix );

            bComputed = true;
          }
        else if(  currentInnerSpel == lastOuterSpel )
          {
            memcpy( m, lastOuterMoments, nbMoments * sizeof( Quantity ));
            computeCovarianceMatrix( m, outerMatrix );

            bComputed = true;
          }
        else
          {
            diffSpel = myKSpace.sKCoords( currentInnerSpel ) - myKSpace.sKCoords( lastInnerSpel );

            x = diffSpel[ 0 ];
            y = diffSpel[ 1 ];
            z = diffSpel[ 2 ];
            x2 = x * x;
            y2 = y * y;
            z2 = z * z;
            x2y2z2 = x2 + y2 + z2;

            offset = (( x / 2 ) + 1 ) + ((( y / 2 ) + 1 ) * 3 ) + ((( z / 2 ) + 1 ) * 9 );

            if( x2y2z2 != 4 && x2y2z2 != 8 && !( x2 == 4 && y2 == 4 && z2 == 4 )) /// Previous and current cells aren't adjacent. Compute on the full kernel
              {
                useLastResults = false;
#ifdef DEBUG_VERBOSE
                recount = true;
#endif
              }
            else if( offset == positionOfFullKernel ) /// Full kernel in 3D. Never reached because case already considered before. It's a honeypot.
              {
                trace.error() << "Error - Ask to compute full kernel at the wrong moment. Maybe it's an offset computation bug ?\n";
              }
            else
              {
                useLastResults = true;
              }
          }
      }

    if( !bComputed )
      {
        if( !useLastResults ) /// Computation on full kernel, we have no previous results
          {
            std::fill( m, m + nbMoments, NumberTraits< Quantity >::ZERO ); /// <! clear array

            for( KernelConstIterator itgcurrent = myItKernelBegin; itgcurrent != myItKernelEnd; ++itgcurrent )
              {
                myKSpace.sSetKCoords( shiftedSpel, myKSpace.sKCoords( *itgcurrent ) + shiftInnerSpel );

                ASSERT( myKSpace.sKCoords( shiftedSpel )[ 0 ] & 0x1 );
                ASSERT( myKSpace.sKCoords( shiftedSpel )[ 1 ] & 0x1 );
                ASSERT( myKSpace.sKCoords( shiftedSpel )[ 2 ] & 0x1 );

                if( myFFunctor( shiftedSpel ) != NumberTraits< FQuantity >::ZERO )
                  {
                    fillMoments( m, myKSpace.sCoords( shiftedSpel ), 1.0 );
                  }
              }
          }
        else /// Using lastInnerMoments
          {
            memcpy( m, lastInnerMoments, nbMoments * sizeof( Quantity ));

            /// Part to substract from previous result.
            for( KernelConstIterator itgcurrent = myMask[ offset ].first, itgend = myMask[ offset ].second; itgcurrent != itgend; ++itgcurrent )
              {
                myKSpace.sSetKCoords( shiftedSpel, myKSpace.sKCoords( *itgcurrent ) - diffSpel + shiftInnerSpel );

                if( myFFunctor( shiftedSpel ) != NumberTraits< FQuantity >::ZERO )
                  {
                    fillMoments( m, myKSpace.sCoords( shiftedSpel ), -1.0 );
                  }
              }

            /// Part to add from previous result.
            for( KernelConstIterator itgcurrent = myMask[ nbMasks - offset ].first, itgend = myMask[ nbMasks - offset ].second; itgcurrent != itgend; ++itgcurrent )
              {
                myKSpace.sSetKCoords( shiftedSpel, myKSpace.sKCoords( *itgcurrent ) + shiftInnerSpel );

                if( myFFunctor( shiftedSpel ) != NumberTraits< FQuantity >::ZERO )
                  {
                    fillMoments( m, myKSpace.sCoords( shiftedSpel ), 1.0 );
                  }
              }
          }

        /// Computation of covariance Matrix
        computeCovarianceMatrix( m, innerMatrix );
        memcpy( lastInnerMoments, m, nbMoments * sizeof( Quantity ));
      }
  }

  /// Outter cell
  {
    DGtal::Dimension kDim = myKSpace.sOrthDir( *it );
    currentOuterSpel = myKSpace.sIndirectIncident( *it, kDim );
    shiftOuterSpel = myKSpace.sKCoords( currentOuterSpel ) - myKSpace.sKCoords( myKernelSpelOrigin );

    ASSERT( currentInnerSpel != currentOuterSpel );

    diffSpel = myKSpace.sKCoords( currentOuterSpel ) - myKSpace.sKCoords( currentInnerSpel );

    x = diffSpel[ 0 ];
    y = diffSpel[ 1 ];
    z = diffSpel[ 2 ];
    x2 = x * x;
    y2 = y * y;
    z2 = z * z;
    x2y2z2 = x2 + y2 + z2;

    offset = (( x / 2 ) + 1 ) + ((( y / 2 ) + 1 ) * 3 ) + ((( z / 2 ) + 1) * 9 );

    if(  x2y2z2 != 4 && x2y2z2 != 8 && !( x2 == 4 && y2 == 4 && z2 == 4 )) /// Inside and outside cells aren't adjacent, but should be. It's a honeypot.
      {
        trace.error() << "Error - Found that inside and outside cells aren't adjacent. That's not logic.\n";
      }
    else if(  offset == positionOfFullKernel ) /// Full kernel in 3D. Never reached because case already considered before. It's a honeypot.
      {
        trace.error() << "Error - Ask to compute full kernel at the wrong moment. Maybe it's an offset computation bug ?\n";
      }
    else
      {
        /// Part to substract from previous result.
        for( KernelConstIterator itgcurrent = myMask[ offset ].first, itgend = myMask[ offset ].second; itgcurrent != itgend; ++itgcurrent )
          {
            myKSpace.sSetKCoords( shiftedSpel, myKSpace.sKCoords( *itgcurrent ) - diffSpel + shiftOuterSpel );

            if( myFFunctor( shiftedSpel ) != NumberTraits< FQuantity >::ZERO )
              {
                fillMoments( m, myKSpace.sCoords( shiftedSpel ), -1.0 );
              }
          }

        /// Part to add from previous result.
        for( KernelConstIterator itgcurrent = myMask[ nbMasks - offset ].first, itgend = myMask[ nbMasks - offset ].second; itgcurrent != itgend; ++itgcurrent )
          {
            myKSpace.sSetKCoords( shiftedSpel, myKSpace.sKCoords( *itgcurrent ) + shiftOuterSpel );

            if( myFFunctor( shiftedSpel ) != NumberTraits< FQuantity >::ZERO )
              {
                fillMoments( m, myKSpace.sCoords( shiftedSpel ), 1.0 );
              }
          }
      }

    /// Computation of covariance Matrix
    computeCovarianceMatrix( m, outerMatrix );
    memcpy( lastOuterMoments, m, nbMoments * sizeof( Quantity ));
  }

  ASSERT (( lastInnerMoments[ 0 ] != lastOuterMoments[ 0 ] )); // Maybe a problem here. Can be normal ... but needs to check twice.

  lastInnerSpel = currentInnerSpel;
  lastOuterSpel = currentOuterSpel;

#ifdef DEBUG_VERBOSE
  return recount;
#else
  return false;
#endif
}

template< typename Functor, typename KernelFunctor, typename KSpace, typename KernelConstIterator >
template< typename SurfelIterator >
bool
DGtal::DigitalSurfaceConvolver< Functor, KernelFunctor, KSpace, KernelConstIterator, 3 >::core_eval
( const SurfelIterator & it,
  Quantity & innerSum,
  Quantity & outerSum,
  bool useLastResults,
  Spel & lastInnerSpel,
  Spel & lastOuterSpel,
  Quantity & lastInnerSum,
  Quantity & lastOuterSum )
{
  ASSERT ( isInitMask == true );
  //    ASSERT ( useLastResults == true && lastInnerMoments != NULL && lastOuterMoments != NULL && lastInnerSpel != lastOuterSpel );

#ifdef DEBUG_VERBOSE
  Dimension recount = false;
#endif

  typedef typename Functor::Quantity FQuantity;
  DGtal::Dimension nbMasks = myMask.size() - 1;
  DGtal::Dimension positionOfFullKernel = 13;

  Quantity m = NumberTraits< Quantity >::ZERO;

  Spel currentInnerSpel, currentOuterSpel;
  Spel shiftedSpel;
  Point shiftInnerSpel, shiftOuterSpel;
  Point diffSpel;

  bool bComputed = false; /// <! if the cell has already been computed, continue to the next

<<<<<<< HEAD
    int x, y, z, x2, y2, z2, x2y2z2;
    unsigned int offset;
=======
  int x, y, z, x2, y2, z2, x2y2z2;
  int offset;
>>>>>>> b1890a59

  /// Inner cell
  {
    DGtal::Dimension kDim = myKSpace.sOrthDir( *it );
    currentInnerSpel = myKSpace.sDirectIncident( *it, kDim ); /// Spel on the border, but inside the shape
    shiftInnerSpel = myKSpace.sKCoords( currentInnerSpel ) - myKSpace.sKCoords( myKernelSpelOrigin );

    /// Check if we can use previous results
    if( useLastResults )
      {
        bComputed = false;

        if(  currentInnerSpel == lastInnerSpel )
          {
            m = lastInnerSum;
            innerSum = m;

            bComputed = true;
          }
        else if(  currentInnerSpel == lastOuterSpel )
          {
            m = lastOuterSum;
            outerSum = m;

            bComputed = true;
          }
        else
          {
            diffSpel = myKSpace.sKCoords( currentInnerSpel ) - myKSpace.sKCoords( lastInnerSpel );

            x = diffSpel[ 0 ];
            y = diffSpel[ 1 ];
            z = diffSpel[ 2 ];
            x2 = x * x;
            y2 = y * y;
            z2 = z * z;
            x2y2z2 = x2 + y2 + z2;

            offset = (( x / 2 ) + 1 ) + ((( y / 2 ) + 1 ) * 3 ) + ((( z / 2 ) + 1 ) * 9 );

            if( x2y2z2 != 4 && x2y2z2 != 8 && !( x2 == 4 && y2 == 4 && z2 == 4 )) /// Previous and current cells aren't adjacent. Compute on the full kernel
              {
                useLastResults = false;
#ifdef DEBUG_VERBOSE
                recount = true;
#endif
              }
            else if( offset == positionOfFullKernel ) /// Full kernel in 3D. Never reached because case already considered before. It's a honeypot.
              {
                trace.error() << "Error - Ask to compute full kernel at the wrong moment. Maybe it's an offset computation bug ?\n";
              }
            else
              {
                useLastResults = true;
              }
          }
      }

    if( !bComputed )
      {
        if( !useLastResults ) /// Computation on full kernel, we have no previous results
          {
            m = NumberTraits< Quantity >::ZERO;

            for( KernelConstIterator itgcurrent = myItKernelBegin; itgcurrent != myItKernelEnd; ++itgcurrent )
              {
                myKSpace.sSetKCoords( shiftedSpel, myKSpace.sKCoords( *itgcurrent ) + shiftInnerSpel );

                ASSERT( myKSpace.sKCoords( shiftedSpel )[ 0 ] & 0x1 );
                ASSERT( myKSpace.sKCoords( shiftedSpel )[ 1 ] & 0x1 );
                ASSERT( myKSpace.sKCoords( shiftedSpel )[ 2 ] & 0x1 );

                if( myFFunctor( shiftedSpel ) != NumberTraits< FQuantity >::ZERO )
                  {
                    m += 1.0;
                  }
              }
          }
        else /// Using lastInnerMoments
          {
            m = lastInnerSum;

            /// Part to substract from previous result.
            for( KernelConstIterator itgcurrent = myMask[ offset ].first, itgend = myMask[ offset ].second; itgcurrent != itgend; ++itgcurrent )
              {
                myKSpace.sSetKCoords( shiftedSpel, myKSpace.sKCoords( *itgcurrent ) - diffSpel + shiftInnerSpel );

                if( myFFunctor( shiftedSpel ) != NumberTraits< FQuantity >::ZERO )
                  {
                    m += -1.0;
                  }
              }

            /// Part to add from previous result.
            for( KernelConstIterator itgcurrent = myMask[ nbMasks - offset ].first, itgend = myMask[ nbMasks - offset ].second; itgcurrent != itgend; ++itgcurrent )
              {
                myKSpace.sSetKCoords( shiftedSpel, myKSpace.sKCoords( *itgcurrent ) + shiftInnerSpel );

                if( myFFunctor( shiftedSpel ) != NumberTraits< FQuantity >::ZERO )
                  {
                    m += 1.0;
                  }
              }
          }

        /// Computation of covariance Matrix
        innerSum = m;
        lastInnerSum = m;
      }
  }

  /// Outter cell
  {
    DGtal::Dimension kDim = myKSpace.sOrthDir( *it );
    currentOuterSpel = myKSpace.sIndirectIncident( *it, kDim );
    shiftOuterSpel = myKSpace.sKCoords( currentOuterSpel ) - myKSpace.sKCoords( myKernelSpelOrigin );

    ASSERT( currentInnerSpel != currentOuterSpel );

    diffSpel = myKSpace.sKCoords( currentOuterSpel ) - myKSpace.sKCoords( currentInnerSpel );

    x = diffSpel[ 0 ];
    y = diffSpel[ 1 ];
    z = diffSpel[ 2 ];
    x2 = x * x;
    y2 = y * y;
    z2 = z * z;
    x2y2z2 = x2 + y2 + z2;

    offset = (( x / 2 ) + 1 ) + ((( y / 2 ) + 1 ) * 3 ) + ((( z / 2 ) + 1) * 9 );

    if(  x2y2z2 != 4 && x2y2z2 != 8 && !( x2 == 4 && y2 == 4 && z2 == 4 )) /// Inside and outside cells aren't adjacent, but should be. It's a honeypot.
      {
        trace.error() << "Error - Found that inside and outside cells aren't adjacent. That's not logic.\n";
      }
    else if(  offset == positionOfFullKernel ) /// Full kernel in 3D. Never reached because case already considered before. It's a honeypot.
      {
        trace.error() << "Error - Ask to compute full kernel at the wrong moment. Maybe it's an offset computation bug ?\n";
      }
    else
      {
        /// Part to substract from previous result.
        for( KernelConstIterator itgcurrent = myMask[ offset ].first, itgend = myMask[ offset ].second; itgcurrent != itgend; ++itgcurrent )
          {
            myKSpace.sSetKCoords( shiftedSpel, myKSpace.sKCoords( *itgcurrent ) - diffSpel + shiftOuterSpel );

            if( myFFunctor( shiftedSpel ) != NumberTraits< FQuantity >::ZERO )
              {
                m += -1.0;
              }
          }

        /// Part to add from previous result.
        for( KernelConstIterator itgcurrent = myMask[ nbMasks - offset ].first, itgend = myMask[ nbMasks - offset ].second; itgcurrent != itgend; ++itgcurrent )
          {
            myKSpace.sSetKCoords( shiftedSpel, myKSpace.sKCoords( *itgcurrent ) + shiftOuterSpel );

            if( myFFunctor( shiftedSpel ) != NumberTraits< FQuantity >::ZERO )
              {
                m += 1.0;
              }
          }
      }

    /// Computation of covariance Matrix
    outerSum = m;
    lastOuterSum = m;
  }

  ASSERT (( lastInnerSum != lastOuterSum )); // Maybe a problem here. Can be normal ... but needs to check twice.

  lastInnerSpel = currentInnerSpel;
  lastOuterSpel = currentOuterSpel;

#ifdef DEBUG_VERBOSE
  return recount;
#else
  return false;
#endif
}<|MERGE_RESOLUTION|>--- conflicted
+++ resolved
@@ -55,11 +55,11 @@
 ::DigitalSurfaceConvolver( ConstAlias< Functor > f,
                            ConstAlias< KernelFunctor > g,
                            ConstAlias< KSpace > space)
-  : myFFunctor( f ),
-    myGFunctor( g ),
-    myKSpace( space ),
-    isInit( false ),
-    isInitMask( false )
+    : myFFunctor( f ),
+      myGFunctor( g ),
+      myKSpace( space ),
+      isInit( false ),
+      isInitMask( false )
 {
 }
 
@@ -71,12 +71,12 @@
                                                                                                         Clone< Spel > kOrigin
                                                                                                         )
 {
-  myItKernelBegin = itgbegin;
-  myItKernelEnd = itgend;
-  myKernelSpelOrigin = kOrigin;
-
-  isInit = true;
-  isInitMask = false;
+    myItKernelBegin = itgbegin;
+    myItKernelEnd = itgend;
+    myKernelSpelOrigin = kOrigin;
+
+    isInit = true;
+    isInitMask = false;
 }
 
 template< typename Functor, typename KernelFunctor, typename KSpace, typename KernelConstIterator, DGtal::Dimension dimension >
@@ -87,13 +87,13 @@
                                                                                                         Clone< Spel > kOrigin,
                                                                                                         Alias< std::vector< PairIterators > > mask )
 {
-  myItKernelBegin = itgbegin;
-  myItKernelEnd = itgend;
-  myKernelSpelOrigin = kOrigin;
-  myMask = mask;
-
-  isInit = true;
-  isInitMask = true;
+    myItKernelBegin = itgbegin;
+    myItKernelEnd = itgend;
+    myKernelSpelOrigin = kOrigin;
+    myMask = mask;
+
+    isInit = true;
+    isInitMask = true;
 }
 
 template< typename Functor, typename KernelFunctor, typename KSpace, typename KernelConstIterator, DGtal::Dimension dimension >
@@ -103,41 +103,41 @@
 DGtal::DigitalSurfaceConvolver< Functor, KernelFunctor, KSpace, KernelConstIterator, dimension >::eval
 ( const ConstIteratorOnCells & it )
 {
-  ASSERT ( isInit == true );
-
-  typedef typename KSpace::Point Point;
-
-  Quantity currentResult = NumberTraits< Quantity >::ZERO;
-  Quantity currentResult2 = NumberTraits< Quantity >::ZERO;
-
-  Spel currentCell = myKSpace.sIndirectIncident( *it, *myKSpace.sOrthDirs( *it )); //nD Cell next to *it (spel)
-  Spel currentCell2 = myKSpace.sDirectIncident( *it, *myKSpace.sOrthDirs( *it ));
-  Spel shiftedCell;
-
-  Point shift = currentCell.myCoordinates - myKernelSpelOrigin.myCoordinates;
-  Point shift2 = currentCell2.myCoordinates - myKernelSpelOrigin.myCoordinates;
-  Point shiftedPoint;
-
-  for(  KernelConstIterator itgcurrent = myItKernelBegin; itgcurrent != myItKernelEnd; ++itgcurrent )
+    ASSERT ( isInit == true );
+
+    typedef typename KSpace::Point Point;
+
+    Quantity currentResult = NumberTraits< Quantity >::ZERO;
+    Quantity currentResult2 = NumberTraits< Quantity >::ZERO;
+
+    Spel currentCell = myKSpace.sIndirectIncident( *it, *myKSpace.sOrthDirs( *it )); //nD Cell next to *it (spel)
+    Spel currentCell2 = myKSpace.sDirectIncident( *it, *myKSpace.sOrthDirs( *it ));
+    Spel shiftedCell;
+
+    Point shift = currentCell.myCoordinates - myKernelSpelOrigin.myCoordinates;
+    Point shift2 = currentCell2.myCoordinates - myKernelSpelOrigin.myCoordinates;
+    Point shiftedPoint;
+
+    for(  KernelConstIterator itgcurrent = myItKernelBegin; itgcurrent != myItKernelEnd; ++itgcurrent )
     {
-      /// Computation for the cell inside the shape.
-      shiftedPoint = ( *itgcurrent ).myCoordinates;
-      shiftedPoint += shift;
-      shiftedCell.myCoordinates = shiftedPoint;
-
-      currentResult += myFFunctor( shiftedCell ) * myGFunctor( *itgcurrent );
-
-      /// Computation for the cell outside the shape.
-      shiftedPoint = ( *itgcurrent ).myCoordinates;
-      shiftedPoint += shift2;
-      shiftedCell.myCoordinates = shiftedPoint;
-
-      currentResult2 += myFFunctor( shiftedCell ) * myGFunctor( *itgcurrent );
+        /// Computation for the cell inside the shape.
+        shiftedPoint = ( *itgcurrent ).myCoordinates;
+        shiftedPoint += shift;
+        shiftedCell.myCoordinates = shiftedPoint;
+
+        currentResult += myFFunctor( shiftedCell ) * myGFunctor( *itgcurrent );
+
+        /// Computation for the cell outside the shape.
+        shiftedPoint = ( *itgcurrent ).myCoordinates;
+        shiftedPoint += shift2;
+        shiftedCell.myCoordinates = shiftedPoint;
+
+        currentResult2 += myFFunctor( shiftedCell ) * myGFunctor( *itgcurrent );
     }
 
 
-  /// In order to get better results, we compute the convolution kernel centered inside and outside the spel ins the shape border, and divide the result by 2.
-  return ( currentResult + currentResult2 ) / Quantity( 2.0 );
+    /// In order to get better results, we compute the convolution kernel centered inside and outside the spel ins the shape border, and divide the result by 2.
+    return ( currentResult + currentResult2 ) / Quantity( 2.0 );
 }
 
 template <typename Functor, typename KernelFunctor, typename KSpace, typename KernelConstIterator, DGtal::Dimension dimension>
@@ -149,17 +149,17 @@
   const ConstIteratorOnCells & itend,
   OutputIterator & result )
 {
-  //ASSERT ( isInitMask == true ); //Actually, this don't use the optimization by masks
-
-  for( ConstIteratorOnCells itcurrent = itbegin;
-       itcurrent != itend;
-       ++itcurrent )
+    //ASSERT ( isInitMask == true ); //Actually, this don't use the optimization by masks
+
+    for( ConstIteratorOnCells itcurrent = itbegin;
+         itcurrent != itend;
+         ++itcurrent )
     {
-      *result = eval( itcurrent );
-      ++result;
+        *result = eval( itcurrent );
+        ++result;
     }
 
-  return result;
+    return result;
 }
 
 template< typename Functor, typename KernelFunctor, typename KSpace, typename KernelConstIterator, DGtal::Dimension dimension >
@@ -169,66 +169,66 @@
 DGtal::DigitalSurfaceConvolver< Functor, KernelFunctor, KSpace, KernelConstIterator, dimension >::evalCovarianceMatrix
 ( const ConstIteratorOnCells & it )
 {
-  ASSERT ( isInit == true );
-
-  typedef typename KSpace::Point Point;
-  typedef typename Functor::Quantity FQuantity;
-
-  Spel currentCell = myKSpace.sIndirectIncident( *it, *myKSpace.sOrthDirs( *it ));
-  Point shiftedPoint, currentPoint;
-  Point shift = currentCell.myCoordinates - myKernelSpelOrigin.myCoordinates;
-
-  Spel shiftedCell;
-
-  FQuantity fShiftedCell;
-
-  CovarianceMatrix Ja;
-  MatrixQuantity XXT;
-  XXT.constant( NumberTraits< Quantity >::ZERO );
-  VectorQuantity Sa;
-  Sa.reset();
-  Quantity Va = NumberTraits< Quantity >::ZERO;
-
-  SCellToMidPoint< KSpace > midpoint( myKSpace );
-
-  for( KernelConstIterator itgcurrent = myItKernelBegin; itgcurrent != myItKernelEnd; ++itgcurrent )
+    ASSERT ( isInit == true );
+
+    typedef typename KSpace::Point Point;
+    typedef typename Functor::Quantity FQuantity;
+
+    Spel currentCell = myKSpace.sIndirectIncident( *it, *myKSpace.sOrthDirs( *it ));
+    Point shiftedPoint, currentPoint;
+    Point shift = currentCell.myCoordinates - myKernelSpelOrigin.myCoordinates;
+
+    Spel shiftedCell;
+
+    FQuantity fShiftedCell;
+
+    CovarianceMatrix Ja;
+    MatrixQuantity XXT;
+    XXT.constant( NumberTraits< Quantity >::ZERO );
+    VectorQuantity Sa;
+    Sa.reset();
+    Quantity Va = NumberTraits< Quantity >::ZERO;
+
+    SCellToMidPoint< KSpace > midpoint( myKSpace );
+
+    for( KernelConstIterator itgcurrent = myItKernelBegin; itgcurrent != myItKernelEnd; ++itgcurrent )
     {
-      shiftedPoint = ( *itgcurrent ).myCoordinates;
-      shiftedPoint += shift;
-      shiftedCell.myCoordinates = shiftedPoint;
-
-      fShiftedCell = myFFunctor( shiftedCell );
-
-      if( fShiftedCell != NumberTraits< FQuantity >::ZERO )
-        {
-          currentPoint = midpoint( shiftedCell );
-
-          for( Dimension line = 0; line < dimension; ++line )
-            {
-              for( Dimension column = 0; column < dimension; ++column )
-                {
-                  XXT.setComponent( line, column, XXT( line, column ) + fShiftedCell * currentPoint[ line ] * currentPoint[ column ]);
-                }
-
-              Sa[ line ] += fShiftedCell * currentPoint[ line ];
-            }
-
-          Va += fShiftedCell * myGFunctor( *itgcurrent );
+        shiftedPoint = ( *itgcurrent ).myCoordinates;
+        shiftedPoint += shift;
+        shiftedCell.myCoordinates = shiftedPoint;
+
+        fShiftedCell = myFFunctor( shiftedCell );
+
+        if( fShiftedCell != NumberTraits< FQuantity >::ZERO )
+        {
+            currentPoint = midpoint( shiftedCell );
+
+            for( Dimension line = 0; line < dimension; ++line )
+            {
+                for( Dimension column = 0; column < dimension; ++column )
+                {
+                    XXT.setComponent( line, column, XXT( line, column ) + fShiftedCell * currentPoint[ line ] * currentPoint[ column ]);
+                }
+
+                Sa[ line ] += fShiftedCell * currentPoint[ line ];
+            }
+
+            Va += fShiftedCell * myGFunctor( *itgcurrent );
         }
     }
 
-  double dVa = (double) NumberTraits< Quantity >::castToDouble( Va );
-  double One_Va = 1.0 / dVa;
-
-  for( Dimension line = 0; line < dimension; ++line )
+    double dVa = (double) NumberTraits< Quantity >::castToDouble( Va );
+    double One_Va = 1.0 / dVa;
+
+    for( Dimension line = 0; line < dimension; ++line )
     {
-      for( Dimension column = 0; column < dimension; ++column )
-        {
-          Ja.setComponent( line, column, ((double) NumberTraits< Quantity >::castToDouble( XXT( line, column ))) - dVa * ( One_Va * ((double) NumberTraits< Quantity >::castToDouble( Sa[ line ] ))) * ( One_Va * ((double) NumberTraits< Quantity >::castToDouble( Sa[ column ] ))));
+        for( Dimension column = 0; column < dimension; ++column )
+        {
+            Ja.setComponent( line, column, ((double) NumberTraits< Quantity >::castToDouble( XXT( line, column ))) - dVa * ( One_Va * ((double) NumberTraits< Quantity >::castToDouble( Sa[ line ] ))) * ( One_Va * ((double) NumberTraits< Quantity >::castToDouble( Sa[ column ] ))));
         }
     }
 
-  return Ja;
+    return Ja;
 }
 
 template< typename Functor, typename KernelFunctor, typename KSpace, typename KernelConstIterator, DGtal::Dimension dimension >
@@ -240,15 +240,15 @@
   const ConstIteratorOnCells & itend,
   OutputIterator & result )
 {
-  for( ConstIteratorOnCells itcurrent = itbegin;
-       itcurrent != itend;
-       ++itcurrent )
+    for( ConstIteratorOnCells itcurrent = itbegin;
+         itcurrent != itend;
+         ++itcurrent )
     {
-      *result = evalCovarianceMatrix( itcurrent );
-      ++result;
+        *result = evalCovarianceMatrix( itcurrent );
+        ++result;
     }
 
-  return result;
+    return result;
 }
 
 template <typename Functor, typename KernelFunctor, typename KSpace, typename KernelConstIterator, DGtal::Dimension dimension>
@@ -256,7 +256,7 @@
 bool
 DGtal::DigitalSurfaceConvolver<Functor, KernelFunctor, KSpace, KernelConstIterator, dimension>::isValid() const
 {
-  return true;
+    return true;
 }
 
 template< typename Functor, typename KernelFunctor, typename KSpace, typename KernelConstIterator, DGtal::Dimension dimension >
@@ -287,8 +287,8 @@
   const Spel & aInnerSpel,
   const Spel & aOutterSpel )
 {
-  double lambda = -1.0;
-  return lambda;
+    double lambda = -1.0;
+    return lambda;
 }
 
 
@@ -306,11 +306,11 @@
 ::DigitalSurfaceConvolver( ConstAlias< Functor > f,
                            ConstAlias< KernelFunctor > g,
                            ConstAlias< KSpace > space)
-  : dimension( 2 ),
-    myFFunctor( f ),
-    myGFunctor( g ),
-    myKSpace( space ),
-    isInitMask( false )
+    : dimension( 2 ),
+      myFFunctor( f ),
+      myGFunctor( g ),
+      myKSpace( space ),
+      isInitMask( false )
 {
 }
 
@@ -338,14 +338,14 @@
                                                                                                 Clone< Spel > kOrigin,
                                                                                                 Alias< std::vector< PairIterators > > mask )
 {
-  myItKernelBegin = itgbegin;
-  myItKernelEnd = itgend;
-  myKernelSpelOrigin = kOrigin;
-  myMask = mask;
-
-  ASSERT ( myMask.size () == 9 );
-
-  isInitMask = true;
+    myItKernelBegin = itgbegin;
+    myItKernelEnd = itgend;
+    myKernelSpelOrigin = kOrigin;
+    myMask = mask;
+
+    ASSERT ( myMask.size () == 9 );
+
+    isInitMask = true;
 }
 
 template< typename Functor, typename KernelFunctor, typename KSpace, typename KernelConstIterator >
@@ -355,15 +355,15 @@
 DGtal::DigitalSurfaceConvolver< Functor, KernelFunctor, KSpace, KernelConstIterator, 2 >::eval
 ( const ConstIteratorOnCells & it )
 {
-  ASSERT ( isInitMask == true );
-
-  Quantity sum1, sum2;
-
-  core_eval( it, sum1, sum2, false );
-
-  /// Computation of result covariance matrix + moving
-  double lambda = 0.5;
-  return ( sum1 * lambda + sum2 * ( 1.0 - lambda ));
+    ASSERT ( isInitMask == true );
+
+    Quantity sum1, sum2;
+
+    core_eval( it, sum1, sum2, false );
+
+    /// Computation of result covariance matrix + moving
+    double lambda = 0.5;
+    return ( sum1 * lambda + sum2 * ( 1.0 - lambda ));
 }
 
 template< typename Functor, typename KernelFunctor, typename KSpace, typename KernelConstIterator >
@@ -375,16 +375,16 @@
   const Shape & shape,
   const double h )
 {
-  ASSERT ( isInitMask == true );
-
-  Quantity sum1, sum2;
-  Spel lastInnerSpel, lastOuterSpel;
-
-  core_eval( it, sum1, sum2, false, lastInnerSpel, lastOuterSpel );
-
-  /// Computation of result covariance matrix + moving
-  double lambda = computeShiftFromShape( shape, h, lastInnerSpel, lastOuterSpel );
-  return ( sum1 * lambda + sum2 * ( 1.0 - lambda ));
+    ASSERT ( isInitMask == true );
+
+    Quantity sum1, sum2;
+    Spel lastInnerSpel, lastOuterSpel;
+
+    core_eval( it, sum1, sum2, false, lastInnerSpel, lastOuterSpel );
+
+    /// Computation of result covariance matrix + moving
+    double lambda = computeShiftFromShape( shape, h, lastInnerSpel, lastOuterSpel );
+    return ( sum1 * lambda + sum2 * ( 1.0 - lambda ));
 }
 
 
@@ -397,48 +397,48 @@
   const ConstIteratorOnCells & itend,
   OutputIterator & result )
 {
-  ASSERT ( isInitMask == true );
-
-  Dimension total = 0;
-#ifdef DEBUG_VERBOSE
-  Dimension recount = 0;
-#endif
-
-  Quantity lastInnerSum;
-  Quantity lastOuterSum;
-
-  Quantity innerSum, outerSum;
-
-  Spel lastInnerSpel, lastOuterSpel;
-
-  /// Iterate on all cells
-  for( ConstIteratorOnCells it = itbegin; it != itend; ++it )
+    ASSERT ( isInitMask == true );
+
+    Dimension total = 0;
+#ifdef DEBUG_VERBOSE
+    Dimension recount = 0;
+#endif
+
+    Quantity lastInnerSum;
+    Quantity lastOuterSum;
+
+    Quantity innerSum, outerSum;
+
+    Spel lastInnerSpel, lastOuterSpel;
+
+    /// Iterate on all cells
+    for( ConstIteratorOnCells it = itbegin; it != itend; ++it )
     {
-      if( total != 0 )
-        {
-#ifdef DEBUG_VERBOSE
-          bool hasJumped = core_eval( it, innerSum, outerSum, true, lastInnerSpel, lastOuterSpel, lastInnerSum, lastOuterSum );
-          recount = ( hasJumped ) ? recount + 1 : recount;
+        if( total != 0 )
+        {
+#ifdef DEBUG_VERBOSE
+            bool hasJumped = core_eval( it, innerSum, outerSum, true, lastInnerSpel, lastOuterSpel, lastInnerSum, lastOuterSum );
+            recount = ( hasJumped ) ? recount + 1 : recount;
 #else
-          core_eval( it, innerSum, outerSum, true, lastInnerSpel, lastOuterSpel, lastInnerSum, lastOuterSum );
-#endif
-        }
-      else
-        {
-          core_eval( it, innerSum, outerSum, false, lastInnerSpel, lastOuterSpel, lastInnerSum, lastOuterSum );
-        }
-
-      /// Computation of result covariance matrix + moving
-      double lambda = 0.5;
-      *result = innerSum * lambda + outerSum * ( 1.0 - lambda );
-      ++result;
-
-      ++total;
+            core_eval( it, innerSum, outerSum, true, lastInnerSpel, lastOuterSpel, lastInnerSum, lastOuterSum );
+#endif
+        }
+        else
+        {
+            core_eval( it, innerSum, outerSum, false, lastInnerSpel, lastOuterSpel, lastInnerSum, lastOuterSum );
+        }
+
+        /// Computation of result covariance matrix + moving
+        double lambda = 0.5;
+        *result = innerSum * lambda + outerSum * ( 1.0 - lambda );
+        ++result;
+
+        ++total;
     }
 
 #ifdef DEBUG_VERBOSE
-  std::cout << "#total cells = " << total << std::endl;
-  std::cout << "#recount = " << recount << std::endl;
+    std::cout << "#total cells = " << total << std::endl;
+    std::cout << "#recount = " << recount << std::endl;
 #endif
 }
 
@@ -454,48 +454,48 @@
   const Shape & shape,
   const double h )
 {
-  ASSERT ( isInitMask == true );
-
-  Dimension total = 0;
-#ifdef DEBUG_VERBOSE
-  Dimension recount = 0;
-#endif
-
-  Quantity lastInnerSum;
-  Quantity lastOuterSum;
-
-  Quantity innerSum, outerSum;
-
-  Spel lastInnerSpel, lastOuterSpel;
-
-  /// Iterate on all cells
-  for( ConstIteratorOnCells it = itbegin; it != itend; ++it )
+    ASSERT ( isInitMask == true );
+
+    Dimension total = 0;
+#ifdef DEBUG_VERBOSE
+    Dimension recount = 0;
+#endif
+
+    Quantity lastInnerSum;
+    Quantity lastOuterSum;
+
+    Quantity innerSum, outerSum;
+
+    Spel lastInnerSpel, lastOuterSpel;
+
+    /// Iterate on all cells
+    for( ConstIteratorOnCells it = itbegin; it != itend; ++it )
     {
-      if( total != 0 )
-        {
-#ifdef DEBUG_VERBOSE
-          bool hasJumped = core_eval( it, innerSum, outerSum, true, lastInnerSpel, lastOuterSpel, lastInnerSum, lastOuterSum );
-          recount = ( hasJumped ) ? recount + 1 : recount;
+        if( total != 0 )
+        {
+#ifdef DEBUG_VERBOSE
+            bool hasJumped = core_eval( it, innerSum, outerSum, true, lastInnerSpel, lastOuterSpel, lastInnerSum, lastOuterSum );
+            recount = ( hasJumped ) ? recount + 1 : recount;
 #else
-          core_eval( it, innerSum, outerSum, true, lastInnerSpel, lastOuterSpel, lastInnerSum, lastOuterSum );
-#endif
-        }
-      else
-        {
-          core_eval( it, innerSum, outerSum, false, lastInnerSpel, lastOuterSpel, lastInnerSum, lastOuterSum );
-        }
-
-      /// Computation of result covariance matrix + moving
-      double lambda = computeShiftFromShape( shape, h, lastInnerSpel, lastOuterSpel );
-      *result = innerSum * lambda + outerSum * ( 1.0 - lambda );
-      ++result;
-
-      ++total;
+            core_eval( it, innerSum, outerSum, true, lastInnerSpel, lastOuterSpel, lastInnerSum, lastOuterSum );
+#endif
+        }
+        else
+        {
+            core_eval( it, innerSum, outerSum, false, lastInnerSpel, lastOuterSpel, lastInnerSum, lastOuterSum );
+        }
+
+        /// Computation of result covariance matrix + moving
+        double lambda = computeShiftFromShape( shape, h, lastInnerSpel, lastOuterSpel );
+        *result = innerSum * lambda + outerSum * ( 1.0 - lambda );
+        ++result;
+
+        ++total;
     }
 
 #ifdef DEBUG_VERBOSE
-  std::cout << "#total cells = " << total << std::endl;
-  std::cout << "#recount = " << recount << std::endl;
+    std::cout << "#total cells = " << total << std::endl;
+    std::cout << "#recount = " << recount << std::endl;
 #endif
 }
 
@@ -553,235 +553,235 @@
   const ConstIteratorOnCells & itend,
   OutputIterator & result )
 {
-  ASSERT ( isInitMask == true );
-
-  typedef typename KSpace::Point Point;
-
-  Spel lastCell, lastCell2, currentCell, currentCell2, shiftedCell;
-
-  Quantity lastResult = NumberTraits< Quantity >::ZERO;
-  Quantity lastResult2 = NumberTraits< Quantity >::ZERO;
-  Quantity currentResult, currentResult2, maskQuantity;
-
-  Point shift, shift2, shiftedPoint, diffLastCurrentCell, diffWithCurrentCell;
-
-  int x, y, x2, y2, x2y2, offset;
-
-  Dimension total = 0;
-#ifdef DEBUG_VERBOSE
-  Dimension recount = 0;
-#endif
-
-  for( ConstIteratorOnCells itcurrent = itbegin; itcurrent != itend; ++itcurrent )
+    ASSERT ( isInitMask == true );
+
+    typedef typename KSpace::Point Point;
+
+    Spel lastCell, lastCell2, currentCell, currentCell2, shiftedCell;
+
+    Quantity lastResult = NumberTraits< Quantity >::ZERO;
+    Quantity lastResult2 = NumberTraits< Quantity >::ZERO;
+    Quantity currentResult, currentResult2, maskQuantity;
+
+    Point shift, shift2, shiftedPoint, diffLastCurrentCell, diffWithCurrentCell;
+
+    int x, y, x2, y2, x2y2, offset;
+
+    Dimension total = 0;
+#ifdef DEBUG_VERBOSE
+    Dimension recount = 0;
+#endif
+
+    for( ConstIteratorOnCells itcurrent = itbegin; itcurrent != itend; ++itcurrent )
     {
-      currentResult = NumberTraits< Quantity >::ZERO;
-      currentResult2 = NumberTraits< Quantity >::ZERO;
-
-      currentCell = myKSpace.sIndirectIncident( *itcurrent, *myKSpace.sOrthDirs( *itcurrent )); /// Cell on the border, but inside the shape
-      currentCell2 = myKSpace.sDirectIncident( *itcurrent, *myKSpace.sOrthDirs( *itcurrent )); /// Cell on the border, but outside the shape
-
-      shift = currentCell.myCoordinates - myKernelSpelOrigin.myCoordinates;
-      shift2 = currentCell2.myCoordinates - myKernelSpelOrigin.myCoordinates;
-
-      if(  total == 0 ) /// Computation on full kernel, we have no previous results
-        {
-          /// Computation for the cell inside the shape. Using full kernel.
-          for(  KernelConstIterator itgcurrent = myItKernelBegin; itgcurrent != myItKernelEnd; ++itgcurrent )
-            {
-              shiftedPoint = ( *itgcurrent ).myCoordinates;
-              shiftedPoint += shift;
-              shiftedCell.myCoordinates = shiftedPoint;
-
-              currentResult += myFFunctor( shiftedCell ) * myGFunctor( *itgcurrent );
-            }
-
-          /// Computation for the cell outside the shape. Using previous result and masks.
-          diffWithCurrentCell = currentCell2.myCoordinates - currentCell.myCoordinates;
-
-          x = diffWithCurrentCell[ 0 ];
-          y = diffWithCurrentCell[ 1 ];
-          x2 = x * x;
-          y2 = y * y;
-          x2y2 = x2 + y2;
-
-          offset = (( x / 2) + 1 ) + ((( y / 2 ) + 1 ) * 3 ); /// x/2 because we are in a KSpace, and we want a digital offset
-
-          if( x2y2 != 4 && x2y2 != 8 ) /// Inside and outside cells aren't adjacent, but should be. It's a honeypot.
-            {
-              trace.error() << "Error - Found that inside and outside cells aren't adjacent. That's not logic.\n";
-            }
-          else if( offset == 4 ) /// Full kernel in 2D. Never reached because case already considered before. It's a honeypot.
-            {
-              trace.error() << "Error - Ask to compute full kernel at the wrong moment. Maybe it's an offset computation bug ?\n";
-            }
-          else
-            {
-              maskQuantity = NumberTraits< Quantity >::ZERO;
-
-              for(  KernelConstIterator itgcurrent = myMask[ offset ].first, itgend = myMask[ offset ].second; itgcurrent != itgend; ++itgcurrent )
-                {
-                  shiftedPoint = ( *itgcurrent ).myCoordinates - diffWithCurrentCell;
-                  shiftedPoint += shift2;
-                  shiftedCell.myCoordinates = shiftedPoint;
-
-                  maskQuantity -= myFFunctor( shiftedCell ) * myGFunctor( *itgcurrent );
-                }
-
-              for(  KernelConstIterator itgcurrent = myMask[ 8 - offset ].first, itgend = myMask[ 8 - offset ].second; itgcurrent != itgend; ++itgcurrent ) /// 8 is the size of the array
-                {
-                  shiftedPoint = ( *itgcurrent ).myCoordinates;
-                  shiftedPoint += shift2;
-                  shiftedCell.myCoordinates = shiftedPoint;
-
-                  maskQuantity += myFFunctor( shiftedCell ) * myGFunctor( *itgcurrent );
-                }
-
-              currentResult2 = currentResult + maskQuantity;
-            }
-        }
-      else
-        {
-          /// Computation for the cell inside the shape
-          if(  currentCell == lastCell )
-            {
-              currentResult = lastResult;
-            }
-          else if(  currentCell == lastCell2 )
-            {
-              currentResult = lastResult2;
-            }
-          else
-            {
-              diffLastCurrentCell = currentCell.myCoordinates - lastCell.myCoordinates;
-
-              x = diffLastCurrentCell[ 0 ];
-              y = diffLastCurrentCell[ 1 ];
-              x2 = x * x;
-              y2 = y * y;
-              x2y2 = x2 + y2;
-
-              offset = (( x / 2 ) + 1 ) + ((( y / 2 ) + 1 ) * 3 ); /// x/2 because we are in a KSpace, and we want a digital offset
-
-              if( x2y2 != 4 && x2y2 != 8 ) /// Previous and current cells aren't adjacent. Compute on the full kernel
-                {
-#ifdef DEBUG_VERBOSE
-                  ++recount;
-#endif
-
-                  for( KernelConstIterator itgcurrent = myItKernelBegin; itgcurrent != myItKernelEnd; ++itgcurrent )
-                    {
-                      shiftedPoint = ( *itgcurrent ).myCoordinates;
-                      shiftedPoint += shift;
-                      shiftedCell.myCoordinates = shiftedPoint;
-
-                      currentResult += myFFunctor( shiftedCell ) * myGFunctor( *itgcurrent );
-                    }
-                }
-              else if( offset == 4 ) /// Full kernel in 2D. Never reached because case already considered before. It's a honeypot.
-                {
-                  trace.error() << "Error - Ask to compute full kernel at the wrong moment. Maybe it's an offset computation bug ?\n";
-                }
-              else
-                {
-                  maskQuantity = NumberTraits< Quantity >::ZERO;
-
-                  /// Part to substract from previous result.
-                  for(  KernelConstIterator itgcurrent = myMask[ offset ].first, itgend = myMask[ offset ].second; itgcurrent != itgend; ++itgcurrent )
-                    {
-                      shiftedPoint = ( *itgcurrent ).myCoordinates - diffLastCurrentCell;
-                      shiftedPoint += shift;
-                      shiftedCell.myCoordinates = shiftedPoint;
-
-                      maskQuantity -= myFFunctor( shiftedCell ) * myGFunctor( *itgcurrent );
-                    }
-
-                  /// Part to add from previous result.
-                  for(  KernelConstIterator itgcurrent = myMask[ 8 - offset ].first, itgend = myMask[ 8 - offset ].second; itgcurrent != itgend; ++itgcurrent ) /// 8 is the size of the array
-                    {
-                      shiftedPoint = ( *itgcurrent ).myCoordinates;
-                      shiftedPoint += shift;
-                      shiftedCell.myCoordinates = shiftedPoint;
-
-                      maskQuantity += myFFunctor( shiftedCell ) * myGFunctor( *itgcurrent );
-                    }
-
-                  currentResult = lastResult + maskQuantity;
-                }
-            }
-
-          /// Computation for the cell outside the shape.
-          if(  currentCell2 == lastCell )
-            {
-              currentResult2 = lastResult;
-            }
-          else if(  currentCell2 == lastCell2 )
-            {
-              currentResult2 = lastResult2;
-            }
-          else
-            {
-              diffWithCurrentCell = currentCell2.myCoordinates - currentCell.myCoordinates;
-
-              x = diffWithCurrentCell[ 0 ];
-              y = diffWithCurrentCell[ 1 ];
-              x2 = x * x;
-              y2 = y * y;
-              x2y2 = x2 + y2;
-
-              offset = (( x / 2) + 1 ) + ((( y / 2 ) + 1 ) * 3 ); /// x/2 because we are in a KSpace, and we want a digital offset
-
-              if(  x2y2 != 4 && x2y2 != 8 ) /// Inside and outside cells aren't adjacent, but should be. It's a honeypot.
-                {
-                  trace.error() << "Error - Found that inside and outside cells aren't adjacent. That's not logic.\n";
-                }
-              else if(  offset == 4 ) /// Full kernel in 2D. Never reached because case already considered before. It's a honeypot.
-                {
-                  trace.error() << "Error - Ask to compute full kernel at the wrong moment. Maybe it's an offset computation bug ?\n";
-                }
-              else
-                {
-                  maskQuantity = NumberTraits< Quantity >::ZERO;
-
-                  /// Part to substract from previous result.
-                  for(  KernelConstIterator itgcurrent = myMask[ offset ].first, itgend = myMask[ offset ].second; itgcurrent != itgend; ++itgcurrent )
-                    {
-                      shiftedPoint = ( *itgcurrent ).myCoordinates - diffWithCurrentCell;
-                      shiftedPoint += shift2;
-                      shiftedCell.myCoordinates = shiftedPoint;
-
-                      maskQuantity -= myFFunctor( shiftedCell ) * myGFunctor( *itgcurrent );
-                    }
-
-                  /// Part to add from previous result.
-                  for(  KernelConstIterator itgcurrent = myMask[ 8 - offset ].first, itgend = myMask[ 8 - offset ].second; itgcurrent != itgend; ++itgcurrent ) /// 8 is the size of the array
-                    {
-                      shiftedPoint = ( *itgcurrent ).myCoordinates;
-                      shiftedPoint += shift2;
-                      shiftedCell.myCoordinates = shiftedPoint;
-
-                      maskQuantity += myFFunctor( shiftedCell ) * myGFunctor( *itgcurrent );
-                    }
-
-                  currentResult2 = currentResult + maskQuantity;
-                }
-            }
-        }
-
-      /// In order to get better results, we compute the convolution kernel centered inside and outside the spel ins the shape border, and divide the result by 2.
-      *result = ( currentResult + currentResult2 ) / Quantity( 2.0 ); /// Set the current cell result to the output iterator. (The result is the mean between inside's and outside's cell lying to the shape border).
-      ++result;
-
-      lastResult = currentResult;
-      lastResult2 = currentResult2;
-      lastCell = currentCell;
-      lastCell2 = currentCell2;
-
-      ++total;
+        currentResult = NumberTraits< Quantity >::ZERO;
+        currentResult2 = NumberTraits< Quantity >::ZERO;
+
+        currentCell = myKSpace.sIndirectIncident( *itcurrent, *myKSpace.sOrthDirs( *itcurrent )); /// Cell on the border, but inside the shape
+        currentCell2 = myKSpace.sDirectIncident( *itcurrent, *myKSpace.sOrthDirs( *itcurrent )); /// Cell on the border, but outside the shape
+
+        shift = currentCell.myCoordinates - myKernelSpelOrigin.myCoordinates;
+        shift2 = currentCell2.myCoordinates - myKernelSpelOrigin.myCoordinates;
+
+        if(  total == 0 ) /// Computation on full kernel, we have no previous results
+        {
+            /// Computation for the cell inside the shape. Using full kernel.
+            for(  KernelConstIterator itgcurrent = myItKernelBegin; itgcurrent != myItKernelEnd; ++itgcurrent )
+            {
+                shiftedPoint = ( *itgcurrent ).myCoordinates;
+                shiftedPoint += shift;
+                shiftedCell.myCoordinates = shiftedPoint;
+
+                currentResult += myFFunctor( shiftedCell ) * myGFunctor( *itgcurrent );
+            }
+
+            /// Computation for the cell outside the shape. Using previous result and masks.
+            diffWithCurrentCell = currentCell2.myCoordinates - currentCell.myCoordinates;
+
+            x = diffWithCurrentCell[ 0 ];
+            y = diffWithCurrentCell[ 1 ];
+            x2 = x * x;
+            y2 = y * y;
+            x2y2 = x2 + y2;
+
+            offset = (( x / 2) + 1 ) + ((( y / 2 ) + 1 ) * 3 ); /// x/2 because we are in a KSpace, and we want a digital offset
+
+            if( x2y2 != 4 && x2y2 != 8 ) /// Inside and outside cells aren't adjacent, but should be. It's a honeypot.
+            {
+                trace.error() << "Error - Found that inside and outside cells aren't adjacent. That's not logic.\n";
+            }
+            else if( offset == 4 ) /// Full kernel in 2D. Never reached because case already considered before. It's a honeypot.
+            {
+                trace.error() << "Error - Ask to compute full kernel at the wrong moment. Maybe it's an offset computation bug ?\n";
+            }
+            else
+            {
+                maskQuantity = NumberTraits< Quantity >::ZERO;
+
+                for(  KernelConstIterator itgcurrent = myMask[ offset ].first, itgend = myMask[ offset ].second; itgcurrent != itgend; ++itgcurrent )
+                {
+                    shiftedPoint = ( *itgcurrent ).myCoordinates - diffWithCurrentCell;
+                    shiftedPoint += shift2;
+                    shiftedCell.myCoordinates = shiftedPoint;
+
+                    maskQuantity -= myFFunctor( shiftedCell ) * myGFunctor( *itgcurrent );
+                }
+
+                for(  KernelConstIterator itgcurrent = myMask[ 8 - offset ].first, itgend = myMask[ 8 - offset ].second; itgcurrent != itgend; ++itgcurrent ) /// 8 is the size of the array
+                {
+                    shiftedPoint = ( *itgcurrent ).myCoordinates;
+                    shiftedPoint += shift2;
+                    shiftedCell.myCoordinates = shiftedPoint;
+
+                    maskQuantity += myFFunctor( shiftedCell ) * myGFunctor( *itgcurrent );
+                }
+
+                currentResult2 = currentResult + maskQuantity;
+            }
+        }
+        else
+        {
+            /// Computation for the cell inside the shape
+            if(  currentCell == lastCell )
+            {
+                currentResult = lastResult;
+            }
+            else if(  currentCell == lastCell2 )
+            {
+                currentResult = lastResult2;
+            }
+            else
+            {
+                diffLastCurrentCell = currentCell.myCoordinates - lastCell.myCoordinates;
+
+                x = diffLastCurrentCell[ 0 ];
+                y = diffLastCurrentCell[ 1 ];
+                x2 = x * x;
+                y2 = y * y;
+                x2y2 = x2 + y2;
+
+                offset = (( x / 2 ) + 1 ) + ((( y / 2 ) + 1 ) * 3 ); /// x/2 because we are in a KSpace, and we want a digital offset
+
+                if( x2y2 != 4 && x2y2 != 8 ) /// Previous and current cells aren't adjacent. Compute on the full kernel
+                {
+#ifdef DEBUG_VERBOSE
+                    ++recount;
+#endif
+
+                    for( KernelConstIterator itgcurrent = myItKernelBegin; itgcurrent != myItKernelEnd; ++itgcurrent )
+                    {
+                        shiftedPoint = ( *itgcurrent ).myCoordinates;
+                        shiftedPoint += shift;
+                        shiftedCell.myCoordinates = shiftedPoint;
+
+                        currentResult += myFFunctor( shiftedCell ) * myGFunctor( *itgcurrent );
+                    }
+                }
+                else if( offset == 4 ) /// Full kernel in 2D. Never reached because case already considered before. It's a honeypot.
+                {
+                    trace.error() << "Error - Ask to compute full kernel at the wrong moment. Maybe it's an offset computation bug ?\n";
+                }
+                else
+                {
+                    maskQuantity = NumberTraits< Quantity >::ZERO;
+
+                    /// Part to substract from previous result.
+                    for(  KernelConstIterator itgcurrent = myMask[ offset ].first, itgend = myMask[ offset ].second; itgcurrent != itgend; ++itgcurrent )
+                    {
+                        shiftedPoint = ( *itgcurrent ).myCoordinates - diffLastCurrentCell;
+                        shiftedPoint += shift;
+                        shiftedCell.myCoordinates = shiftedPoint;
+
+                        maskQuantity -= myFFunctor( shiftedCell ) * myGFunctor( *itgcurrent );
+                    }
+
+                    /// Part to add from previous result.
+                    for(  KernelConstIterator itgcurrent = myMask[ 8 - offset ].first, itgend = myMask[ 8 - offset ].second; itgcurrent != itgend; ++itgcurrent ) /// 8 is the size of the array
+                    {
+                        shiftedPoint = ( *itgcurrent ).myCoordinates;
+                        shiftedPoint += shift;
+                        shiftedCell.myCoordinates = shiftedPoint;
+
+                        maskQuantity += myFFunctor( shiftedCell ) * myGFunctor( *itgcurrent );
+                    }
+
+                    currentResult = lastResult + maskQuantity;
+                }
+            }
+
+            /// Computation for the cell outside the shape.
+            if(  currentCell2 == lastCell )
+            {
+                currentResult2 = lastResult;
+            }
+            else if(  currentCell2 == lastCell2 )
+            {
+                currentResult2 = lastResult2;
+            }
+            else
+            {
+                diffWithCurrentCell = currentCell2.myCoordinates - currentCell.myCoordinates;
+
+                x = diffWithCurrentCell[ 0 ];
+                y = diffWithCurrentCell[ 1 ];
+                x2 = x * x;
+                y2 = y * y;
+                x2y2 = x2 + y2;
+
+                offset = (( x / 2) + 1 ) + ((( y / 2 ) + 1 ) * 3 ); /// x/2 because we are in a KSpace, and we want a digital offset
+
+                if(  x2y2 != 4 && x2y2 != 8 ) /// Inside and outside cells aren't adjacent, but should be. It's a honeypot.
+                {
+                    trace.error() << "Error - Found that inside and outside cells aren't adjacent. That's not logic.\n";
+                }
+                else if(  offset == 4 ) /// Full kernel in 2D. Never reached because case already considered before. It's a honeypot.
+                {
+                    trace.error() << "Error - Ask to compute full kernel at the wrong moment. Maybe it's an offset computation bug ?\n";
+                }
+                else
+                {
+                    maskQuantity = NumberTraits< Quantity >::ZERO;
+
+                    /// Part to substract from previous result.
+                    for(  KernelConstIterator itgcurrent = myMask[ offset ].first, itgend = myMask[ offset ].second; itgcurrent != itgend; ++itgcurrent )
+                    {
+                        shiftedPoint = ( *itgcurrent ).myCoordinates - diffWithCurrentCell;
+                        shiftedPoint += shift2;
+                        shiftedCell.myCoordinates = shiftedPoint;
+
+                        maskQuantity -= myFFunctor( shiftedCell ) * myGFunctor( *itgcurrent );
+                    }
+
+                    /// Part to add from previous result.
+                    for(  KernelConstIterator itgcurrent = myMask[ 8 - offset ].first, itgend = myMask[ 8 - offset ].second; itgcurrent != itgend; ++itgcurrent ) /// 8 is the size of the array
+                    {
+                        shiftedPoint = ( *itgcurrent ).myCoordinates;
+                        shiftedPoint += shift2;
+                        shiftedCell.myCoordinates = shiftedPoint;
+
+                        maskQuantity += myFFunctor( shiftedCell ) * myGFunctor( *itgcurrent );
+                    }
+
+                    currentResult2 = currentResult + maskQuantity;
+                }
+            }
+        }
+
+        /// In order to get better results, we compute the convolution kernel centered inside and outside the spel ins the shape border, and divide the result by 2.
+        *result = ( currentResult + currentResult2 ) / Quantity( 2.0 ); /// Set the current cell result to the output iterator. (The result is the mean between inside's and outside's cell lying to the shape border).
+        ++result;
+
+        lastResult = currentResult;
+        lastResult2 = currentResult2;
+        lastCell = currentCell;
+        lastCell2 = currentCell2;
+
+        ++total;
     }
 
 #ifdef DEBUG_VERBOSE
-  std::cout << "#total cells = " << total << std::endl;
-  std::cout << "#recount = " << recount << std::endl;
+    std::cout << "#total cells = " << total << std::endl;
+    std::cout << "#recount = " << recount << std::endl;
 #endif
 }
 
@@ -1039,15 +1039,15 @@
 DGtal::DigitalSurfaceConvolver< Functor, KernelFunctor, KSpace, KernelConstIterator, 2 >::evalCovarianceMatrix
 ( const ConstIteratorOnCells & it )
 {
-  ASSERT ( isInitMask == true );
-
-  CovarianceMatrix innerCovarianceMatrix, outerCovarianceMatrix;
-
-  core_evalCovarianceMatrix( it, innerCovarianceMatrix, outerCovarianceMatrix, false );
-
-  /// Computation of result covariance matrix + moving
-  double lambda = 0.5;
-  return ( innerCovarianceMatrix * lambda + outerCovarianceMatrix * ( 1.0 - lambda ));
+    ASSERT ( isInitMask == true );
+
+    CovarianceMatrix innerCovarianceMatrix, outerCovarianceMatrix;
+
+    core_evalCovarianceMatrix( it, innerCovarianceMatrix, outerCovarianceMatrix, false );
+
+    /// Computation of result covariance matrix + moving
+    double lambda = 0.5;
+    return ( innerCovarianceMatrix * lambda + outerCovarianceMatrix * ( 1.0 - lambda ));
 }
 
 template< typename Functor, typename KernelFunctor, typename KSpace, typename KernelConstIterator >
@@ -1059,16 +1059,16 @@
   const Shape & shape,
   const double h )
 {
-  ASSERT ( isInitMask == true );
-
-  CovarianceMatrix innerCovarianceMatrix, outerCovarianceMatrix;
-  Spel lastInnerSpel, lastOuterSpel;
-
-  core_evalCovarianceMatrix( it, innerCovarianceMatrix, outerCovarianceMatrix, false, lastInnerSpel, lastOuterSpel );
-
-  /// Computation of result covariance matrix + moving
-  double lambda = computeShiftFromShape( shape, h, lastInnerSpel, lastOuterSpel );
-  return ( innerCovarianceMatrix * lambda + outerCovarianceMatrix * ( 1.0 - lambda ));
+    ASSERT ( isInitMask == true );
+
+    CovarianceMatrix innerCovarianceMatrix, outerCovarianceMatrix;
+    Spel lastInnerSpel, lastOuterSpel;
+
+    core_evalCovarianceMatrix( it, innerCovarianceMatrix, outerCovarianceMatrix, false, lastInnerSpel, lastOuterSpel );
+
+    /// Computation of result covariance matrix + moving
+    double lambda = computeShiftFromShape( shape, h, lastInnerSpel, lastOuterSpel );
+    return ( innerCovarianceMatrix * lambda + outerCovarianceMatrix * ( 1.0 - lambda ));
 }
 
 template< typename Functor, typename KernelFunctor, typename KSpace, typename KernelConstIterator >
@@ -1080,48 +1080,48 @@
   const ConstIteratorOnCells & itend,
   OutputIterator & result )
 {
-  ASSERT ( isInitMask == true );
-
-  Dimension total = 0;
-#ifdef DEBUG_VERBOSE
-  Dimension recount = 0;
-#endif
-
-  Quantity lastInnerMoments[ nbMoments ];
-  Quantity lastOuterMoments[ nbMoments ];
-
-  CovarianceMatrix innerCovarianceMatrix, outerCovarianceMatrix;
-
-  Spel lastInnerSpel, lastOuterSpel;
-
-  /// Iterate on all cells
-  for( ConstIteratorOnCells it = itbegin; it != itend; ++it )
+    ASSERT ( isInitMask == true );
+
+    Dimension total = 0;
+#ifdef DEBUG_VERBOSE
+    Dimension recount = 0;
+#endif
+
+    Quantity lastInnerMoments[ nbMoments ];
+    Quantity lastOuterMoments[ nbMoments ];
+
+    CovarianceMatrix innerCovarianceMatrix, outerCovarianceMatrix;
+
+    Spel lastInnerSpel, lastOuterSpel;
+
+    /// Iterate on all cells
+    for( ConstIteratorOnCells it = itbegin; it != itend; ++it )
     {
-      if( total != 0 )
-        {
-#ifdef DEBUG_VERBOSE
-          bool hasJumped = core_evalCovarianceMatrix( it, innerCovarianceMatrix, outerCovarianceMatrix, true, lastInnerSpel, lastOuterSpel, lastInnerMoments, lastOuterMoments );
-          recount = ( hasJumped ) ? recount + 1 : recount;
+        if( total != 0 )
+        {
+#ifdef DEBUG_VERBOSE
+            bool hasJumped = core_evalCovarianceMatrix( it, innerCovarianceMatrix, outerCovarianceMatrix, true, lastInnerSpel, lastOuterSpel, lastInnerMoments, lastOuterMoments );
+            recount = ( hasJumped ) ? recount + 1 : recount;
 #else
-          core_evalCovarianceMatrix( it, innerCovarianceMatrix, outerCovarianceMatrix, true, lastInnerSpel, lastOuterSpel, lastInnerMoments, lastOuterMoments );
-#endif
-        }
-      else
-        {
-          core_evalCovarianceMatrix( it, innerCovarianceMatrix, outerCovarianceMatrix, false, lastInnerSpel, lastOuterSpel, lastInnerMoments, lastOuterMoments );
-        }
-
-      /// Computation of result covariance matrix + moving
-      double lambda = 0.5;
-      *result = innerCovarianceMatrix * lambda + outerCovarianceMatrix * ( 1.0 - lambda );
-      ++result;
-
-      ++total;
+            core_evalCovarianceMatrix( it, innerCovarianceMatrix, outerCovarianceMatrix, true, lastInnerSpel, lastOuterSpel, lastInnerMoments, lastOuterMoments );
+#endif
+        }
+        else
+        {
+            core_evalCovarianceMatrix( it, innerCovarianceMatrix, outerCovarianceMatrix, false, lastInnerSpel, lastOuterSpel, lastInnerMoments, lastOuterMoments );
+        }
+
+        /// Computation of result covariance matrix + moving
+        double lambda = 0.5;
+        *result = innerCovarianceMatrix * lambda + outerCovarianceMatrix * ( 1.0 - lambda );
+        ++result;
+
+        ++total;
     }
 
 #ifdef DEBUG_VERBOSE
-  std::cout << "#total cells = " << total << std::endl;
-  std::cout << "#recount = " << recount << std::endl;
+    std::cout << "#total cells = " << total << std::endl;
+    std::cout << "#recount = " << recount << std::endl;
 #endif
 }
 
@@ -1136,48 +1136,48 @@
   const Shape & shape,
   const double h )
 {
-  ASSERT ( isInitMask == true );
-
-  Dimension total = 0;
-#ifdef DEBUG_VERBOSE
-  Dimension recount = 0;
-#endif
-
-  Quantity lastInnerMoments[ nbMoments ];
-  Quantity lastOuterMoments[ nbMoments ];
-
-  CovarianceMatrix innerCovarianceMatrix, outerCovarianceMatrix;
-
-  Spel lastInnerSpel, lastOuterSpel;
-
-  /// Iterate on all cells
-  for( ConstIteratorOnCells it = itbegin; it != itend; ++it )
+    ASSERT ( isInitMask == true );
+
+    Dimension total = 0;
+#ifdef DEBUG_VERBOSE
+    Dimension recount = 0;
+#endif
+
+    Quantity lastInnerMoments[ nbMoments ];
+    Quantity lastOuterMoments[ nbMoments ];
+
+    CovarianceMatrix innerCovarianceMatrix, outerCovarianceMatrix;
+
+    Spel lastInnerSpel, lastOuterSpel;
+
+    /// Iterate on all cells
+    for( ConstIteratorOnCells it = itbegin; it != itend; ++it )
     {
-      if( total != 0 )
-        {
-#ifdef DEBUG_VERBOSE
-          bool hasJumped = core_evalCovarianceMatrix( it, innerCovarianceMatrix, outerCovarianceMatrix, true, lastInnerSpel, lastOuterSpel, lastInnerMoments, lastOuterMoments );
-          recount = ( hasJumped ) ? recount + 1 : recount;
+        if( total != 0 )
+        {
+#ifdef DEBUG_VERBOSE
+            bool hasJumped = core_evalCovarianceMatrix( it, innerCovarianceMatrix, outerCovarianceMatrix, true, lastInnerSpel, lastOuterSpel, lastInnerMoments, lastOuterMoments );
+            recount = ( hasJumped ) ? recount + 1 : recount;
 #else
-          core_evalCovarianceMatrix( it, innerCovarianceMatrix, outerCovarianceMatrix, true, lastInnerSpel, lastOuterSpel, lastInnerMoments, lastOuterMoments );
-#endif
-        }
-      else
-        {
-          core_evalCovarianceMatrix( it, innerCovarianceMatrix, outerCovarianceMatrix, false, lastInnerSpel, lastOuterSpel, lastInnerMoments, lastOuterMoments );
-        }
-
-      /// Computation of result covariance matrix + moving
-      double lambda = computeShiftFromShape( shape, h, lastInnerSpel, lastOuterSpel );
-      *result = innerCovarianceMatrix * lambda + outerCovarianceMatrix * ( 1.0 - lambda );
-      ++result;
-
-      ++total;
+            core_evalCovarianceMatrix( it, innerCovarianceMatrix, outerCovarianceMatrix, true, lastInnerSpel, lastOuterSpel, lastInnerMoments, lastOuterMoments );
+#endif
+        }
+        else
+        {
+            core_evalCovarianceMatrix( it, innerCovarianceMatrix, outerCovarianceMatrix, false, lastInnerSpel, lastOuterSpel, lastInnerMoments, lastOuterMoments );
+        }
+
+        /// Computation of result covariance matrix + moving
+        double lambda = computeShiftFromShape( shape, h, lastInnerSpel, lastOuterSpel );
+        *result = innerCovarianceMatrix * lambda + outerCovarianceMatrix * ( 1.0 - lambda );
+        ++result;
+
+        ++total;
     }
 
 #ifdef DEBUG_VERBOSE
-  std::cout << "#total cells = " << total << std::endl;
-  std::cout << "#recount = " << recount << std::endl;
+    std::cout << "#total cells = " << total << std::endl;
+    std::cout << "#recount = " << recount << std::endl;
 #endif
 }
 
@@ -1263,109 +1263,196 @@
   const ConstIteratorOnCells & itend,
   OutputIterator & result )
 {
-  Dimension total = 0;
-#ifdef DEBUG_VERBOSE
-  Dimension recount = 0;
-#endif
-
-  typedef typename KSpace::Point Point;
-  typedef typename Functor::Quantity FQuantity;
-
-  Dimension nbMoments = 6;
-  Quantity m[ nbMoments ]; /// <! [ m00, m01, m10, m11, m02, m20 ]
-  Quantity lastM1[ nbMoments ];
-  Quantity lastM2[ nbMoments ];
-
-  MatrixQuantity A1, A2;
-  double B1, B2;
-  MatrixQuantity C1, C2;
-  CovarianceMatrix Ja1, Ja2;
-  CovarianceMatrix lastJa1, lastJa2;
-
-  Spel currentCell1, shiftedCell;
-  Spel currentCell2;
-  Point shift, shiftedPoint;
-  Point diff;
-  FQuantity fShiftedCell;
-  Point currentPoint;
-
-  Spel lastCell1;
-  Spel lastCell2;
-
-  SCellToMidPoint< KSpace > midpoint( myKSpace );
-
-  bool bCanUseLastResults = false;
-  bool bComputed = false; /// <! if the cell has already been computed, continue to the next
-
-  int x, y;
-  int offset;
-
-  /// Iterate on all cells
-  for( ConstIteratorOnCells it = itbegin; it != itend; ++it )
+    Dimension total = 0;
+#ifdef DEBUG_VERBOSE
+    Dimension recount = 0;
+#endif
+
+    typedef typename KSpace::Point Point;
+    typedef typename Functor::Quantity FQuantity;
+
+    Dimension nbMoments = 6;
+    Quantity m[ nbMoments ]; /// <! [ m00, m01, m10, m11, m02, m20 ]
+    Quantity lastM1[ nbMoments ];
+    Quantity lastM2[ nbMoments ];
+
+    MatrixQuantity A1, A2;
+    double B1, B2;
+    MatrixQuantity C1, C2;
+    CovarianceMatrix Ja1, Ja2;
+    CovarianceMatrix lastJa1, lastJa2;
+
+    Spel currentCell1, shiftedCell;
+    Spel currentCell2;
+    Point shift, shiftedPoint;
+    Point diff;
+    FQuantity fShiftedCell;
+    Point currentPoint;
+
+    Spel lastCell1;
+    Spel lastCell2;
+
+    SCellToMidPoint< KSpace > midpoint( myKSpace );
+
+    bool bCanUseLastResults = false;
+    bool bComputed = false; /// <! if the cell has already been computed, continue to the next
+
+    int x, y;
+    int offset;
+
+    /// Iterate on all cells
+    for( ConstIteratorOnCells it = itbegin; it != itend; ++it )
     {
-      std::fill( m, m + nbMoments, NumberTraits< Quantity >::ZERO ); /// <! clear array
-
-      /// Inner cell
-      {
-        currentCell1 = myKSpace.sIndirectIncident( *it, *myKSpace.sOrthDirs( *it )); /// Cell on the border, but inside the shape
-
-        /// Check if we can use previous results
-        if( total != 0 )
-          {
-            if(  currentCell1 == lastCell1 )
-              {
-                memcpy( m, lastM1, nbMoments * sizeof( Quantity ));
-                Ja1 = lastJa1;
-                bComputed = true;
-              }
-            else if(  currentCell1 == lastCell2 )
-              {
-                memcpy( m, lastM2, nbMoments * sizeof( Quantity ));
-                Ja1 = lastJa2;
-                bComputed = true;
-              }
-
-            diff = currentCell1.myCoordinates - lastCell1.myCoordinates;
-
-            x = diff[ 0 ];
-            y = diff[ 1 ];
-            int x2 = x * x;
-            int y2 = y * y;
-            int x2y2 = x2 + y2;
-
-            if( x2y2 != 4 && x2y2 != 8 ) /// Previous and current cells aren't adjacent. Compute on the full kernel
-              {
-                bCanUseLastResults = false;
-#ifdef DEBUG_VERBOSE
-                ++recount;
-#endif
-              }
-            else
-              {
-                offset = (( x / 2) + 1 ) + ((( y / 2 ) + 1 ) * 3 );
-                memcpy( m, lastM1, nbMoments * sizeof( Quantity ));
-              }
-
-            bComputed = false;
-          }
-
-        if( !bComputed )
-          {
-            if( !bCanUseLastResults ) /// Computation on full kernel, we have no previous results
-              {
-                std::fill( m, m + nbMoments, NumberTraits< Quantity >::ZERO ); /// <! clear array
-
-                shift = currentCell1.myCoordinates - myKernelSpelOrigin.myCoordinates;
-
-                for( KernelConstIterator itgcurrent = myItKernelBegin; itgcurrent != myItKernelEnd; ++itgcurrent )
-                  {
-                    shiftedPoint = ( *itgcurrent ).myCoordinates;
-                    shiftedPoint += shift;
-                    shiftedCell.myCoordinates = shiftedPoint;
-
-                    fShiftedCell = myFFunctor( shiftedCell );
-
-<<<<<<< HEAD
+        std::fill( m, m + nbMoments, NumberTraits< Quantity >::ZERO ); /// <! clear array
+
+        /// Inner cell
+        {
+            currentCell1 = myKSpace.sIndirectIncident( *it, *myKSpace.sOrthDirs( *it )); /// Cell on the border, but inside the shape
+
+            /// Check if we can use previous results
+            if( total != 0 )
+            {
+                if(  currentCell1 == lastCell1 )
+                {
+                    memcpy( m, lastM1, nbMoments * sizeof( Quantity ));
+                    Ja1 = lastJa1;
+                    bComputed = true;
+                }
+                else if(  currentCell1 == lastCell2 )
+                {
+                    memcpy( m, lastM2, nbMoments * sizeof( Quantity ));
+                    Ja1 = lastJa2;
+                    bComputed = true;
+                }
+
+                diff = currentCell1.myCoordinates - lastCell1.myCoordinates;
+
+                x = diff[ 0 ];
+                y = diff[ 1 ];
+                int x2 = x * x;
+                int y2 = y * y;
+                int x2y2 = x2 + y2;
+
+                if( x2y2 != 4 && x2y2 != 8 ) /// Previous and current cells aren't adjacent. Compute on the full kernel
+                {
+                    bCanUseLastResults = false;
+#ifdef DEBUG_VERBOSE
+                    ++recount;
+#endif
+                }
+                else
+                {
+                    offset = (( x / 2) + 1 ) + ((( y / 2 ) + 1 ) * 3 );
+                    memcpy( m, lastM1, nbMoments * sizeof( Quantity ));
+                }
+
+                bComputed = false;
+            }
+
+            if( !bComputed )
+            {
+                if( !bCanUseLastResults ) /// Computation on full kernel, we have no previous results
+                {
+                    std::fill( m, m + nbMoments, NumberTraits< Quantity >::ZERO ); /// <! clear array
+
+                    shift = currentCell1.myCoordinates - myKernelSpelOrigin.myCoordinates;
+
+                    for( KernelConstIterator itgcurrent = myItKernelBegin; itgcurrent != myItKernelEnd; ++itgcurrent )
+                    {
+                        shiftedPoint = ( *itgcurrent ).myCoordinates;
+                        shiftedPoint += shift;
+                        shiftedCell.myCoordinates = shiftedPoint;
+
+                        fShiftedCell = myFFunctor( shiftedCell );
+
+                        if( fShiftedCell != NumberTraits< FQuantity >::ZERO )
+                        {
+                            currentPoint = midpoint( shiftedCell );
+                            x = currentPoint[ 0 ];
+                            y = currentPoint[ 1 ];
+
+                            m[ 0 ] += 1;
+                            m[ 1 ] += y;
+                            m[ 2 ] += x;
+                            m[ 3 ] += x * y;
+                            m[ 4 ] += y * y;
+                            m[ 5 ] += x * x;
+                        }
+                    }
+                }
+                else /// Using last1
+                {
+                    shift = currentCell1.myCoordinates - lastCell1.myCoordinates;
+
+                    /// Part to substract from previous result.
+                    for( KernelConstIterator itgcurrent = myMask[ offset ].first, itgend = myMask[ offset ].second; itgcurrent != itgend; ++itgcurrent )
+                    {
+                        shiftedPoint = ( *itgcurrent ).myCoordinates;
+                        shiftedPoint += shift;
+                        shiftedCell.myCoordinates = shiftedPoint;
+
+                        fShiftedCell = myFFunctor( shiftedCell );
+
+                        if( fShiftedCell != NumberTraits< FQuantity >::ZERO )
+                        {
+                            currentPoint = midpoint( shiftedCell );
+                            x = currentPoint[ 0 ];
+                            y = currentPoint[ 1 ];
+
+                            m[ 0 ] -= 1;
+                            m[ 1 ] -= y;
+                            m[ 2 ] -= x;
+                            m[ 3 ] -= x * y;
+                            m[ 4 ] -= y * y;
+                            m[ 5 ] -= x * x;
+                        }
+                    }
+
+                    /// Part to add from previous result.
+                    for( KernelConstIterator itgcurrent = myMask[ 8 - offset ].first, itgend = myMask[ 8 - offset ].second; itgcurrent != itgend; ++itgcurrent )
+                    {
+                        shiftedPoint = ( *itgcurrent ).myCoordinates;
+                        shiftedPoint += shift;
+                        shiftedCell.myCoordinates = shiftedPoint;
+
+                        fShiftedCell = myFFunctor( shiftedCell );
+
+                        if( fShiftedCell != NumberTraits< FQuantity >::ZERO )
+                        {
+                            currentPoint = midpoint( shiftedCell );
+                            x = currentPoint[ 0 ];
+                            y = currentPoint[ 1 ];
+
+                            m[ 0 ] += 1;
+                            m[ 1 ] += y;
+                            m[ 2 ] += x;
+                            m[ 3 ] += x * y;
+                            m[ 4 ] += y * y;
+                            m[ 5 ] += x * x;
+                        }
+                    }
+                }
+
+                /// Computation of covariance Matrix
+                A1.setComponent( 0, 0, m[ 5 ] );
+                A1.setComponent( 0, 1, m[ 3 ] );
+                A1.setComponent( 1, 0, m[ 3 ] );
+                A1.setComponent( 1, 1, m[ 4 ] );
+
+                B1 = 1.0 / m[ 0 ];
+
+                C1.setComponent( 0, 0, B1 * m[ 2 ] * m[ 2 ] );
+                C1.setComponent( 0, 1, B1 * m[ 2 ] * m[ 1 ] );
+                C1.setComponent( 0, 2, B1 * m[ 1 ] * m[ 2 ] );
+                C1.setComponent( 1, 0, B1 * m[ 1 ] * m[ 1 ] );
+
+                Ja1 = A1 - C1;
+
+                memcpy( lastM1, m, nbMoments * sizeof( Quantity ));
+                lastJa1 = Ja1;
+            }
+        }
+
         /// Outter cell
         {
             currentCell2 = myKSpace.sDirectIncident( *it, *myKSpace.sOrthDirs( *it ));
@@ -1376,13 +1463,56 @@
             int y2 = y * y;
             int x2y2 = x2 + y2;
             offset = (( x / 2) + 1 ) + ((( y / 2 ) + 1 ) * 3 ); /// x/2 because we are in a KSpace, and we want a digital offset
-=======
+
+            if( x2y2 != 4 && x2y2 != 8 ) /// Inside and outside cells aren't adjacent, but should be. It's a honeypot.
+            {
+                trace.error() << "Error - Found that inside and outside cells aren't adjacent. That's not logic.\n";
+            }
+            else if( offset == 4 ) /// Full kernel in 3D. Never reached because case already considered before. It's a honeypot.
+            {
+                trace.error() << "Error - Ask to compute full kernel at the wrong moment. Maybe it's an offset computation bug ?\n";
+            }
+            else
+            {
+                shift = currentCell2.myCoordinates - myKernelSpelOrigin.myCoordinates;
+
+                /// Part to substract from previous result.
+                for( KernelConstIterator itgcurrent = myMask[ offset ].first, itgend = myMask[ offset ].second; itgcurrent != itgend; ++itgcurrent )
+                {
+                    shiftedPoint = ( *itgcurrent ).myCoordinates;
+                    shiftedPoint += shift;
+                    shiftedCell.myCoordinates = shiftedPoint;
+
+                    fShiftedCell = myFFunctor( shiftedCell );
+
                     if( fShiftedCell != NumberTraits< FQuantity >::ZERO )
-                      {
+                    {
                         currentPoint = midpoint( shiftedCell );
                         x = currentPoint[ 0 ];
                         y = currentPoint[ 1 ];
->>>>>>> b1890a59
+                        m[ 0 ] -= 1;
+                        m[ 1 ] -= y;
+                        m[ 2 ] -= x;
+                        m[ 3 ] -= x * y;
+                        m[ 4 ] -= y * y;
+                        m[ 5 ] -= x * x;
+                    }
+                }
+
+                /// Part to add from previous result.
+                for( KernelConstIterator itgcurrent = myMask[ 8 - offset ].first, itgend = myMask[ 8 - offset ].second; itgcurrent != itgend; ++itgcurrent )
+                {
+                    shiftedPoint = ( *itgcurrent ).myCoordinates;
+                    shiftedPoint += shift;
+                    shiftedCell.myCoordinates = shiftedPoint;
+
+                    fShiftedCell = myFFunctor( shiftedCell );
+
+                    if( fShiftedCell != NumberTraits< FQuantity >::ZERO )
+                    {
+                        currentPoint = midpoint( shiftedCell );
+                        x = currentPoint[ 0 ];
+                        y = currentPoint[ 1 ];
 
                         m[ 0 ] += 1;
                         m[ 1 ] += y;
@@ -1390,184 +1520,41 @@
                         m[ 3 ] += x * y;
                         m[ 4 ] += y * y;
                         m[ 5 ] += x * x;
-                      }
-                  }
-              }
-            else /// Using last1
-              {
-                shift = currentCell1.myCoordinates - lastCell1.myCoordinates;
-
-                /// Part to substract from previous result.
-                for( KernelConstIterator itgcurrent = myMask[ offset ].first, itgend = myMask[ offset ].second; itgcurrent != itgend; ++itgcurrent )
-                  {
-                    shiftedPoint = ( *itgcurrent ).myCoordinates;
-                    shiftedPoint += shift;
-                    shiftedCell.myCoordinates = shiftedPoint;
-
-                    fShiftedCell = myFFunctor( shiftedCell );
-
-                    if( fShiftedCell != NumberTraits< FQuantity >::ZERO )
-                      {
-                        currentPoint = midpoint( shiftedCell );
-                        x = currentPoint[ 0 ];
-                        y = currentPoint[ 1 ];
-
-                        m[ 0 ] -= 1;
-                        m[ 1 ] -= y;
-                        m[ 2 ] -= x;
-                        m[ 3 ] -= x * y;
-                        m[ 4 ] -= y * y;
-                        m[ 5 ] -= x * x;
-                      }
-                  }
-
-                /// Part to add from previous result.
-                for( KernelConstIterator itgcurrent = myMask[ 8 - offset ].first, itgend = myMask[ 8 - offset ].second; itgcurrent != itgend; ++itgcurrent )
-                  {
-                    shiftedPoint = ( *itgcurrent ).myCoordinates;
-                    shiftedPoint += shift;
-                    shiftedCell.myCoordinates = shiftedPoint;
-
-                    fShiftedCell = myFFunctor( shiftedCell );
-
-                    if( fShiftedCell != NumberTraits< FQuantity >::ZERO )
-                      {
-                        currentPoint = midpoint( shiftedCell );
-                        x = currentPoint[ 0 ];
-                        y = currentPoint[ 1 ];
-
-                        m[ 0 ] += 1;
-                        m[ 1 ] += y;
-                        m[ 2 ] += x;
-                        m[ 3 ] += x * y;
-                        m[ 4 ] += y * y;
-                        m[ 5 ] += x * x;
-                      }
-                  }
-              }
-
-            /// Computation of covariance Matrix
-            A1.setComponent( 0, 0, m[ 5 ] );
-            A1.setComponent( 0, 1, m[ 3 ] );
-            A1.setComponent( 1, 0, m[ 3 ] );
-            A1.setComponent( 1, 1, m[ 4 ] );
-
-            B1 = 1.0 / m[ 0 ];
-
-            C1.setComponent( 0, 0, B1 * m[ 2 ] * m[ 2 ] );
-            C1.setComponent( 0, 1, B1 * m[ 2 ] * m[ 1 ] );
-            C1.setComponent( 0, 2, B1 * m[ 1 ] * m[ 2 ] );
-            C1.setComponent( 1, 0, B1 * m[ 1 ] * m[ 1 ] );
-
-            Ja1 = A1 - C1;
+                    }
+                }
+            }
+
+            A2.setComponent( 0, 0, m[ 5 ] );
+            A2.setComponent( 0, 1, m[ 3 ] );
+            A2.setComponent( 1, 0, m[ 3 ] );
+            A2.setComponent( 1, 1, m[ 4 ] );
+
+            B2 = 1.0 / m[ 0 ];
+
+            C2.setComponent( 0, 0, B1 * m[ 2 ] * m[ 2 ] );
+            C2.setComponent( 0, 1, B1 * m[ 2 ] * m[ 1 ] );
+            C2.setComponent( 0, 2, B1 * m[ 1 ] * m[ 2 ] );
+            C2.setComponent( 1, 0, B1 * m[ 1 ] * m[ 1 ] );
+
+            Ja2 = A2 - C2;
 
             memcpy( lastM1, m, nbMoments * sizeof( Quantity ));
-            lastJa1 = Ja1;
-          }
-      }
-
-      /// Outter cell
-      {
-        currentCell2 = myKSpace.sDirectIncident( *it, *myKSpace.sOrthDirs( *it ));
-        shift = currentCell2.myCoordinates - currentCell1.myCoordinates;
-        x = shift[ 0 ];
-        y = shift[ 1 ];
-        int x2 = x * x;
-        int y2 = y * y;
-        int x2y2 = x2 + y2;
-        int offset = offset = (( x / 2) + 1 ) + ((( y / 2 ) + 1 ) * 3 ); /// x/2 because we are in a KSpace, and we want a digital offset
-
-        if( x2y2 != 4 && x2y2 != 8 ) /// Inside and outside cells aren't adjacent, but should be. It's a honeypot.
-          {
-            trace.error() << "Error - Found that inside and outside cells aren't adjacent. That's not logic.\n";
-          }
-        else if( offset == 4 ) /// Full kernel in 3D. Never reached because case already considered before. It's a honeypot.
-          {
-            trace.error() << "Error - Ask to compute full kernel at the wrong moment. Maybe it's an offset computation bug ?\n";
-          }
-        else
-          {
-            shift = currentCell2.myCoordinates - myKernelSpelOrigin.myCoordinates;
-
-            /// Part to substract from previous result.
-            for( KernelConstIterator itgcurrent = myMask[ offset ].first, itgend = myMask[ offset ].second; itgcurrent != itgend; ++itgcurrent )
-              {
-                shiftedPoint = ( *itgcurrent ).myCoordinates;
-                shiftedPoint += shift;
-                shiftedCell.myCoordinates = shiftedPoint;
-
-                fShiftedCell = myFFunctor( shiftedCell );
-
-                if( fShiftedCell != NumberTraits< FQuantity >::ZERO )
-                  {
-                    currentPoint = midpoint( shiftedCell );
-                    x = currentPoint[ 0 ];
-                    y = currentPoint[ 1 ];
-                    m[ 0 ] -= 1;
-                    m[ 1 ] -= y;
-                    m[ 2 ] -= x;
-                    m[ 3 ] -= x * y;
-                    m[ 4 ] -= y * y;
-                    m[ 5 ] -= x * x;
-                  }
-              }
-
-            /// Part to add from previous result.
-            for( KernelConstIterator itgcurrent = myMask[ 8 - offset ].first, itgend = myMask[ 8 - offset ].second; itgcurrent != itgend; ++itgcurrent )
-              {
-                shiftedPoint = ( *itgcurrent ).myCoordinates;
-                shiftedPoint += shift;
-                shiftedCell.myCoordinates = shiftedPoint;
-
-                fShiftedCell = myFFunctor( shiftedCell );
-
-                if( fShiftedCell != NumberTraits< FQuantity >::ZERO )
-                  {
-                    currentPoint = midpoint( shiftedCell );
-                    x = currentPoint[ 0 ];
-                    y = currentPoint[ 1 ];
-
-                    m[ 0 ] += 1;
-                    m[ 1 ] += y;
-                    m[ 2 ] += x;
-                    m[ 3 ] += x * y;
-                    m[ 4 ] += y * y;
-                    m[ 5 ] += x * x;
-                  }
-              }
-          }
-
-        A2.setComponent( 0, 0, m[ 5 ] );
-        A2.setComponent( 0, 1, m[ 3 ] );
-        A2.setComponent( 1, 0, m[ 3 ] );
-        A2.setComponent( 1, 1, m[ 4 ] );
-
-        B2 = 1.0 / m[ 0 ];
-
-        C2.setComponent( 0, 0, B1 * m[ 2 ] * m[ 2 ] );
-        C2.setComponent( 0, 1, B1 * m[ 2 ] * m[ 1 ] );
-        C2.setComponent( 0, 2, B1 * m[ 1 ] * m[ 2 ] );
-        C2.setComponent( 1, 0, B1 * m[ 1 ] * m[ 1 ] );
-
-        Ja2 = A2 - C2;
-
-        memcpy( lastM1, m, nbMoments * sizeof( Quantity ));
-        lastJa2 = Ja2;
-      }
-
-      /// Computation of result covariance matrix + moving
-      *result = ( Ja1 + Ja2 ) / 2.0;
-      ++result;
-
-      lastCell1 = currentCell1;
-      lastCell2 = currentCell2;
-
-      ++total;
+            lastJa2 = Ja2;
+        }
+
+        /// Computation of result covariance matrix + moving
+        *result = ( Ja1 + Ja2 ) / 2.0;
+        ++result;
+
+        lastCell1 = currentCell1;
+        lastCell2 = currentCell2;
+
+        ++total;
     }
 
 #ifdef DEBUG_VERBOSE
-  std::cout << "#total cells = " << total << std::endl;
-  std::cout << "#recount = " << recount << std::endl;
+    std::cout << "#total cells = " << total << std::endl;
+    std::cout << "#recount = " << recount << std::endl;
 #endif
 
 }
@@ -1577,7 +1564,7 @@
 bool
 DGtal::DigitalSurfaceConvolver<Functor, KernelFunctor, KSpace, KernelConstIterator, 2>::isValid() const
 {
-  return true;
+    return true;
 }
 
 template< typename Functor, typename KernelFunctor, typename KSpace, typename KernelConstIterator >
@@ -1587,15 +1574,15 @@
   const Point & aPoint,
   double direction )
 {
-  int x = aPoint[ 0 ];
-  int y = aPoint[ 1 ];
-
-  aMomentMatrix[ 0 ] += direction * 1;
-  aMomentMatrix[ 1 ] += direction * y;
-  aMomentMatrix[ 2 ] += direction * x;
-  aMomentMatrix[ 3 ] += direction * x * y;
-  aMomentMatrix[ 4 ] += direction * y * y;
-  aMomentMatrix[ 5 ] += direction * x * x;
+    int x = aPoint[ 0 ];
+    int y = aPoint[ 1 ];
+
+    aMomentMatrix[ 0 ] += direction * 1;
+    aMomentMatrix[ 1 ] += direction * y;
+    aMomentMatrix[ 2 ] += direction * x;
+    aMomentMatrix[ 3 ] += direction * x * y;
+    aMomentMatrix[ 4 ] += direction * y * y;
+    aMomentMatrix[ 5 ] += direction * x * x;
 }
 
 template< typename Functor, typename KernelFunctor, typename KSpace, typename KernelConstIterator >
@@ -1604,23 +1591,23 @@
 ( const Quantity* aMomentMatrix,
   CovarianceMatrix & aCovarianceMatrix )
 {
-  MatrixQuantity A;
-  double B;
-  MatrixQuantity C;
-
-  A.setComponent( 0, 0, aMomentMatrix[ 5 ] );
-  A.setComponent( 0, 1, aMomentMatrix[ 3 ] );
-  A.setComponent( 1, 0, aMomentMatrix[ 3 ] );
-  A.setComponent( 1, 1, aMomentMatrix[ 4 ] );
-
-  B = 1.0 / aMomentMatrix[ 0 ];
-
-  C.setComponent( 0, 0, aMomentMatrix[ 2 ] * aMomentMatrix[ 2 ] );
-  C.setComponent( 0, 1, aMomentMatrix[ 2 ] * aMomentMatrix[ 1 ] );
-  C.setComponent( 1, 0, aMomentMatrix[ 1 ] * aMomentMatrix[ 2 ] );
-  C.setComponent( 1, 1, aMomentMatrix[ 1 ] * aMomentMatrix[ 1 ] );
-
-  aCovarianceMatrix = A - C * B;
+    MatrixQuantity A;
+    double B;
+    MatrixQuantity C;
+
+    A.setComponent( 0, 0, aMomentMatrix[ 5 ] );
+    A.setComponent( 0, 1, aMomentMatrix[ 3 ] );
+    A.setComponent( 1, 0, aMomentMatrix[ 3 ] );
+    A.setComponent( 1, 1, aMomentMatrix[ 4 ] );
+
+    B = 1.0 / aMomentMatrix[ 0 ];
+
+    C.setComponent( 0, 0, aMomentMatrix[ 2 ] * aMomentMatrix[ 2 ] );
+    C.setComponent( 0, 1, aMomentMatrix[ 2 ] * aMomentMatrix[ 1 ] );
+    C.setComponent( 1, 0, aMomentMatrix[ 1 ] * aMomentMatrix[ 2 ] );
+    C.setComponent( 1, 1, aMomentMatrix[ 1 ] * aMomentMatrix[ 1 ] );
+
+    aCovarianceMatrix = A - C * B;
 }
 
 template< typename Functor, typename KernelFunctor, typename KSpace, typename KernelConstIterator >
@@ -1632,62 +1619,62 @@
   const Spel & aInnerSpel,
   const Spel & aOutterSpel )
 {
-  typedef typename Z2i::RealPoint RealPoint;
-
-  double lambda = -1.0;
-  //    CanonicSCellEmbedder< KSpace > SCellToRealPoint( myKSpace );
-
-  RealPoint low = RealPoint( myKSpace.sCoords( aInnerSpel )) * h;
-  RealPoint high = RealPoint( myKSpace.sCoords( aOutterSpel )) * h;
-  //    RealPoint low = ( SCellToRealPoint( aInnerSpel )) * h;
-  //    RealPoint high = ( SCellToRealPoint( aOutterSpel )) * h;
-
-  unsigned int iter = 0;
-  unsigned int nbIter = 10;
-
-  ASSERT(( shape.orientation( low ) != shape.orientation( high ) )); // They can't be on the same side of the shape.
-  if( shape.orientation( low ) == shape.orientation( high ) )
+    typedef typename Z2i::RealPoint RealPoint;
+
+    double lambda = -1.0;
+    //    CanonicSCellEmbedder< KSpace > SCellToRealPoint( myKSpace );
+
+    RealPoint low = RealPoint( myKSpace.sCoords( aInnerSpel )) * h;
+    RealPoint high = RealPoint( myKSpace.sCoords( aOutterSpel )) * h;
+    //    RealPoint low = ( SCellToRealPoint( aInnerSpel )) * h;
+    //    RealPoint high = ( SCellToRealPoint( aOutterSpel )) * h;
+
+    unsigned int iter = 0;
+    unsigned int nbIter = 10;
+
+    ASSERT(( shape.orientation( low ) != shape.orientation( high ) )); // They can't be on the same side of the shape.
+    if( shape.orientation( low ) == shape.orientation( high ) )
     {
-      std::cout <<  "On the same orientation "<< low << " " << high << std::endl;
-      std::cout << shape.orientation( low ) << std::endl;
+        std::cout <<  "On the same orientation "<< low << " " << high << std::endl;
+        std::cout << shape.orientation( low ) << std::endl;
     }
 
-  RealPoint test;
-  while ( iter <= nbIter )
+    RealPoint test;
+    while ( iter <= nbIter )
     {
-      test = ( low + high ) / 2.0;
-      DGtal::Orientation inout = shape.orientation( test );
-
-      ASSERT(( high != low ));
-
-      if( inout == ON )
-        {
-          lambda = (( test - ( RealPoint( myKSpace.sCoords( aInnerSpel )) * h )).norm() / h );
-          //            lambda = (( test - ( SCellToRealPoint( aInnerSpel ) * h )).norm() / h );
-          break;
-        }
-      else if( inout == OUTSIDE )
-        {
-          high = test;
-        }
-      else
-        {
-          low = test;
-        }
-
-      ++iter;
+        test = ( low + high ) / 2.0;
+        DGtal::Orientation inout = shape.orientation( test );
+
+        ASSERT(( high != low ));
+
+        if( inout == ON )
+        {
+            lambda = (( test - ( RealPoint( myKSpace.sCoords( aInnerSpel )) * h )).norm() / h );
+            //            lambda = (( test - ( SCellToRealPoint( aInnerSpel ) * h )).norm() / h );
+            break;
+        }
+        else if( inout == OUTSIDE )
+        {
+            high = test;
+        }
+        else
+        {
+            low = test;
+        }
+
+        ++iter;
     }
 
-  if( lambda == -1.0 )
+    if( lambda == -1.0 )
     {
-      lambda = (( test - ( RealPoint( myKSpace.sCoords( aInnerSpel )) * h )).norm() / h );
-      //        lambda = (( test - ( SCellToRealPoint( aInnerSpel ) * h )).norm() / h );
+        lambda = (( test - ( RealPoint( myKSpace.sCoords( aInnerSpel )) * h )).norm() / h );
+        //        lambda = (( test - ( SCellToRealPoint( aInnerSpel ) * h )).norm() / h );
     }
 
-  ASSERT (( lambda <= 1.0 ));
-  ASSERT (( lambda >= 0.0 ));
-
-  return 1.0 - lambda;
+    ASSERT (( lambda <= 1.0 ));
+    ASSERT (( lambda >= 0.0 ));
+
+    return lambda;
 }
 
 template< typename Functor, typename KernelFunctor, typename KSpace, typename KernelConstIterator >
@@ -1731,202 +1718,202 @@
   Quantity * lastInnerMoments,
   Quantity * lastOuterMoments )
 {
-  ASSERT ( isInitMask == true );
-  //    ASSERT ( useLastResults == true && lastInnerMoments != NULL && lastOuterMoments != NULL && lastInnerSpel != lastOuterSpel );
-
-#ifdef DEBUG_VERBOSE
-  Dimension recount = false;
-#endif
-
-  typedef typename Functor::Quantity FQuantity;
-  DGtal::Dimension nbMasks = myMask.size() - 1;
-  DGtal::Dimension positionOfFullKernel = 4;
-
-  Quantity m[ nbMoments ]; /// <! [ m00, m01, m10, m11, m02, m20 ]
-  std::fill( m, m + nbMoments, NumberTraits< Quantity >::ZERO ); /// <! clear array
-
-  Spel currentInnerSpel, currentOuterSpel;
-  Spel shiftedSpel;
-  Point shiftInnerSpel, shiftOuterSpel;
-  Point diffSpel;
-
-  bool bComputed = false; /// <! if the cell has already been computed, continue to the next
-
-  int x, y, x2, y2, x2y2;
-  int offset;
-
-  /// Inner cell
-  {
-    DGtal::Dimension kDim = myKSpace.sOrthDir( *it );
-    currentInnerSpel = myKSpace.sDirectIncident( *it, kDim ); /// Spel on the border, but inside the shape
-    shiftInnerSpel = myKSpace.sKCoords( currentInnerSpel ) - myKSpace.sKCoords( myKernelSpelOrigin );
-
-    /// Check if we can use previous results
-    if( useLastResults )
-      {
-        bComputed = false;
-
-        if(  currentInnerSpel == lastInnerSpel )
-          {
-            memcpy( m, lastInnerMoments, nbMoments * sizeof( Quantity ));
+    ASSERT ( isInitMask == true );
+    //    ASSERT ( useLastResults == true && lastInnerMoments != NULL && lastOuterMoments != NULL && lastInnerSpel != lastOuterSpel );
+
+#ifdef DEBUG_VERBOSE
+    Dimension recount = false;
+#endif
+
+    typedef typename Functor::Quantity FQuantity;
+    DGtal::Dimension nbMasks = myMask.size() - 1;
+    DGtal::Dimension positionOfFullKernel = 4;
+
+    Quantity m[ nbMoments ]; /// <! [ m00, m01, m10, m11, m02, m20 ]
+    std::fill( m, m + nbMoments, NumberTraits< Quantity >::ZERO ); /// <! clear array
+
+    Spel currentInnerSpel, currentOuterSpel;
+    Spel shiftedSpel;
+    Point shiftInnerSpel, shiftOuterSpel;
+    Point diffSpel;
+
+    bool bComputed = false; /// <! if the cell has already been computed, continue to the next
+
+    int x, y, x2, y2, x2y2;
+    int offset;
+
+    /// Inner cell
+    {
+        DGtal::Dimension kDim = myKSpace.sOrthDir( *it );
+        currentInnerSpel = myKSpace.sDirectIncident( *it, kDim ); /// Spel on the border, but inside the shape
+        shiftInnerSpel = myKSpace.sKCoords( currentInnerSpel ) - myKSpace.sKCoords( myKernelSpelOrigin );
+
+        /// Check if we can use previous results
+        if( useLastResults )
+        {
+            bComputed = false;
+
+            if(  currentInnerSpel == lastInnerSpel )
+            {
+                memcpy( m, lastInnerMoments, nbMoments * sizeof( Quantity ));
+                computeCovarianceMatrix( m, innerMatrix );
+
+                bComputed = true;
+            }
+            else if(  currentInnerSpel == lastOuterSpel )
+            {
+                memcpy( m, lastOuterMoments, nbMoments * sizeof( Quantity ));
+                computeCovarianceMatrix( m, outerMatrix );
+
+                bComputed = true;
+            }
+            else
+            {
+                diffSpel = myKSpace.sKCoords( currentInnerSpel ) - myKSpace.sKCoords( lastInnerSpel );
+
+                x = diffSpel[ 0 ];
+                y = diffSpel[ 1 ];
+                x2 = x * x;
+                y2 = y * y;
+                x2y2 = x2 + y2;
+
+                offset = (( x / 2 ) + 1 ) + ((( y / 2 ) + 1 ) * 3 );
+
+                if( x2y2 != 4 && x2y2 != 8 ) /// Previous and current cells aren't adjacent. Compute on the full kernel
+                {
+                    useLastResults = false;
+#ifdef DEBUG_VERBOSE
+                    recount = true;
+#endif
+                }
+                else if( offset == positionOfFullKernel ) /// Full kernel in 2D. Never reached because case already considered before. It's a honeypot.
+                {
+                    trace.error() << "Error - Ask to compute full kernel at the wrong moment. Maybe it's an offset computation bug ?\n";
+                }
+                else
+                {
+                    useLastResults = true;
+                }
+            }
+        }
+
+        if( !bComputed )
+        {
+            if( !useLastResults ) /// Computation on full kernel, we have no previous results
+            {
+                std::fill( m, m + nbMoments, NumberTraits< Quantity >::ZERO ); /// <! clear array
+
+                for( KernelConstIterator itgcurrent = myItKernelBegin; itgcurrent != myItKernelEnd; ++itgcurrent )
+                {
+                    myKSpace.sSetKCoords( shiftedSpel, myKSpace.sKCoords( *itgcurrent ) + shiftInnerSpel );
+
+                    ASSERT( myKSpace.sKCoords( shiftedSpel )[ 0 ] & 0x1 );
+                    ASSERT( myKSpace.sKCoords( shiftedSpel )[ 1 ] & 0x1 );
+
+                    if( myFFunctor( shiftedSpel ) != NumberTraits< FQuantity >::ZERO )
+                    {
+                        fillMoments( m, myKSpace.sCoords( shiftedSpel ), 1.0 );
+                    }
+                }
+            }
+            else /// Using lastInnerMoments
+            {
+                memcpy( m, lastInnerMoments, nbMoments * sizeof( Quantity ));
+
+                /// Part to substract from previous result.
+                for( KernelConstIterator itgcurrent = myMask[ offset ].first, itgend = myMask[ offset ].second; itgcurrent != itgend; ++itgcurrent )
+                {
+                    myKSpace.sSetKCoords( shiftedSpel, myKSpace.sKCoords( *itgcurrent ) - diffSpel + shiftInnerSpel );
+
+                    if( myFFunctor( shiftedSpel ) != NumberTraits< FQuantity >::ZERO )
+                    {
+                        fillMoments( m, myKSpace.sCoords( shiftedSpel ), -1.0 );
+                    }
+                }
+
+                /// Part to add from previous result.
+                for( KernelConstIterator itgcurrent = myMask[ nbMasks - offset ].first, itgend = myMask[ nbMasks - offset ].second; itgcurrent != itgend; ++itgcurrent )
+                {
+                    myKSpace.sSetKCoords( shiftedSpel, myKSpace.sKCoords( *itgcurrent ) + shiftInnerSpel );
+
+                    if( myFFunctor( shiftedSpel ) != NumberTraits< FQuantity >::ZERO )
+                    {
+                        fillMoments( m, myKSpace.sCoords( shiftedSpel ), 1.0 );
+                    }
+                }
+            }
+
+            /// Computation of covariance Matrix
             computeCovarianceMatrix( m, innerMatrix );
-
-            bComputed = true;
-          }
-        else if(  currentInnerSpel == lastOuterSpel )
-          {
-            memcpy( m, lastOuterMoments, nbMoments * sizeof( Quantity ));
-            computeCovarianceMatrix( m, outerMatrix );
-
-            bComputed = true;
-          }
+            memcpy( lastInnerMoments, m, nbMoments * sizeof( Quantity ));
+        }
+    }
+
+    /// Outter cell
+    {
+        DGtal::Dimension kDim = myKSpace.sOrthDir( *it );
+        currentOuterSpel = myKSpace.sIndirectIncident( *it, kDim );
+        shiftOuterSpel = myKSpace.sKCoords( currentOuterSpel ) - myKSpace.sKCoords( myKernelSpelOrigin );
+
+        ASSERT( currentInnerSpel != currentOuterSpel );
+
+        diffSpel = myKSpace.sKCoords( currentOuterSpel ) - myKSpace.sKCoords( currentInnerSpel );
+
+        x = diffSpel[ 0 ];
+        y = diffSpel[ 1 ];
+        x2 = x * x;
+        y2 = y * y;
+        x2y2 = x2 + y2;
+
+        offset = (( x / 2 ) + 1 ) + ((( y / 2 ) + 1 ) * 3 );
+
+        if(  x2y2 != 4 && x2y2 != 8 ) /// Inside and outside cells aren't adjacent, but should be. It's a honeypot.
+        {
+            trace.error() << "Error - Found that inside and outside cells aren't adjacent. That's not logic.\n";
+        }
+        else if(  offset == positionOfFullKernel ) /// Full kernel in 2D. Never reached because case already considered before. It's a honeypot.
+        {
+            trace.error() << "Error - Ask to compute full kernel at the wrong moment. Maybe it's an offset computation bug ?\n";
+        }
         else
-          {
-            diffSpel = myKSpace.sKCoords( currentInnerSpel ) - myKSpace.sKCoords( lastInnerSpel );
-
-            x = diffSpel[ 0 ];
-            y = diffSpel[ 1 ];
-            x2 = x * x;
-            y2 = y * y;
-            x2y2 = x2 + y2;
-
-            offset = (( x / 2 ) + 1 ) + ((( y / 2 ) + 1 ) * 3 );
-
-            if( x2y2 != 4 && x2y2 != 8 ) /// Previous and current cells aren't adjacent. Compute on the full kernel
-              {
-                useLastResults = false;
-#ifdef DEBUG_VERBOSE
-                recount = true;
-#endif
-              }
-            else if( offset == positionOfFullKernel ) /// Full kernel in 2D. Never reached because case already considered before. It's a honeypot.
-              {
-                trace.error() << "Error - Ask to compute full kernel at the wrong moment. Maybe it's an offset computation bug ?\n";
-              }
-            else
-              {
-                useLastResults = true;
-              }
-          }
-      }
-
-    if( !bComputed )
-      {
-        if( !useLastResults ) /// Computation on full kernel, we have no previous results
-          {
-            std::fill( m, m + nbMoments, NumberTraits< Quantity >::ZERO ); /// <! clear array
-
-            for( KernelConstIterator itgcurrent = myItKernelBegin; itgcurrent != myItKernelEnd; ++itgcurrent )
-              {
-                myKSpace.sSetKCoords( shiftedSpel, myKSpace.sKCoords( *itgcurrent ) + shiftInnerSpel );
-
-                ASSERT( myKSpace.sKCoords( shiftedSpel )[ 0 ] & 0x1 );
-                ASSERT( myKSpace.sKCoords( shiftedSpel )[ 1 ] & 0x1 );
-
-                if( myFFunctor( shiftedSpel ) != NumberTraits< FQuantity >::ZERO )
-                  {
-                    fillMoments( m, myKSpace.sCoords( shiftedSpel ), 1.0 );
-                  }
-              }
-          }
-        else /// Using lastInnerMoments
-          {
-            memcpy( m, lastInnerMoments, nbMoments * sizeof( Quantity ));
-
+        {
             /// Part to substract from previous result.
             for( KernelConstIterator itgcurrent = myMask[ offset ].first, itgend = myMask[ offset ].second; itgcurrent != itgend; ++itgcurrent )
-              {
-                myKSpace.sSetKCoords( shiftedSpel, myKSpace.sKCoords( *itgcurrent ) - diffSpel + shiftInnerSpel );
+            {
+                myKSpace.sSetKCoords( shiftedSpel, myKSpace.sKCoords( *itgcurrent ) - diffSpel + shiftOuterSpel );
 
                 if( myFFunctor( shiftedSpel ) != NumberTraits< FQuantity >::ZERO )
-                  {
+                {
                     fillMoments( m, myKSpace.sCoords( shiftedSpel ), -1.0 );
-                  }
-              }
+                }
+            }
 
             /// Part to add from previous result.
             for( KernelConstIterator itgcurrent = myMask[ nbMasks - offset ].first, itgend = myMask[ nbMasks - offset ].second; itgcurrent != itgend; ++itgcurrent )
-              {
-                myKSpace.sSetKCoords( shiftedSpel, myKSpace.sKCoords( *itgcurrent ) + shiftInnerSpel );
+            {
+                myKSpace.sSetKCoords( shiftedSpel, myKSpace.sKCoords( *itgcurrent ) + shiftOuterSpel );
 
                 if( myFFunctor( shiftedSpel ) != NumberTraits< FQuantity >::ZERO )
-                  {
+                {
                     fillMoments( m, myKSpace.sCoords( shiftedSpel ), 1.0 );
-                  }
-              }
-          }
+                }
+            }
+        }
 
         /// Computation of covariance Matrix
-        computeCovarianceMatrix( m, innerMatrix );
-        memcpy( lastInnerMoments, m, nbMoments * sizeof( Quantity ));
-      }
-  }
-
-  /// Outter cell
-  {
-    DGtal::Dimension kDim = myKSpace.sOrthDir( *it );
-    currentOuterSpel = myKSpace.sIndirectIncident( *it, kDim );
-    shiftOuterSpel = myKSpace.sKCoords( currentOuterSpel ) - myKSpace.sKCoords( myKernelSpelOrigin );
-
-    ASSERT( currentInnerSpel != currentOuterSpel );
-
-    diffSpel = myKSpace.sKCoords( currentOuterSpel ) - myKSpace.sKCoords( currentInnerSpel );
-
-    x = diffSpel[ 0 ];
-    y = diffSpel[ 1 ];
-    x2 = x * x;
-    y2 = y * y;
-    x2y2 = x2 + y2;
-
-    offset = (( x / 2 ) + 1 ) + ((( y / 2 ) + 1 ) * 3 );
-
-    if(  x2y2 != 4 && x2y2 != 8 ) /// Inside and outside cells aren't adjacent, but should be. It's a honeypot.
-      {
-        trace.error() << "Error - Found that inside and outside cells aren't adjacent. That's not logic.\n";
-      }
-    else if(  offset == positionOfFullKernel ) /// Full kernel in 2D. Never reached because case already considered before. It's a honeypot.
-      {
-        trace.error() << "Error - Ask to compute full kernel at the wrong moment. Maybe it's an offset computation bug ?\n";
-      }
-    else
-      {
-        /// Part to substract from previous result.
-        for( KernelConstIterator itgcurrent = myMask[ offset ].first, itgend = myMask[ offset ].second; itgcurrent != itgend; ++itgcurrent )
-          {
-            myKSpace.sSetKCoords( shiftedSpel, myKSpace.sKCoords( *itgcurrent ) - diffSpel + shiftOuterSpel );
-
-            if( myFFunctor( shiftedSpel ) != NumberTraits< FQuantity >::ZERO )
-              {
-                fillMoments( m, myKSpace.sCoords( shiftedSpel ), -1.0 );
-              }
-          }
-
-        /// Part to add from previous result.
-        for( KernelConstIterator itgcurrent = myMask[ nbMasks - offset ].first, itgend = myMask[ nbMasks - offset ].second; itgcurrent != itgend; ++itgcurrent )
-          {
-            myKSpace.sSetKCoords( shiftedSpel, myKSpace.sKCoords( *itgcurrent ) + shiftOuterSpel );
-
-            if( myFFunctor( shiftedSpel ) != NumberTraits< FQuantity >::ZERO )
-              {
-                fillMoments( m, myKSpace.sCoords( shiftedSpel ), 1.0 );
-              }
-          }
-      }
-
-    /// Computation of covariance Matrix
-    computeCovarianceMatrix( m, outerMatrix );
-    memcpy( lastOuterMoments, m, nbMoments * sizeof( Quantity ));
-  }
-
-  ASSERT (( lastInnerMoments[ 0 ] != lastOuterMoments[ 0 ] )); // Maybe a problem here. Can be normal ... but needs to check twice.
-
-  lastInnerSpel = currentInnerSpel;
-  lastOuterSpel = currentOuterSpel;
-
-#ifdef DEBUG_VERBOSE
-  return recount;
+        computeCovarianceMatrix( m, outerMatrix );
+        memcpy( lastOuterMoments, m, nbMoments * sizeof( Quantity ));
+    }
+
+    ASSERT (( lastInnerMoments[ 0 ] != lastOuterMoments[ 0 ] )); // Maybe a problem here. Can be normal ... but needs to check twice.
+
+    lastInnerSpel = currentInnerSpel;
+    lastOuterSpel = currentOuterSpel;
+
+#ifdef DEBUG_VERBOSE
+    return recount;
 #else
-  return false;
+    return false;
 #endif
 }
 
@@ -1943,206 +1930,201 @@
   Quantity & lastInnerSum,
   Quantity & lastOuterSum )
 {
-  ASSERT ( isInitMask == true );
-  //    ASSERT ( useLastResults == true && lastInnerMoments != NULL && lastOuterMoments != NULL && lastInnerSpel != lastOuterSpel );
-
-#ifdef DEBUG_VERBOSE
-  Dimension recount = false;
-#endif
-
-  typedef typename Functor::Quantity FQuantity;
-  DGtal::Dimension nbMasks = myMask.size() - 1;
-  DGtal::Dimension positionOfFullKernel = 4;
-
-  Quantity m = NumberTraits< Quantity >::ZERO;
-
-  Spel currentInnerSpel, currentOuterSpel;
-  Spel shiftedSpel;
-  Point shiftInnerSpel, shiftOuterSpel;
-  Point diffSpel;
-
-  bool bComputed = false; /// <! if the cell has already been computed, continue to the next
-
-<<<<<<< HEAD
+    ASSERT ( isInitMask == true );
+    //    ASSERT ( useLastResults == true && lastInnerMoments != NULL && lastOuterMoments != NULL && lastInnerSpel != lastOuterSpel );
+
+#ifdef DEBUG_VERBOSE
+    Dimension recount = false;
+#endif
+
+    typedef typename Functor::Quantity FQuantity;
+    DGtal::Dimension nbMasks = myMask.size() - 1;
+    DGtal::Dimension positionOfFullKernel = 4;
+
+    Quantity m = NumberTraits< Quantity >::ZERO;
+
+    Spel currentInnerSpel, currentOuterSpel;
+    Spel shiftedSpel;
+    Point shiftInnerSpel, shiftOuterSpel;
+    Point diffSpel;
+
+    bool bComputed = false; /// <! if the cell has already been computed, continue to the next
+
     int x, y, x2, y2, x2y2;
-    unsigned int offset;
-=======
-  int x, y, x2, y2, x2y2;
-  int offset;
->>>>>>> b1890a59
-
-  /// Inner cell
-  {
-    DGtal::Dimension kDim = myKSpace.sOrthDir( *it );
-    currentInnerSpel = myKSpace.sDirectIncident( *it, kDim ); /// Spel on the border, but inside the shape
-    shiftInnerSpel = myKSpace.sKCoords( currentInnerSpel ) - myKSpace.sKCoords( myKernelSpelOrigin );
-
-    /// Check if we can use previous results
-    if( useLastResults )
-      {
-        bComputed = false;
-
-        if(  currentInnerSpel == lastInnerSpel )
-          {
-            m = lastInnerSum;
+    int offset;
+
+    /// Inner cell
+    {
+        DGtal::Dimension kDim = myKSpace.sOrthDir( *it );
+        currentInnerSpel = myKSpace.sDirectIncident( *it, kDim ); /// Spel on the border, but inside the shape
+        shiftInnerSpel = myKSpace.sKCoords( currentInnerSpel ) - myKSpace.sKCoords( myKernelSpelOrigin );
+
+        /// Check if we can use previous results
+        if( useLastResults )
+        {
+            bComputed = false;
+
+            if(  currentInnerSpel == lastInnerSpel )
+            {
+                m = lastInnerSum;
+                innerSum = m;
+
+                bComputed = true;
+            }
+            else if(  currentInnerSpel == lastOuterSpel )
+            {
+                m = lastOuterSum;
+                outerSum = m;
+
+                bComputed = true;
+            }
+            else
+            {
+                diffSpel = myKSpace.sKCoords( currentInnerSpel ) - myKSpace.sKCoords( lastInnerSpel );
+
+                x = diffSpel[ 0 ];
+                y = diffSpel[ 1 ];
+                x2 = x * x;
+                y2 = y * y;
+                x2y2 = x2 + y2;
+
+                offset = (( x / 2 ) + 1 ) + ((( y / 2 ) + 1 ) * 3 );
+
+                if( x2y2 != 4 && x2y2 != 8 ) /// Previous and current cells aren't adjacent. Compute on the full kernel
+                {
+                    useLastResults = false;
+#ifdef DEBUG_VERBOSE
+                    recount = true;
+#endif
+                }
+                else if( offset == positionOfFullKernel ) /// Full kernel in 2D. Never reached because case already considered before. It's a honeypot.
+                {
+                    trace.error() << "Error - Ask to compute full kernel at the wrong moment. Maybe it's an offset computation bug ?\n";
+                }
+                else
+                {
+                    useLastResults = true;
+                }
+            }
+        }
+
+        if( !bComputed )
+        {
+            if( !useLastResults ) /// Computation on full kernel, we have no previous results
+            {
+                m = NumberTraits< Quantity >::ZERO;
+
+                for( KernelConstIterator itgcurrent = myItKernelBegin; itgcurrent != myItKernelEnd; ++itgcurrent )
+                {
+                    myKSpace.sSetKCoords( shiftedSpel, myKSpace.sKCoords( *itgcurrent ) + shiftInnerSpel );
+
+                    ASSERT( myKSpace.sKCoords( shiftedSpel )[ 0 ] & 0x1 );
+                    ASSERT( myKSpace.sKCoords( shiftedSpel )[ 1 ] & 0x1 );
+
+                    if( myFFunctor( shiftedSpel ) != NumberTraits< FQuantity >::ZERO )
+                    {
+                        m += 1.0;
+                    }
+                }
+            }
+            else /// Using lastInnerMoments
+            {
+                m = lastInnerSum;
+
+                /// Part to substract from previous result.
+                for( KernelConstIterator itgcurrent = myMask[ offset ].first, itgend = myMask[ offset ].second; itgcurrent != itgend; ++itgcurrent )
+                {
+                    myKSpace.sSetKCoords( shiftedSpel, myKSpace.sKCoords( *itgcurrent ) - diffSpel + shiftInnerSpel );
+
+                    if( myFFunctor( shiftedSpel ) != NumberTraits< FQuantity >::ZERO )
+                    {
+                        m += -1.0;
+                    }
+                }
+
+                /// Part to add from previous result.
+                for( KernelConstIterator itgcurrent = myMask[ nbMasks - offset ].first, itgend = myMask[ nbMasks - offset ].second; itgcurrent != itgend; ++itgcurrent )
+                {
+                    myKSpace.sSetKCoords( shiftedSpel, myKSpace.sKCoords( *itgcurrent ) + shiftInnerSpel );
+
+                    if( myFFunctor( shiftedSpel ) != NumberTraits< FQuantity >::ZERO )
+                    {
+                        m += 1.0;
+                    }
+                }
+            }
+
+            /// Computation of covariance Matrix
             innerSum = m;
-
-            bComputed = true;
-          }
-        else if(  currentInnerSpel == lastOuterSpel )
-          {
-            m = lastOuterSum;
-            outerSum = m;
-
-            bComputed = true;
-          }
+            lastInnerSum = m;
+        }
+    }
+
+    /// Outter cell
+    {
+        DGtal::Dimension kDim = myKSpace.sOrthDir( *it );
+        currentOuterSpel = myKSpace.sIndirectIncident( *it, kDim );
+        shiftOuterSpel = myKSpace.sKCoords( currentOuterSpel ) - myKSpace.sKCoords( myKernelSpelOrigin );
+
+        ASSERT( currentInnerSpel != currentOuterSpel );
+
+        diffSpel = myKSpace.sKCoords( currentOuterSpel ) - myKSpace.sKCoords( currentInnerSpel );
+
+        x = diffSpel[ 0 ];
+        y = diffSpel[ 1 ];
+        x2 = x * x;
+        y2 = y * y;
+        x2y2 = x2 + y2;
+
+        offset = (( x / 2 ) + 1 ) + ((( y / 2 ) + 1 ) * 3 );
+
+        if( x2y2 != 4 && x2y2 != 8 ) /// Inside and outside cells aren't adjacent, but should be. It's a honeypot.
+        {
+            trace.error() << "Error - Found that inside and outside cells aren't adjacent. That's not logic.\n";
+        }
+        else if(  offset == positionOfFullKernel ) /// Full kernel in 2D. Never reached because case already considered before. It's a honeypot.
+        {
+            trace.error() << "Error - Ask to compute full kernel at the wrong moment. Maybe it's an offset computation bug ?\n";
+        }
         else
-          {
-            diffSpel = myKSpace.sKCoords( currentInnerSpel ) - myKSpace.sKCoords( lastInnerSpel );
-
-            x = diffSpel[ 0 ];
-            y = diffSpel[ 1 ];
-            x2 = x * x;
-            y2 = y * y;
-            x2y2 = x2 + y2;
-
-            offset = (( x / 2 ) + 1 ) + ((( y / 2 ) + 1 ) * 3 );
-
-            if( x2y2 != 4 && x2y2 != 8 ) /// Previous and current cells aren't adjacent. Compute on the full kernel
-              {
-                useLastResults = false;
-#ifdef DEBUG_VERBOSE
-                recount = true;
-#endif
-              }
-            else if( offset == positionOfFullKernel ) /// Full kernel in 2D. Never reached because case already considered before. It's a honeypot.
-              {
-                trace.error() << "Error - Ask to compute full kernel at the wrong moment. Maybe it's an offset computation bug ?\n";
-              }
-            else
-              {
-                useLastResults = true;
-              }
-          }
-      }
-
-    if( !bComputed )
-      {
-        if( !useLastResults ) /// Computation on full kernel, we have no previous results
-          {
-            m = NumberTraits< Quantity >::ZERO;
-
-            for( KernelConstIterator itgcurrent = myItKernelBegin; itgcurrent != myItKernelEnd; ++itgcurrent )
-              {
-                myKSpace.sSetKCoords( shiftedSpel, myKSpace.sKCoords( *itgcurrent ) + shiftInnerSpel );
-
-                ASSERT( myKSpace.sKCoords( shiftedSpel )[ 0 ] & 0x1 );
-                ASSERT( myKSpace.sKCoords( shiftedSpel )[ 1 ] & 0x1 );
-
-                if( myFFunctor( shiftedSpel ) != NumberTraits< FQuantity >::ZERO )
-                  {
-                    m += 1.0;
-                  }
-              }
-          }
-        else /// Using lastInnerMoments
-          {
-            m = lastInnerSum;
-
+        {
             /// Part to substract from previous result.
             for( KernelConstIterator itgcurrent = myMask[ offset ].first, itgend = myMask[ offset ].second; itgcurrent != itgend; ++itgcurrent )
-              {
-                myKSpace.sSetKCoords( shiftedSpel, myKSpace.sKCoords( *itgcurrent ) - diffSpel + shiftInnerSpel );
+            {
+                myKSpace.sSetKCoords( shiftedSpel, myKSpace.sKCoords( *itgcurrent ) - diffSpel + shiftOuterSpel );
 
                 if( myFFunctor( shiftedSpel ) != NumberTraits< FQuantity >::ZERO )
-                  {
+                {
                     m += -1.0;
-                  }
-              }
+                }
+            }
 
             /// Part to add from previous result.
             for( KernelConstIterator itgcurrent = myMask[ nbMasks - offset ].first, itgend = myMask[ nbMasks - offset ].second; itgcurrent != itgend; ++itgcurrent )
-              {
-                myKSpace.sSetKCoords( shiftedSpel, myKSpace.sKCoords( *itgcurrent ) + shiftInnerSpel );
+            {
+                myKSpace.sSetKCoords( shiftedSpel, myKSpace.sKCoords( *itgcurrent ) + shiftOuterSpel );
 
                 if( myFFunctor( shiftedSpel ) != NumberTraits< FQuantity >::ZERO )
-                  {
+                {
                     m += 1.0;
-                  }
-              }
-          }
+                }
+            }
+        }
 
         /// Computation of covariance Matrix
-        innerSum = m;
-        lastInnerSum = m;
-      }
-  }
-
-  /// Outter cell
-  {
-    DGtal::Dimension kDim = myKSpace.sOrthDir( *it );
-    currentOuterSpel = myKSpace.sIndirectIncident( *it, kDim );
-    shiftOuterSpel = myKSpace.sKCoords( currentOuterSpel ) - myKSpace.sKCoords( myKernelSpelOrigin );
-
-    ASSERT( currentInnerSpel != currentOuterSpel );
-
-    diffSpel = myKSpace.sKCoords( currentOuterSpel ) - myKSpace.sKCoords( currentInnerSpel );
-
-    x = diffSpel[ 0 ];
-    y = diffSpel[ 1 ];
-    x2 = x * x;
-    y2 = y * y;
-    x2y2 = x2 + y2;
-
-    offset = (( x / 2 ) + 1 ) + ((( y / 2 ) + 1 ) * 3 );
-
-    if( x2y2 != 4 && x2y2 != 8 ) /// Inside and outside cells aren't adjacent, but should be. It's a honeypot.
-      {
-        trace.error() << "Error - Found that inside and outside cells aren't adjacent. That's not logic.\n";
-      }
-    else if(  offset == positionOfFullKernel ) /// Full kernel in 2D. Never reached because case already considered before. It's a honeypot.
-      {
-        trace.error() << "Error - Ask to compute full kernel at the wrong moment. Maybe it's an offset computation bug ?\n";
-      }
-    else
-      {
-        /// Part to substract from previous result.
-        for( KernelConstIterator itgcurrent = myMask[ offset ].first, itgend = myMask[ offset ].second; itgcurrent != itgend; ++itgcurrent )
-          {
-            myKSpace.sSetKCoords( shiftedSpel, myKSpace.sKCoords( *itgcurrent ) - diffSpel + shiftOuterSpel );
-
-            if( myFFunctor( shiftedSpel ) != NumberTraits< FQuantity >::ZERO )
-              {
-                m += -1.0;
-              }
-          }
-
-        /// Part to add from previous result.
-        for( KernelConstIterator itgcurrent = myMask[ nbMasks - offset ].first, itgend = myMask[ nbMasks - offset ].second; itgcurrent != itgend; ++itgcurrent )
-          {
-            myKSpace.sSetKCoords( shiftedSpel, myKSpace.sKCoords( *itgcurrent ) + shiftOuterSpel );
-
-            if( myFFunctor( shiftedSpel ) != NumberTraits< FQuantity >::ZERO )
-              {
-                m += 1.0;
-              }
-          }
-      }
-
-    /// Computation of covariance Matrix
-    outerSum = m;
-    lastOuterSum = m;
-  }
-
-  ASSERT (( lastInnerSum != lastOuterSum )); // Maybe a problem here. Can be normal ... but needs to check twice.
-
-  lastInnerSpel = currentInnerSpel;
-  lastOuterSpel = currentOuterSpel;
-
-#ifdef DEBUG_VERBOSE
-  return recount;
+        outerSum = m;
+        lastOuterSum = m;
+    }
+
+    ASSERT (( lastInnerSum != lastOuterSum )); // Maybe a problem here. Can be normal ... but needs to check twice.
+
+    lastInnerSpel = currentInnerSpel;
+    lastOuterSpel = currentOuterSpel;
+
+#ifdef DEBUG_VERBOSE
+    return recount;
 #else
-  return false;
+    return false;
 #endif
 }
 
@@ -2159,11 +2141,11 @@
 ::DigitalSurfaceConvolver( ConstAlias< Functor > f,
                            ConstAlias< KernelFunctor > g,
                            ConstAlias< KSpace > space)
-  :   dimension( 3 ),
-    myFFunctor( f ),
-    myGFunctor( g ),
-    myKSpace( space ),
-    isInitMask( false )
+    :   dimension( 3 ),
+      myFFunctor( f ),
+      myGFunctor( g ),
+      myKSpace( space ),
+      isInitMask( false )
 {
 }
 
@@ -2191,14 +2173,14 @@
                                                                                                 Clone< Spel > kOrigin,
                                                                                                 Alias< std::vector< PairIterators > > mask )
 {
-  myItKernelBegin = itgbegin;
-  myItKernelEnd = itgend;
-  myKernelSpelOrigin = kOrigin;
-  myMask = mask;
-
-  ASSERT ( myMask.size () == 27 );
-
-  isInitMask = true;
+    myItKernelBegin = itgbegin;
+    myItKernelEnd = itgend;
+    myKernelSpelOrigin = kOrigin;
+    myMask = mask;
+
+    ASSERT ( myMask.size () == 27 );
+
+    isInitMask = true;
 }
 
 template< typename Functor, typename KernelFunctor, typename KSpace, typename KernelConstIterator >
@@ -2208,15 +2190,15 @@
 DGtal::DigitalSurfaceConvolver< Functor, KernelFunctor, KSpace, KernelConstIterator, 3 >::eval
 ( const ConstIteratorOnCells & it )
 {
-  ASSERT ( isInitMask == true );
-
-  Quantity sum1, sum2;
-
-  core_eval( it, sum1, sum2, false );
-
-  /// Computation of result covariance matrix + moving
-  double lambda = 0.5;
-  return ( sum1 * lambda + sum2 * ( 1.0 - lambda ));
+    ASSERT ( isInitMask == true );
+
+    Quantity sum1, sum2;
+
+    core_eval( it, sum1, sum2, false );
+
+    /// Computation of result covariance matrix + moving
+    double lambda = 0.5;
+    return ( sum1 * lambda + sum2 * ( 1.0 - lambda ));
 }
 
 template< typename Functor, typename KernelFunctor, typename KSpace, typename KernelConstIterator >
@@ -2228,16 +2210,16 @@
   const Shape & shape,
   const double h )
 {
-  ASSERT ( isInitMask == true );
-
-  Quantity sum1, sum2;
-  Spel lastInnerSpel, lastOuterSpel;
-
-  core_eval( it, sum1, sum2, false, lastInnerSpel, lastOuterSpel );
-
-  /// Computation of result covariance matrix + moving
-  double lambda = computeShiftFromShape( shape, h, lastInnerSpel, lastOuterSpel );
-  return ( sum1 * lambda + sum2 * ( 1.0 - lambda ));
+    ASSERT ( isInitMask == true );
+
+    Quantity sum1, sum2;
+    Spel lastInnerSpel, lastOuterSpel;
+
+    core_eval( it, sum1, sum2, false, lastInnerSpel, lastOuterSpel );
+
+    /// Computation of result covariance matrix + moving
+    double lambda = computeShiftFromShape( shape, h, lastInnerSpel, lastOuterSpel );
+    return ( sum1 * lambda + sum2 * ( 1.0 - lambda ));
 }
 
 
@@ -2250,48 +2232,48 @@
   const ConstIteratorOnCells & itend,
   OutputIterator & result )
 {
-  ASSERT ( isInitMask == true );
-
-  Dimension total = 0;
-#ifdef DEBUG_VERBOSE
-  Dimension recount = 0;
-#endif
-
-  Quantity lastInnerSum;
-  Quantity lastOuterSum;
-
-  Quantity innerSum, outerSum;
-
-  Spel lastInnerSpel, lastOuterSpel;
-
-  /// Iterate on all cells
-  for( ConstIteratorOnCells it = itbegin; it != itend; ++it )
+    ASSERT ( isInitMask == true );
+
+    Dimension total = 0;
+#ifdef DEBUG_VERBOSE
+    Dimension recount = 0;
+#endif
+
+    Quantity lastInnerSum;
+    Quantity lastOuterSum;
+
+    Quantity innerSum, outerSum;
+
+    Spel lastInnerSpel, lastOuterSpel;
+
+    /// Iterate on all cells
+    for( ConstIteratorOnCells it = itbegin; it != itend; ++it )
     {
-      if( total != 0 )
-        {
-#ifdef DEBUG_VERBOSE
-          bool hasJumped = core_eval( it, innerSum, outerSum, true, lastInnerSpel, lastOuterSpel, lastInnerSum, lastOuterSum );
-          recount = ( hasJumped ) ? recount + 1 : recount;
+        if( total != 0 )
+        {
+#ifdef DEBUG_VERBOSE
+            bool hasJumped = core_eval( it, innerSum, outerSum, true, lastInnerSpel, lastOuterSpel, lastInnerSum, lastOuterSum );
+            recount = ( hasJumped ) ? recount + 1 : recount;
 #else
-          core_eval( it, innerSum, outerSum, true, lastInnerSpel, lastOuterSpel, lastInnerSum, lastOuterSum );
-#endif
-        }
-      else
-        {
-          core_eval( it, innerSum, outerSum, false, lastInnerSpel, lastOuterSpel, lastInnerSum, lastOuterSum );
-        }
-
-      /// Computation of result covariance matrix + moving
-      double lambda = 0.5;
-      *result = innerSum * lambda + outerSum * ( 1.0 - lambda );
-      ++result;
-
-      ++total;
+            core_eval( it, innerSum, outerSum, true, lastInnerSpel, lastOuterSpel, lastInnerSum, lastOuterSum );
+#endif
+        }
+        else
+        {
+            core_eval( it, innerSum, outerSum, false, lastInnerSpel, lastOuterSpel, lastInnerSum, lastOuterSum );
+        }
+
+        /// Computation of result covariance matrix + moving
+        double lambda = 0.5;
+        *result = innerSum * lambda + outerSum * ( 1.0 - lambda );
+        ++result;
+
+        ++total;
     }
 
 #ifdef DEBUG_VERBOSE
-  std::cout << "#total cells = " << total << std::endl;
-  std::cout << "#recount = " << recount << std::endl;
+    std::cout << "#total cells = " << total << std::endl;
+    std::cout << "#recount = " << recount << std::endl;
 #endif
 }
 
@@ -2307,48 +2289,48 @@
   const Shape & shape,
   const double h )
 {
-  ASSERT ( isInitMask == true );
-
-  Dimension total = 0;
-#ifdef DEBUG_VERBOSE
-  Dimension recount = 0;
-#endif
-
-  Quantity lastInnerSum;
-  Quantity lastOuterSum;
-
-  Quantity innerSum, outerSum;
-
-  Spel lastInnerSpel, lastOuterSpel;
-
-  /// Iterate on all cells
-  for( ConstIteratorOnCells it = itbegin; it != itend; ++it )
+    ASSERT ( isInitMask == true );
+
+    Dimension total = 0;
+#ifdef DEBUG_VERBOSE
+    Dimension recount = 0;
+#endif
+
+    Quantity lastInnerSum;
+    Quantity lastOuterSum;
+
+    Quantity innerSum, outerSum;
+
+    Spel lastInnerSpel, lastOuterSpel;
+
+    /// Iterate on all cells
+    for( ConstIteratorOnCells it = itbegin; it != itend; ++it )
     {
-      if( total != 0 )
-        {
-#ifdef DEBUG_VERBOSE
-          bool hasJumped = core_eval( it, innerSum, outerSum, true, lastInnerSpel, lastOuterSpel, lastInnerSum, lastOuterSum );
-          recount = ( hasJumped ) ? recount + 1 : recount;
+        if( total != 0 )
+        {
+#ifdef DEBUG_VERBOSE
+            bool hasJumped = core_eval( it, innerSum, outerSum, true, lastInnerSpel, lastOuterSpel, lastInnerSum, lastOuterSum );
+            recount = ( hasJumped ) ? recount + 1 : recount;
 #else
-          core_eval( it, innerSum, outerSum, true, lastInnerSpel, lastOuterSpel, lastInnerSum, lastOuterSum );
-#endif
-        }
-      else
-        {
-          core_eval( it, innerSum, outerSum, false, lastInnerSpel, lastOuterSpel, lastInnerSum, lastOuterSum );
-        }
-
-      /// Computation of result covariance matrix + moving
-      double lambda = computeShiftFromShape( shape, h, lastInnerSpel, lastOuterSpel );
-      *result = innerSum * lambda + outerSum * ( 1.0 - lambda );
-      ++result;
-
-      ++total;
+            core_eval( it, innerSum, outerSum, true, lastInnerSpel, lastOuterSpel, lastInnerSum, lastOuterSum );
+#endif
+        }
+        else
+        {
+            core_eval( it, innerSum, outerSum, false, lastInnerSpel, lastOuterSpel, lastInnerSum, lastOuterSum );
+        }
+
+        /// Computation of result covariance matrix + moving
+        double lambda = computeShiftFromShape( shape, h, lastInnerSpel, lastOuterSpel );
+        *result = innerSum * lambda + outerSum * ( 1.0 - lambda );
+        ++result;
+
+        ++total;
     }
 
 #ifdef DEBUG_VERBOSE
-  std::cout << "#total cells = " << total << std::endl;
-  std::cout << "#recount = " << recount << std::endl;
+    std::cout << "#total cells = " << total << std::endl;
+    std::cout << "#recount = " << recount << std::endl;
 #endif
 }
 
@@ -2362,262 +2344,262 @@
   const ConstIteratorOnCells & itend,
   OutputIterator & result )
 {
-  ASSERT ( isInitMask == true );
-
-  typedef typename KSpace::Point Point;
-
-  Spel lastCell, lastCell2, currentSpel1, currentSpel2, shiftedCell;
-
-  Quantity lastResult = NumberTraits< Quantity >::ZERO;
-  Quantity lastResult2 = NumberTraits< Quantity >::ZERO;
-  Quantity currentResult1, currentResult2, maskQuantity;
-
-  Point shiftSpel1, shiftSpel2, shiftedPoint, diffLastCurrentSpel, diffWithCurrentSpel;
-
-  int x, y, z, x2, y2, z2, x2y2z2, offset;
-
-  Dimension total = 0;
-#ifdef DEBUG_VERBOSE
-  Dimension recount = 0;
-#endif
-
-  for( ConstIteratorOnCells itcurrent = itbegin; itcurrent != itend; ++itcurrent )
+    ASSERT ( isInitMask == true );
+
+    typedef typename KSpace::Point Point;
+
+    Spel lastCell, lastCell2, currentSpel1, currentSpel2, shiftedCell;
+
+    Quantity lastResult = NumberTraits< Quantity >::ZERO;
+    Quantity lastResult2 = NumberTraits< Quantity >::ZERO;
+    Quantity currentResult1, currentResult2, maskQuantity;
+
+    Point shiftSpel1, shiftSpel2, shiftedPoint, diffLastCurrentSpel, diffWithCurrentSpel;
+
+    int x, y, z, x2, y2, z2, x2y2z2, offset;
+
+    Dimension total = 0;
+#ifdef DEBUG_VERBOSE
+    Dimension recount = 0;
+#endif
+
+    for( ConstIteratorOnCells itcurrent = itbegin; itcurrent != itend; ++itcurrent )
     {
-      currentResult1 = NumberTraits< Quantity >::ZERO;
-      currentResult2 = NumberTraits< Quantity >::ZERO;
-
-      currentSpel1 = myKSpace.sIndirectIncident( *itcurrent, *myKSpace.sOrthDirs( *itcurrent )); /// Cell on the border, but inside the shape
-      currentSpel2 = myKSpace.sDirectIncident( *itcurrent, *myKSpace.sOrthDirs( *itcurrent )); /// Cell on the border, but outside the shape
-
-      shiftSpel1 = myKSpace.sKCoords( currentSpel1 ) - myKSpace.sKCoords( myKernelSpelOrigin );
-      shiftSpel2 = myKSpace.sKCoords( currentSpel2 ) - myKSpace.sKCoords( myKernelSpelOrigin );
-
-      if(  total == 0 ) /// Computation on full kernel, we have no previous results
-        {
-          /// Computation for the cell inside the shape. Using full kernel.
-          for(  KernelConstIterator itgcurrent = myItKernelBegin; itgcurrent != myItKernelEnd; ++itgcurrent )
-            {
-              myKSpace.sSetKCoords( shiftedCell, myKSpace.sKCoords( *itgcurrent ) + shiftSpel1 );
-
-              //        DGtal::Dimension k = myKSpace->sOrthDir( aSurfel );
-              //        // checks if the surfel is on the space boundary.
-              //        if ( myKSpace->sIsMax( aSurfel, k ) || myKSpace->sIsMin( aSurfel, k ) )
-              //        {
-              //            return NumberTraits< Value >::ZERO;
-              //        }
-
-              //        typedef typename KSpace::SCell SCell;
-              //        typedef typename KSpace::Point Point;
-
-              //        SCell currentSpel = myKSpace->sDirectIncident( aSurfel, k );
-
-              currentResult1 += myFFunctor( shiftedCell ) * myGFunctor( *itgcurrent );
-            }
-
-          /// Computation for the cell outside the shape. Using previous result and masks.
-          diffWithCurrentSpel = currentSpel2.myCoordinates - currentSpel1.myCoordinates;
-
-          x = diffWithCurrentSpel[ 0 ];
-          y = diffWithCurrentSpel[ 1 ];
-          z = diffWithCurrentSpel[ 2 ];
-          x2 = x * x;
-          y2 = y * y;
-          z2 = z * z;
-          x2y2z2 = x2 + y2 + z2;
-
-          offset = (( x / 2 ) + 1 ) + ((( y / 2 ) + 1 ) * 3 ) + ((( z / 2 ) + 1 ) * 9 ); /// x/2 because we are in a KSpace, and we want a digital offset
-
-          if(  x2y2z2 != 4 && x2y2z2 != 8 && !( x2 == 4 && y2 == 4 && z2 == 4 )) /// Inside and outside cells aren't adjacent, but should be. It's a honeypot.
-            {
-              trace.error() << "Error - Found that inside and outside cells aren't adjacent. That's not logic.\n";
-            }
-          else if(  offset == 13 ) /// Full kernel in 3D. Never reached because case already considered before. It's a honeypot.
-            {
-              trace.error() << "Error - Ask to compute full kernel at the wrong moment. Maybe it's an offset computation bug ?\n";
-            }
-          else
-            {
-              maskQuantity = NumberTraits< Quantity >::ZERO;
-
-              for( KernelConstIterator itgcurrent = myMask[ offset ].first, itgend = myMask[ offset ].second; itgcurrent != itgend; ++itgcurrent )
-                {
-                  myKSpace.sSetKCoords( shiftedCell, myKSpace.sKCoords( *itgcurrent ) - diffWithCurrentSpel + shiftSpel2 );
-                  //                    shiftedPoint = ( *itgcurrent ).myCoordinates - diffWithCurrentSpel;
-                  //                    shiftedPoint += shiftSpel2;
-                  //                    shiftedCell.myCoordinates = shiftedPoint;
-
-                  maskQuantity -= myFFunctor( shiftedCell ) * myGFunctor( *itgcurrent );
-                }
-
-              for( KernelConstIterator itgcurrent = myMask[ 26 - offset ].first, itgend = myMask[ 26 - offset ].second; itgcurrent != itgend; ++itgcurrent ) /// 26 is the size of the array
-                {
-                  myKSpace.sSetKCoords( shiftedCell, myKSpace.sKCoords( *itgcurrent ) + shiftSpel2 );
-                  //                    shiftedPoint = ( *itgcurrent ).myCoordinates;
-                  //                    shiftedPoint += shiftSpel2;
-                  //                    shiftedCell.myCoordinates = shiftedPoint;
-
-                  maskQuantity += myFFunctor( shiftedCell ) * myGFunctor( *itgcurrent );
-                }
-
-              currentResult2 = currentResult1 + maskQuantity;
-            }
-        }
-      else
-        {
-          /// Computation for the cell inside the shape
-          if(  currentSpel1 == lastCell )
-            {
-              currentResult1 = lastResult;
-            }
-          else if(  currentSpel1 == lastCell2 )
-            {
-              currentResult1 = lastResult2;
-            }
-          else
-            {
-              diffLastCurrentSpel = currentSpel1.myCoordinates - lastCell.myCoordinates;
-
-              x = diffLastCurrentSpel[ 0 ];
-              y = diffLastCurrentSpel[ 1 ];
-              z = diffLastCurrentSpel[ 2 ];
-              x2 = x * x;
-              y2 = y * y;
-              z2 = z * z;
-              x2y2z2 = x2 + y2 + z2;
-
-              offset = (( x / 2 ) + 1 ) + ((( y / 2 ) + 1 ) * 3 ) + ((( z / 2 ) + 1 ) * 9 ); /// x/2 because we are in a KSpace, and we want a digital offset
-
-              if( x2y2z2 != 4 && x2y2z2 != 8 && !( x2 == 4 && y2 == 4 && z2 == 4 )) /// Previous and current cells aren't adjacent. Compute on the full kernel
-                {
-#ifdef DEBUG_VERBOSE
-                  ++recount;
-#endif
-
-                  for( KernelConstIterator itgcurrent = myItKernelBegin; itgcurrent != myItKernelEnd; ++itgcurrent )
-                    {
-                      myKSpace.sSetKCoords( shiftedCell, myKSpace.sKCoords( *itgcurrent ) + shiftSpel1 );
-                      //                        shiftedPoint = ( *itgcurrent ).myCoordinates;
-                      //                        shiftedPoint += shiftSpel1;
-                      //                        shiftedCell.myCoordinates = shiftedPoint;
-
-                      currentResult1 += myFFunctor( shiftedCell ) * myGFunctor( *itgcurrent );
-                    }
-                }
-              else if( offset == 13 ) /// Full kernel in 3D. Never reached because case already considered before. It's a honeypot.
-                {
-                  trace.error() << "Error - Ask to compute full kernel at the wrong moment. Maybe it's an offset computation bug ?\n";
-                }
-              else
-                {
-                  maskQuantity = NumberTraits< Quantity >::ZERO;
-
-                  /// Part to substract from previous result.
-                  for(  KernelConstIterator itgcurrent = myMask[ offset ].first, itgend = myMask[ offset ].second; itgcurrent != itgend; ++itgcurrent )
-                    {
-                      myKSpace.sSetKCoords( shiftedCell, myKSpace.sKCoords( *itgcurrent ) - diffLastCurrentSpel + shiftSpel1 );
-                      //                        shiftedPoint = ( *itgcurrent ).myCoordinates - diffLastCurrentSpel;
-                      //                        shiftedPoint += shiftSpel1;
-                      //                        shiftedCell.myCoordinates = shiftedPoint;
-
-                      maskQuantity -= myFFunctor( shiftedCell ) * myGFunctor( *itgcurrent );
-                    }
-
-                  /// Part to add from previous result.
-                  for(  KernelConstIterator itgcurrent = myMask[ 26 - offset ].first, itgend = myMask[ 26 - offset ].second; itgcurrent != itgend; ++itgcurrent ) /// 26 is the size of the array
-                    {
-                      myKSpace.sSetKCoords( shiftedCell, myKSpace.sKCoords( *itgcurrent ) + shiftSpel1 );
-                      //                        shiftedPoint = ( *itgcurrent ).myCoordinates;
-                      //                        shiftedPoint += shiftSpel1;
-                      //                        shiftedCell.myCoordinates = shiftedPoint;
-
-                      maskQuantity += myFFunctor( shiftedCell ) * myGFunctor( *itgcurrent );
-                    }
-
-                  currentResult1 = lastResult + maskQuantity;
-                }
-            }
-
-          /// Computation for the cell outside the shape.
-          if(  currentSpel2 == lastCell )
-            {
-              currentResult2 = lastResult;
-            }
-          else if(  currentSpel2 == lastCell2 )
-            {
-              currentResult2 = lastResult2;
-            }
-          else
-            {
-              diffWithCurrentSpel = currentSpel2.myCoordinates - currentSpel1.myCoordinates;
-
-              x = diffWithCurrentSpel[ 0 ];
-              y = diffWithCurrentSpel[ 1 ];
-              z = diffWithCurrentSpel[ 2 ];
-              x2 = x * x;
-              y2 = y * y;
-              z2 = z * z;
-              x2y2z2 = x2 + y2 + z2;
-
-              offset = (( x / 2 ) + 1 ) + ((( y / 2 ) + 1 ) * 3 ) + ((( z / 2 ) + 1 ) * 9 ); /// x/2 because we are in a KSpace, and we want a digital offset
-
-              if(  x2y2z2 != 4 && x2y2z2 != 8 && !( x2 == 4 && y2 == 4 && z2 == 4 ))/// Inside and outside cells aren't adjacent, but should be. It's a honeypot.
-                {
-                  trace.error() << "Error - Found that inside and outside cells aren't adjacent. That's not logic.\n";
-                }
-              else if(  offset == 13 ) /// Full kernel in 2D. Never reached because case already considered before. It's a honeypot.
-                {
-                  trace.error() << "Error - Ask to compute full kernel at the wrong moment. Maybe it's an offset computation bug ?\n";
-                }
-              else
-                {
-                  maskQuantity = NumberTraits< Quantity >::ZERO;
-
-                  /// Part to substract from previous result.
-                  for(  KernelConstIterator itgcurrent = myMask[ offset ].first, itgend = myMask[ offset ].second; itgcurrent != itgend; ++itgcurrent )
-                    {
-                      myKSpace.sSetKCoords( shiftedCell, myKSpace.sKCoords( *itgcurrent ) - diffWithCurrentSpel + shiftSpel2 );
-                      //                        shiftedPoint = ( *itgcurrent ).myCoordinates - diffWithCurrentSpel;
-                      //                        shiftedPoint += shiftSpel2;
-                      //                        shiftedCell.myCoordinates = shiftedPoint;
-
-                      maskQuantity -= myFFunctor( shiftedCell ) * myGFunctor( *itgcurrent );
-                    }
-
-                  /// Part to add from previous result.
-                  for(  KernelConstIterator itgcurrent = myMask[ 26 - offset ].first, itgend = myMask[ 26 - offset ].second; itgcurrent != itgend; ++itgcurrent ) /// 26 is the size of the array
-                    {
-                      myKSpace.sSetKCoords( shiftedCell, myKSpace.sKCoords( *itgcurrent ) + shiftSpel2 );
-                      //                        shiftedPoint = ( *itgcurrent ).myCoordinates;
-                      //                        shiftedPoint += shiftSpel2;
-                      //                        shiftedCell.myCoordinates = shiftedPoint;
-
-                      maskQuantity += myFFunctor( shiftedCell ) * myGFunctor( *itgcurrent );
-                    }
-
-                  currentResult2 = currentResult1 + maskQuantity;
-                }
-            }
-        }
-
-      ///////////////////////////////
-      double lambda = 0.5;
-
-      /// In order to get better results, we compute the convolution kernel centered inside and outside the spel ins the shape border, and divide the result by 2.
-      *result = currentResult1 * lambda + currentResult2 * ( 1.0 - lambda );
-      //        *result = ( currentResult + currentResult2 ) / Quantity( 2.0 ); /// Set the current cell result to the output iterator. (The result is the mean between inside's and outside's cell lying to the shape border).
-      ++result;
-
-      lastResult = currentResult1;
-      lastResult2 = currentResult2;
-      lastCell = currentSpel1;
-      lastCell2 = currentSpel2;
-
-      ++total;
+        currentResult1 = NumberTraits< Quantity >::ZERO;
+        currentResult2 = NumberTraits< Quantity >::ZERO;
+
+        currentSpel1 = myKSpace.sIndirectIncident( *itcurrent, *myKSpace.sOrthDirs( *itcurrent )); /// Cell on the border, but inside the shape
+        currentSpel2 = myKSpace.sDirectIncident( *itcurrent, *myKSpace.sOrthDirs( *itcurrent )); /// Cell on the border, but outside the shape
+
+        shiftSpel1 = myKSpace.sKCoords( currentSpel1 ) - myKSpace.sKCoords( myKernelSpelOrigin );
+        shiftSpel2 = myKSpace.sKCoords( currentSpel2 ) - myKSpace.sKCoords( myKernelSpelOrigin );
+
+        if(  total == 0 ) /// Computation on full kernel, we have no previous results
+        {
+            /// Computation for the cell inside the shape. Using full kernel.
+            for(  KernelConstIterator itgcurrent = myItKernelBegin; itgcurrent != myItKernelEnd; ++itgcurrent )
+            {
+                myKSpace.sSetKCoords( shiftedCell, myKSpace.sKCoords( *itgcurrent ) + shiftSpel1 );
+
+                //        DGtal::Dimension k = myKSpace->sOrthDir( aSurfel );
+                //        // checks if the surfel is on the space boundary.
+                //        if ( myKSpace->sIsMax( aSurfel, k ) || myKSpace->sIsMin( aSurfel, k ) )
+                //        {
+                //            return NumberTraits< Value >::ZERO;
+                //        }
+
+                //        typedef typename KSpace::SCell SCell;
+                //        typedef typename KSpace::Point Point;
+
+                //        SCell currentSpel = myKSpace->sDirectIncident( aSurfel, k );
+
+                currentResult1 += myFFunctor( shiftedCell ) * myGFunctor( *itgcurrent );
+            }
+
+            /// Computation for the cell outside the shape. Using previous result and masks.
+            diffWithCurrentSpel = currentSpel2.myCoordinates - currentSpel1.myCoordinates;
+
+            x = diffWithCurrentSpel[ 0 ];
+            y = diffWithCurrentSpel[ 1 ];
+            z = diffWithCurrentSpel[ 2 ];
+            x2 = x * x;
+            y2 = y * y;
+            z2 = z * z;
+            x2y2z2 = x2 + y2 + z2;
+
+            offset = (( x / 2 ) + 1 ) + ((( y / 2 ) + 1 ) * 3 ) + ((( z / 2 ) + 1 ) * 9 ); /// x/2 because we are in a KSpace, and we want a digital offset
+
+            if(  x2y2z2 != 4 && x2y2z2 != 8 && !( x2 == 4 && y2 == 4 && z2 == 4 )) /// Inside and outside cells aren't adjacent, but should be. It's a honeypot.
+            {
+                trace.error() << "Error - Found that inside and outside cells aren't adjacent. That's not logic.\n";
+            }
+            else if(  offset == 13 ) /// Full kernel in 3D. Never reached because case already considered before. It's a honeypot.
+            {
+                trace.error() << "Error - Ask to compute full kernel at the wrong moment. Maybe it's an offset computation bug ?\n";
+            }
+            else
+            {
+                maskQuantity = NumberTraits< Quantity >::ZERO;
+
+                for( KernelConstIterator itgcurrent = myMask[ offset ].first, itgend = myMask[ offset ].second; itgcurrent != itgend; ++itgcurrent )
+                {
+                    myKSpace.sSetKCoords( shiftedCell, myKSpace.sKCoords( *itgcurrent ) - diffWithCurrentSpel + shiftSpel2 );
+                    //                    shiftedPoint = ( *itgcurrent ).myCoordinates - diffWithCurrentSpel;
+                    //                    shiftedPoint += shiftSpel2;
+                    //                    shiftedCell.myCoordinates = shiftedPoint;
+
+                    maskQuantity -= myFFunctor( shiftedCell ) * myGFunctor( *itgcurrent );
+                }
+
+                for( KernelConstIterator itgcurrent = myMask[ 26 - offset ].first, itgend = myMask[ 26 - offset ].second; itgcurrent != itgend; ++itgcurrent ) /// 26 is the size of the array
+                {
+                    myKSpace.sSetKCoords( shiftedCell, myKSpace.sKCoords( *itgcurrent ) + shiftSpel2 );
+                    //                    shiftedPoint = ( *itgcurrent ).myCoordinates;
+                    //                    shiftedPoint += shiftSpel2;
+                    //                    shiftedCell.myCoordinates = shiftedPoint;
+
+                    maskQuantity += myFFunctor( shiftedCell ) * myGFunctor( *itgcurrent );
+                }
+
+                currentResult2 = currentResult1 + maskQuantity;
+            }
+        }
+        else
+        {
+            /// Computation for the cell inside the shape
+            if(  currentSpel1 == lastCell )
+            {
+                currentResult1 = lastResult;
+            }
+            else if(  currentSpel1 == lastCell2 )
+            {
+                currentResult1 = lastResult2;
+            }
+            else
+            {
+                diffLastCurrentSpel = currentSpel1.myCoordinates - lastCell.myCoordinates;
+
+                x = diffLastCurrentSpel[ 0 ];
+                y = diffLastCurrentSpel[ 1 ];
+                z = diffLastCurrentSpel[ 2 ];
+                x2 = x * x;
+                y2 = y * y;
+                z2 = z * z;
+                x2y2z2 = x2 + y2 + z2;
+
+                offset = (( x / 2 ) + 1 ) + ((( y / 2 ) + 1 ) * 3 ) + ((( z / 2 ) + 1 ) * 9 ); /// x/2 because we are in a KSpace, and we want a digital offset
+
+                if( x2y2z2 != 4 && x2y2z2 != 8 && !( x2 == 4 && y2 == 4 && z2 == 4 )) /// Previous and current cells aren't adjacent. Compute on the full kernel
+                {
+#ifdef DEBUG_VERBOSE
+                    ++recount;
+#endif
+
+                    for( KernelConstIterator itgcurrent = myItKernelBegin; itgcurrent != myItKernelEnd; ++itgcurrent )
+                    {
+                        myKSpace.sSetKCoords( shiftedCell, myKSpace.sKCoords( *itgcurrent ) + shiftSpel1 );
+                        //                        shiftedPoint = ( *itgcurrent ).myCoordinates;
+                        //                        shiftedPoint += shiftSpel1;
+                        //                        shiftedCell.myCoordinates = shiftedPoint;
+
+                        currentResult1 += myFFunctor( shiftedCell ) * myGFunctor( *itgcurrent );
+                    }
+                }
+                else if( offset == 13 ) /// Full kernel in 3D. Never reached because case already considered before. It's a honeypot.
+                {
+                    trace.error() << "Error - Ask to compute full kernel at the wrong moment. Maybe it's an offset computation bug ?\n";
+                }
+                else
+                {
+                    maskQuantity = NumberTraits< Quantity >::ZERO;
+
+                    /// Part to substract from previous result.
+                    for(  KernelConstIterator itgcurrent = myMask[ offset ].first, itgend = myMask[ offset ].second; itgcurrent != itgend; ++itgcurrent )
+                    {
+                        myKSpace.sSetKCoords( shiftedCell, myKSpace.sKCoords( *itgcurrent ) - diffLastCurrentSpel + shiftSpel1 );
+                        //                        shiftedPoint = ( *itgcurrent ).myCoordinates - diffLastCurrentSpel;
+                        //                        shiftedPoint += shiftSpel1;
+                        //                        shiftedCell.myCoordinates = shiftedPoint;
+
+                        maskQuantity -= myFFunctor( shiftedCell ) * myGFunctor( *itgcurrent );
+                    }
+
+                    /// Part to add from previous result.
+                    for(  KernelConstIterator itgcurrent = myMask[ 26 - offset ].first, itgend = myMask[ 26 - offset ].second; itgcurrent != itgend; ++itgcurrent ) /// 26 is the size of the array
+                    {
+                        myKSpace.sSetKCoords( shiftedCell, myKSpace.sKCoords( *itgcurrent ) + shiftSpel1 );
+                        //                        shiftedPoint = ( *itgcurrent ).myCoordinates;
+                        //                        shiftedPoint += shiftSpel1;
+                        //                        shiftedCell.myCoordinates = shiftedPoint;
+
+                        maskQuantity += myFFunctor( shiftedCell ) * myGFunctor( *itgcurrent );
+                    }
+
+                    currentResult1 = lastResult + maskQuantity;
+                }
+            }
+
+            /// Computation for the cell outside the shape.
+            if(  currentSpel2 == lastCell )
+            {
+                currentResult2 = lastResult;
+            }
+            else if(  currentSpel2 == lastCell2 )
+            {
+                currentResult2 = lastResult2;
+            }
+            else
+            {
+                diffWithCurrentSpel = currentSpel2.myCoordinates - currentSpel1.myCoordinates;
+
+                x = diffWithCurrentSpel[ 0 ];
+                y = diffWithCurrentSpel[ 1 ];
+                z = diffWithCurrentSpel[ 2 ];
+                x2 = x * x;
+                y2 = y * y;
+                z2 = z * z;
+                x2y2z2 = x2 + y2 + z2;
+
+                offset = (( x / 2 ) + 1 ) + ((( y / 2 ) + 1 ) * 3 ) + ((( z / 2 ) + 1 ) * 9 ); /// x/2 because we are in a KSpace, and we want a digital offset
+
+                if(  x2y2z2 != 4 && x2y2z2 != 8 && !( x2 == 4 && y2 == 4 && z2 == 4 ))/// Inside and outside cells aren't adjacent, but should be. It's a honeypot.
+                {
+                    trace.error() << "Error - Found that inside and outside cells aren't adjacent. That's not logic.\n";
+                }
+                else if(  offset == 13 ) /// Full kernel in 2D. Never reached because case already considered before. It's a honeypot.
+                {
+                    trace.error() << "Error - Ask to compute full kernel at the wrong moment. Maybe it's an offset computation bug ?\n";
+                }
+                else
+                {
+                    maskQuantity = NumberTraits< Quantity >::ZERO;
+
+                    /// Part to substract from previous result.
+                    for(  KernelConstIterator itgcurrent = myMask[ offset ].first, itgend = myMask[ offset ].second; itgcurrent != itgend; ++itgcurrent )
+                    {
+                        myKSpace.sSetKCoords( shiftedCell, myKSpace.sKCoords( *itgcurrent ) - diffWithCurrentSpel + shiftSpel2 );
+                        //                        shiftedPoint = ( *itgcurrent ).myCoordinates - diffWithCurrentSpel;
+                        //                        shiftedPoint += shiftSpel2;
+                        //                        shiftedCell.myCoordinates = shiftedPoint;
+
+                        maskQuantity -= myFFunctor( shiftedCell ) * myGFunctor( *itgcurrent );
+                    }
+
+                    /// Part to add from previous result.
+                    for(  KernelConstIterator itgcurrent = myMask[ 26 - offset ].first, itgend = myMask[ 26 - offset ].second; itgcurrent != itgend; ++itgcurrent ) /// 26 is the size of the array
+                    {
+                        myKSpace.sSetKCoords( shiftedCell, myKSpace.sKCoords( *itgcurrent ) + shiftSpel2 );
+                        //                        shiftedPoint = ( *itgcurrent ).myCoordinates;
+                        //                        shiftedPoint += shiftSpel2;
+                        //                        shiftedCell.myCoordinates = shiftedPoint;
+
+                        maskQuantity += myFFunctor( shiftedCell ) * myGFunctor( *itgcurrent );
+                    }
+
+                    currentResult2 = currentResult1 + maskQuantity;
+                }
+            }
+        }
+
+        ///////////////////////////////
+        double lambda = 0.5;
+
+        /// In order to get better results, we compute the convolution kernel centered inside and outside the spel ins the shape border, and divide the result by 2.
+        *result = currentResult1 * lambda + currentResult2 * ( 1.0 - lambda );
+        //        *result = ( currentResult + currentResult2 ) / Quantity( 2.0 ); /// Set the current cell result to the output iterator. (The result is the mean between inside's and outside's cell lying to the shape border).
+        ++result;
+
+        lastResult = currentResult1;
+        lastResult2 = currentResult2;
+        lastCell = currentSpel1;
+        lastCell2 = currentSpel2;
+
+        ++total;
     }
 
 #ifdef DEBUG_VERBOSE
-  std::cout << "#total cells = " << total << std::endl;
-  std::cout << "#recount = " << recount << std::endl;
+    std::cout << "#total cells = " << total << std::endl;
+    std::cout << "#recount = " << recount << std::endl;
 #endif
 }
 
@@ -2628,15 +2610,15 @@
 DGtal::DigitalSurfaceConvolver< Functor, KernelFunctor, KSpace, KernelConstIterator, 3 >::evalCovarianceMatrix
 ( const ConstIteratorOnCells & it )
 {
-  ASSERT ( isInitMask == true );
-
-  CovarianceMatrix innerCovarianceMatrix, outerCovarianceMatrix;
-
-  core_evalCovarianceMatrix( it, innerCovarianceMatrix, outerCovarianceMatrix, false );
-
-  /// Computation of result covariance matrix + moving
-  double lambda = 0.5;
-  return ( innerCovarianceMatrix * lambda + outerCovarianceMatrix * ( 1.0 - lambda ));
+    ASSERT ( isInitMask == true );
+
+    CovarianceMatrix innerCovarianceMatrix, outerCovarianceMatrix;
+
+    core_evalCovarianceMatrix( it, innerCovarianceMatrix, outerCovarianceMatrix, false );
+
+    /// Computation of result covariance matrix + moving
+    double lambda = 0.5;
+    return ( innerCovarianceMatrix * lambda + outerCovarianceMatrix * ( 1.0 - lambda ));
 }
 
 template< typename Functor, typename KernelFunctor, typename KSpace, typename KernelConstIterator >
@@ -2648,16 +2630,16 @@
   const Shape & shape,
   const double h )
 {
-  ASSERT ( isInitMask == true );
-
-  CovarianceMatrix innerCovarianceMatrix, outerCovarianceMatrix;
-  Spel lastInnerSpel, lastOuterSpel;
-
-  core_evalCovarianceMatrix( it, innerCovarianceMatrix, outerCovarianceMatrix, false, lastInnerSpel, lastOuterSpel );
-
-  /// Computation of result covariance matrix + moving
-  double lambda = computeShiftFromShape( shape, h, lastInnerSpel, lastOuterSpel );
-  return ( innerCovarianceMatrix * lambda + outerCovarianceMatrix * ( 1.0 - lambda ));
+    ASSERT ( isInitMask == true );
+
+    CovarianceMatrix innerCovarianceMatrix, outerCovarianceMatrix;
+    Spel lastInnerSpel, lastOuterSpel;
+
+    core_evalCovarianceMatrix( it, innerCovarianceMatrix, outerCovarianceMatrix, false, lastInnerSpel, lastOuterSpel );
+
+    /// Computation of result covariance matrix + moving
+    double lambda = computeShiftFromShape( shape, h, lastInnerSpel, lastOuterSpel );
+    return ( innerCovarianceMatrix * lambda + outerCovarianceMatrix * ( 1.0 - lambda ));
 }
 
 
@@ -2670,48 +2652,48 @@
   const ConstIteratorOnCells & itend,
   OutputIterator & result )
 {
-  ASSERT ( isInitMask == true );
-
-  Dimension total = 0;
-#ifdef DEBUG_VERBOSE
-  Dimension recount = 0;
-#endif
-
-  Quantity lastInnerMoments[ nbMoments ];
-  Quantity lastOuterMoments[ nbMoments ];
-
-  CovarianceMatrix innerCovarianceMatrix, outerCovarianceMatrix;
-
-  Spel lastInnerSpel, lastOuterSpel;
-
-  /// Iterate on all cells
-  for( ConstIteratorOnCells it = itbegin; it != itend; ++it )
+    ASSERT ( isInitMask == true );
+
+    Dimension total = 0;
+#ifdef DEBUG_VERBOSE
+    Dimension recount = 0;
+#endif
+
+    Quantity lastInnerMoments[ nbMoments ];
+    Quantity lastOuterMoments[ nbMoments ];
+
+    CovarianceMatrix innerCovarianceMatrix, outerCovarianceMatrix;
+
+    Spel lastInnerSpel, lastOuterSpel;
+
+    /// Iterate on all cells
+    for( ConstIteratorOnCells it = itbegin; it != itend; ++it )
     {
-      if( total != 0 )
-        {
-#ifdef DEBUG_VERBOSE
-          bool hasJumped = core_evalCovarianceMatrix( it, innerCovarianceMatrix, outerCovarianceMatrix, true, lastInnerSpel, lastOuterSpel, lastInnerMoments, lastOuterMoments );
-          recount = ( hasJumped ) ? recount + 1 : recount;
+        if( total != 0 )
+        {
+#ifdef DEBUG_VERBOSE
+            bool hasJumped = core_evalCovarianceMatrix( it, innerCovarianceMatrix, outerCovarianceMatrix, true, lastInnerSpel, lastOuterSpel, lastInnerMoments, lastOuterMoments );
+            recount = ( hasJumped ) ? recount + 1 : recount;
 #else
-          core_evalCovarianceMatrix( it, innerCovarianceMatrix, outerCovarianceMatrix, true, lastInnerSpel, lastOuterSpel, lastInnerMoments, lastOuterMoments );
-#endif
-        }
-      else
-        {
-          core_evalCovarianceMatrix( it, innerCovarianceMatrix, outerCovarianceMatrix, false, lastInnerSpel, lastOuterSpel, lastInnerMoments, lastOuterMoments );
-        }
-
-      /// Computation of result covariance matrix + moving
-      double lambda = 0.5;
-      *result = innerCovarianceMatrix * lambda + outerCovarianceMatrix * ( 1.0 - lambda );
-      ++result;
-
-      ++total;
+            core_evalCovarianceMatrix( it, innerCovarianceMatrix, outerCovarianceMatrix, true, lastInnerSpel, lastOuterSpel, lastInnerMoments, lastOuterMoments );
+#endif
+        }
+        else
+        {
+            core_evalCovarianceMatrix( it, innerCovarianceMatrix, outerCovarianceMatrix, false, lastInnerSpel, lastOuterSpel, lastInnerMoments, lastOuterMoments );
+        }
+
+        /// Computation of result covariance matrix + moving
+        double lambda = 0.5;
+        *result = innerCovarianceMatrix * lambda + outerCovarianceMatrix * ( 1.0 - lambda );
+        ++result;
+
+        ++total;
     }
 
 #ifdef DEBUG_VERBOSE
-  std::cout << "#total cells = " << total << std::endl;
-  std::cout << "#recount = " << recount << std::endl;
+    std::cout << "#total cells = " << total << std::endl;
+    std::cout << "#recount = " << recount << std::endl;
 #endif
 }
 
@@ -2726,48 +2708,48 @@
   const Shape & shape,
   const double h )
 {
-  ASSERT ( isInitMask == true );
-
-  Dimension total = 0;
-#ifdef DEBUG_VERBOSE
-  Dimension recount = 0;
-#endif
-
-  Quantity lastInnerMoments[ nbMoments ];
-  Quantity lastOuterMoments[ nbMoments ];
-
-  CovarianceMatrix innerCovarianceMatrix, outerCovarianceMatrix;
-
-  Spel lastInnerSpel, lastOuterSpel;
-
-  /// Iterate on all cells
-  for( ConstIteratorOnCells it = itbegin; it != itend; ++it )
+    ASSERT ( isInitMask == true );
+
+    Dimension total = 0;
+#ifdef DEBUG_VERBOSE
+    Dimension recount = 0;
+#endif
+
+    Quantity lastInnerMoments[ nbMoments ];
+    Quantity lastOuterMoments[ nbMoments ];
+
+    CovarianceMatrix innerCovarianceMatrix, outerCovarianceMatrix;
+
+    Spel lastInnerSpel, lastOuterSpel;
+
+    /// Iterate on all cells
+    for( ConstIteratorOnCells it = itbegin; it != itend; ++it )
     {
-      if( total != 0 )
-        {
-#ifdef DEBUG_VERBOSE
-          bool hasJumped = core_evalCovarianceMatrix( it, innerCovarianceMatrix, outerCovarianceMatrix, true, lastInnerSpel, lastOuterSpel, lastInnerMoments, lastOuterMoments );
-          recount = ( hasJumped ) ? recount + 1 : recount;
+        if( total != 0 )
+        {
+#ifdef DEBUG_VERBOSE
+            bool hasJumped = core_evalCovarianceMatrix( it, innerCovarianceMatrix, outerCovarianceMatrix, true, lastInnerSpel, lastOuterSpel, lastInnerMoments, lastOuterMoments );
+            recount = ( hasJumped ) ? recount + 1 : recount;
 #else
-          core_evalCovarianceMatrix( it, innerCovarianceMatrix, outerCovarianceMatrix, true, lastInnerSpel, lastOuterSpel, lastInnerMoments, lastOuterMoments );
-#endif
-        }
-      else
-        {
-          core_evalCovarianceMatrix( it, innerCovarianceMatrix, outerCovarianceMatrix, false, lastInnerSpel, lastOuterSpel, lastInnerMoments, lastOuterMoments );
-        }
-
-      /// Computation of result covariance matrix + moving
-      double lambda = computeShiftFromShape( shape, h, lastInnerSpel, lastOuterSpel );
-      *result = innerCovarianceMatrix * lambda + outerCovarianceMatrix * ( 1.0 - lambda );
-      ++result;
-
-      ++total;
+            core_evalCovarianceMatrix( it, innerCovarianceMatrix, outerCovarianceMatrix, true, lastInnerSpel, lastOuterSpel, lastInnerMoments, lastOuterMoments );
+#endif
+        }
+        else
+        {
+            core_evalCovarianceMatrix( it, innerCovarianceMatrix, outerCovarianceMatrix, false, lastInnerSpel, lastOuterSpel, lastInnerMoments, lastOuterMoments );
+        }
+
+        /// Computation of result covariance matrix + moving
+        double lambda = computeShiftFromShape( shape, h, lastInnerSpel, lastOuterSpel );
+        *result = innerCovarianceMatrix * lambda + outerCovarianceMatrix * ( 1.0 - lambda );
+        ++result;
+
+        ++total;
     }
 
 #ifdef DEBUG_VERBOSE
-  std::cout << "#total cells = " << total << std::endl;
-  std::cout << "#recount = " << recount << std::endl;
+    std::cout << "#total cells = " << total << std::endl;
+    std::cout << "#recount = " << recount << std::endl;
 #endif
 }
 
@@ -3394,446 +3376,446 @@
   const ConstIteratorOnCells & itend,
   OutputIterator & result )
 {
-  ASSERT ( isInitMask == true );
-
-  typedef typename KSpace::Point Point;
-  typedef typename Functor::Quantity FQuantity;
-
-  Spel lastCell, currentCell, shiftedCell;
-  Spel lastCell2, currentCell2;
-
-  Quantity lastVa, currentVa, maskVa;
-  Quantity lastVa2, currentVa2;
-
-  double dcurrentVa, currentOne_Va, dcurrentJa;
-  double dcurrentVa2, currentOne_Va2, dcurrentJa2;
-
-  CovarianceMatrix Ja;
-
-  MatrixQuantity lastXXT, currentXXT, maskXXT;
-  MatrixQuantity lastXXT2, currentXXT2;
-
-  VectorQuantity lastSa, currentSa, maskSa;
-  VectorQuantity lastSa2, currentSa2;
-
-  Point shift, shiftedPoint, diffLastCurrentCell; /// @todo change to Cell
-  Point shift2, diffWithCurrentCell;
-  Point currentPoint;
-
-  FQuantity fShiftedCell;
-
-  int x, y, z, x2, y2, z2, x2y2z2, offset;
-
-  SCellToMidPoint< KSpace > midpoint( myKSpace );
-
-  Dimension total = 0;
-#ifdef DEBUG_VERBOSE
-  Dimension recount = 0;
-#endif
-
-  for( ConstIteratorOnCells itcurrent = itbegin; itcurrent != itend; ++itcurrent )
+    ASSERT ( isInitMask == true );
+
+    typedef typename KSpace::Point Point;
+    typedef typename Functor::Quantity FQuantity;
+
+    Spel lastCell, currentCell, shiftedCell;
+    Spel lastCell2, currentCell2;
+
+    Quantity lastVa, currentVa, maskVa;
+    Quantity lastVa2, currentVa2;
+
+    double dcurrentVa, currentOne_Va, dcurrentJa;
+    double dcurrentVa2, currentOne_Va2, dcurrentJa2;
+
+    CovarianceMatrix Ja;
+
+    MatrixQuantity lastXXT, currentXXT, maskXXT;
+    MatrixQuantity lastXXT2, currentXXT2;
+
+    VectorQuantity lastSa, currentSa, maskSa;
+    VectorQuantity lastSa2, currentSa2;
+
+    Point shift, shiftedPoint, diffLastCurrentCell; /// @todo change to Cell
+    Point shift2, diffWithCurrentCell;
+    Point currentPoint;
+
+    FQuantity fShiftedCell;
+
+    int x, y, z, x2, y2, z2, x2y2z2, offset;
+
+    SCellToMidPoint< KSpace > midpoint( myKSpace );
+
+    Dimension total = 0;
+#ifdef DEBUG_VERBOSE
+    Dimension recount = 0;
+#endif
+
+    for( ConstIteratorOnCells itcurrent = itbegin; itcurrent != itend; ++itcurrent )
     {
-      Ja.constant( NumberTraits< Quantity >::ZERO );
-      currentXXT.constant( NumberTraits< Quantity >::ZERO );
-      currentXXT2.constant( NumberTraits< Quantity >::ZERO );
-      currentSa.reset();
-      currentSa2.reset();
-      currentVa = NumberTraits< Quantity >::ZERO;
-      currentVa2 = NumberTraits< Quantity >::ZERO;
-
-      currentCell = myKSpace.sIndirectIncident( *itcurrent, *myKSpace.sOrthDirs( *itcurrent )); /// Cell on the border, but inside the shape
-      currentCell2 = myKSpace.sDirectIncident( *itcurrent, *myKSpace.sOrthDirs( *itcurrent )); /// Cell on the border, but outside the shape
-
-      shift = currentCell.myCoordinates - myKernelSpelOrigin.myCoordinates;
-      shift2 = currentCell2.myCoordinates - myKernelSpelOrigin.myCoordinates;
-
-      if( total == 0 ) /// Computation on full kernel, we have no previous results
-        {
-          /// Computation for the cell inside the shape. Using full kernel.
-          for( KernelConstIterator itgcurrent = myItKernelBegin; itgcurrent != myItKernelEnd; ++itgcurrent )
-            {
-              shiftedPoint = ( *itgcurrent ).myCoordinates;
-              shiftedPoint += shift;
-              shiftedCell.myCoordinates = shiftedPoint;
-
-              fShiftedCell = myFFunctor( shiftedCell );
-
-              if( fShiftedCell != NumberTraits< FQuantity >::ZERO )
-                {
-                  currentPoint = midpoint( shiftedCell );
-
-                  for( Dimension line = 0; line < dimension; ++line )
-                    {
-                      for( Dimension column = 0; column < dimension; ++column )
+        Ja.constant( NumberTraits< Quantity >::ZERO );
+        currentXXT.constant( NumberTraits< Quantity >::ZERO );
+        currentXXT2.constant( NumberTraits< Quantity >::ZERO );
+        currentSa.reset();
+        currentSa2.reset();
+        currentVa = NumberTraits< Quantity >::ZERO;
+        currentVa2 = NumberTraits< Quantity >::ZERO;
+
+        currentCell = myKSpace.sIndirectIncident( *itcurrent, *myKSpace.sOrthDirs( *itcurrent )); /// Cell on the border, but inside the shape
+        currentCell2 = myKSpace.sDirectIncident( *itcurrent, *myKSpace.sOrthDirs( *itcurrent )); /// Cell on the border, but outside the shape
+
+        shift = currentCell.myCoordinates - myKernelSpelOrigin.myCoordinates;
+        shift2 = currentCell2.myCoordinates - myKernelSpelOrigin.myCoordinates;
+
+        if( total == 0 ) /// Computation on full kernel, we have no previous results
+        {
+            /// Computation for the cell inside the shape. Using full kernel.
+            for( KernelConstIterator itgcurrent = myItKernelBegin; itgcurrent != myItKernelEnd; ++itgcurrent )
+            {
+                shiftedPoint = ( *itgcurrent ).myCoordinates;
+                shiftedPoint += shift;
+                shiftedCell.myCoordinates = shiftedPoint;
+
+                fShiftedCell = myFFunctor( shiftedCell );
+
+                if( fShiftedCell != NumberTraits< FQuantity >::ZERO )
+                {
+                    currentPoint = midpoint( shiftedCell );
+
+                    for( Dimension line = 0; line < dimension; ++line )
+                    {
+                        for( Dimension column = 0; column < dimension; ++column )
                         {
-                          currentXXT.setComponent( line, column, currentXXT( line, column ) + fShiftedCell * currentPoint[ line ] * currentPoint[ column ]);
+                            currentXXT.setComponent( line, column, currentXXT( line, column ) + fShiftedCell * currentPoint[ line ] * currentPoint[ column ]);
                         }
-                      currentSa[ line ] += fShiftedCell * currentPoint[ line ];
-                    }
-                  currentVa += fShiftedCell * myGFunctor( *itgcurrent );
-                }
-            }
-
-          /// Computation for the cell outside the shape. Using previous result and masks.
-          diffWithCurrentCell = currentCell2.myCoordinates - currentCell.myCoordinates;
-
-          x = diffWithCurrentCell[ 0 ];
-          y = diffWithCurrentCell[ 1 ];
-          z = diffWithCurrentCell[ 2 ];
-          x2 = x * x;
-          y2 = y * y;
-          z2 = z * z;
-          x2y2z2 = x2 + y2 + z2;
-
-          offset = (( x / 2 ) + 1 ) + ((( y / 2 ) + 1 ) * 3 ) + ((( z / 2 ) + 1 ) * 9 ); /// x/2 because we are in a KSpace, and we want a digital offset
-
-          if( x2y2z2 != 4 && x2y2z2 != 8 && !( x2 == 4 && y2 == 4 && z2 == 4 )) /// Inside and outside cells aren't adjacent, but should be. It's a honeypot.
-            {
-              trace.error() << "Error - Found that inside and outside cells aren't adjacent. That's not logic.\n";
-            }
-          else if( offset == 13 ) /// Full kernel in 3D. Never reached because case already considered before. It's a honeypot.
-            {
-              trace.error() << "Error - Ask to compute full kernel at the wrong moment. Maybe it's an offset computation bug ?\n";
-            }
-          else
-            {
-              maskVa = NumberTraits< Quantity >::ZERO;
-              maskXXT.constant( NumberTraits< Quantity >::ZERO );
-              maskSa.reset();
-
-              /// Part to substract from previous result.
-              for( KernelConstIterator itgcurrent = myMask[ offset ].first, itgend = myMask[ offset ].second; itgcurrent != itgend; ++itgcurrent )
-                {
-                  shiftedPoint = ( *itgcurrent ).myCoordinates - diffWithCurrentCell;
-                  shiftedPoint += shift2;
-                  shiftedCell.myCoordinates = shiftedPoint;
-
-                  fShiftedCell = myFFunctor( shiftedCell );
-
-                  if( fShiftedCell != NumberTraits< FQuantity >::ZERO )
-                    {
-                      currentPoint = midpoint( shiftedCell );
-
-                      for( Dimension line = 0; line < dimension; ++line )
+                        currentSa[ line ] += fShiftedCell * currentPoint[ line ];
+                    }
+                    currentVa += fShiftedCell * myGFunctor( *itgcurrent );
+                }
+            }
+
+            /// Computation for the cell outside the shape. Using previous result and masks.
+            diffWithCurrentCell = currentCell2.myCoordinates - currentCell.myCoordinates;
+
+            x = diffWithCurrentCell[ 0 ];
+            y = diffWithCurrentCell[ 1 ];
+            z = diffWithCurrentCell[ 2 ];
+            x2 = x * x;
+            y2 = y * y;
+            z2 = z * z;
+            x2y2z2 = x2 + y2 + z2;
+
+            offset = (( x / 2 ) + 1 ) + ((( y / 2 ) + 1 ) * 3 ) + ((( z / 2 ) + 1 ) * 9 ); /// x/2 because we are in a KSpace, and we want a digital offset
+
+            if( x2y2z2 != 4 && x2y2z2 != 8 && !( x2 == 4 && y2 == 4 && z2 == 4 )) /// Inside and outside cells aren't adjacent, but should be. It's a honeypot.
+            {
+                trace.error() << "Error - Found that inside and outside cells aren't adjacent. That's not logic.\n";
+            }
+            else if( offset == 13 ) /// Full kernel in 3D. Never reached because case already considered before. It's a honeypot.
+            {
+                trace.error() << "Error - Ask to compute full kernel at the wrong moment. Maybe it's an offset computation bug ?\n";
+            }
+            else
+            {
+                maskVa = NumberTraits< Quantity >::ZERO;
+                maskXXT.constant( NumberTraits< Quantity >::ZERO );
+                maskSa.reset();
+
+                /// Part to substract from previous result.
+                for( KernelConstIterator itgcurrent = myMask[ offset ].first, itgend = myMask[ offset ].second; itgcurrent != itgend; ++itgcurrent )
+                {
+                    shiftedPoint = ( *itgcurrent ).myCoordinates - diffWithCurrentCell;
+                    shiftedPoint += shift2;
+                    shiftedCell.myCoordinates = shiftedPoint;
+
+                    fShiftedCell = myFFunctor( shiftedCell );
+
+                    if( fShiftedCell != NumberTraits< FQuantity >::ZERO )
+                    {
+                        currentPoint = midpoint( shiftedCell );
+
+                        for( Dimension line = 0; line < dimension; ++line )
                         {
-                          for( Dimension column = 0; column < dimension; ++column )
+                            for( Dimension column = 0; column < dimension; ++column )
                             {
-                              maskXXT.setComponent( line, column, maskXXT( line, column ) - fShiftedCell * currentPoint[ line ] * currentPoint[ column ]);
+                                maskXXT.setComponent( line, column, maskXXT( line, column ) - fShiftedCell * currentPoint[ line ] * currentPoint[ column ]);
                             }
-                          maskSa[ line ] -= fShiftedCell * currentPoint[ line ];
+                            maskSa[ line ] -= fShiftedCell * currentPoint[ line ];
                         }
-                      maskVa -= fShiftedCell * myGFunctor( *itgcurrent );
-                    }
-                }
-
-              /// Part to add from previous result.
-              for( KernelConstIterator itgcurrent = myMask[ 26 - offset ].first, itgend = myMask[ 26 - offset ].second; itgcurrent != itgend; ++itgcurrent )
-                {
-                  shiftedPoint = ( *itgcurrent ).myCoordinates;
-                  shiftedPoint += shift2;
-                  shiftedCell.myCoordinates = shiftedPoint;
-
-                  fShiftedCell = myFFunctor( shiftedCell );
-
-                  if( fShiftedCell != NumberTraits< FQuantity >::ZERO )
-                    {
-                      currentPoint = midpoint( shiftedCell );
-
-                      for( Dimension line = 0; line < dimension; ++line )
+                        maskVa -= fShiftedCell * myGFunctor( *itgcurrent );
+                    }
+                }
+
+                /// Part to add from previous result.
+                for( KernelConstIterator itgcurrent = myMask[ 26 - offset ].first, itgend = myMask[ 26 - offset ].second; itgcurrent != itgend; ++itgcurrent )
+                {
+                    shiftedPoint = ( *itgcurrent ).myCoordinates;
+                    shiftedPoint += shift2;
+                    shiftedCell.myCoordinates = shiftedPoint;
+
+                    fShiftedCell = myFFunctor( shiftedCell );
+
+                    if( fShiftedCell != NumberTraits< FQuantity >::ZERO )
+                    {
+                        currentPoint = midpoint( shiftedCell );
+
+                        for( Dimension line = 0; line < dimension; ++line )
                         {
-                          for( Dimension column = 0; column < dimension; ++column )
+                            for( Dimension column = 0; column < dimension; ++column )
                             {
-                              maskXXT.setComponent( line, column, maskXXT( line, column ) + fShiftedCell * currentPoint[ line ] * currentPoint[ column ]);
+                                maskXXT.setComponent( line, column, maskXXT( line, column ) + fShiftedCell * currentPoint[ line ] * currentPoint[ column ]);
                             }
-                          maskSa[ line ] += fShiftedCell * currentPoint[ line ];
+                            maskSa[ line ] += fShiftedCell * currentPoint[ line ];
                         }
-                      maskVa += fShiftedCell * myGFunctor( *itgcurrent );
-                    }
-                }
-
-              for( Dimension line = 0; line < dimension; ++line )
-                {
-                  for( Dimension column = 0; column < dimension; ++column )
-                    {
-                      currentXXT2.setComponent( line, column, currentXXT( line, column ) + maskXXT( line, column ));
-                    }
-                  currentSa2[ line ] = currentSa[ line ] + maskSa[ line ];
-                }
-              currentVa2 = currentVa + maskVa;
-            }
-        }
-      else
-        {
-          /// Computation for the cell inside the shape
-          if( currentCell == lastCell )
-            {
-              currentVa = lastVa;
-              currentSa = lastSa;
-              currentXXT = lastXXT;
-            }
-          else if( currentCell == lastCell2 )
-            {
-              currentVa = lastVa2;
-              currentSa = lastSa2;
-              currentXXT = lastXXT2;
-            }
-          else
-            {
-              diffLastCurrentCell = currentCell.myCoordinates - lastCell.myCoordinates;
-
-              x = diffLastCurrentCell[ 0 ];
-              y = diffLastCurrentCell[ 1 ];
-              z = diffLastCurrentCell[ 2 ];
-              x2 = x * x;
-              y2 = y * y;
-              z2 = z * z;
-              x2y2z2 = x2 + y2 + z2;
-
-              offset = (( x / 2 ) + 1 ) + ((( y / 2 ) + 1 ) * 3 ) + ((( z / 2 ) + 1) * 9 ); /// x/2 because we are in a KSpace, and we want a digital offset
-
-              if( x2y2z2 != 4 && x2y2z2 != 8 && !( x2 == 4 && y2 == 4 && z2 == 4 )) /// Previous and current cells aren't adjacent. Compute on the full kernel
-                {
-#ifdef DEBUG_VERBOSE
-                  ++recount;
-#endif
-
-                  for( KernelConstIterator itgcurrent = myItKernelBegin; itgcurrent != myItKernelEnd; ++itgcurrent )
-                    {
-                      shiftedPoint = ( *itgcurrent ).myCoordinates;
-                      shiftedPoint += shift;
-                      shiftedCell.myCoordinates = shiftedPoint;
-
-                      fShiftedCell = myFFunctor( shiftedCell );
-
-                      if( fShiftedCell != NumberTraits< FQuantity >::ZERO )
+                        maskVa += fShiftedCell * myGFunctor( *itgcurrent );
+                    }
+                }
+
+                for( Dimension line = 0; line < dimension; ++line )
+                {
+                    for( Dimension column = 0; column < dimension; ++column )
+                    {
+                        currentXXT2.setComponent( line, column, currentXXT( line, column ) + maskXXT( line, column ));
+                    }
+                    currentSa2[ line ] = currentSa[ line ] + maskSa[ line ];
+                }
+                currentVa2 = currentVa + maskVa;
+            }
+        }
+        else
+        {
+            /// Computation for the cell inside the shape
+            if( currentCell == lastCell )
+            {
+                currentVa = lastVa;
+                currentSa = lastSa;
+                currentXXT = lastXXT;
+            }
+            else if( currentCell == lastCell2 )
+            {
+                currentVa = lastVa2;
+                currentSa = lastSa2;
+                currentXXT = lastXXT2;
+            }
+            else
+            {
+                diffLastCurrentCell = currentCell.myCoordinates - lastCell.myCoordinates;
+
+                x = diffLastCurrentCell[ 0 ];
+                y = diffLastCurrentCell[ 1 ];
+                z = diffLastCurrentCell[ 2 ];
+                x2 = x * x;
+                y2 = y * y;
+                z2 = z * z;
+                x2y2z2 = x2 + y2 + z2;
+
+                offset = (( x / 2 ) + 1 ) + ((( y / 2 ) + 1 ) * 3 ) + ((( z / 2 ) + 1) * 9 ); /// x/2 because we are in a KSpace, and we want a digital offset
+
+                if( x2y2z2 != 4 && x2y2z2 != 8 && !( x2 == 4 && y2 == 4 && z2 == 4 )) /// Previous and current cells aren't adjacent. Compute on the full kernel
+                {
+#ifdef DEBUG_VERBOSE
+                    ++recount;
+#endif
+
+                    for( KernelConstIterator itgcurrent = myItKernelBegin; itgcurrent != myItKernelEnd; ++itgcurrent )
+                    {
+                        shiftedPoint = ( *itgcurrent ).myCoordinates;
+                        shiftedPoint += shift;
+                        shiftedCell.myCoordinates = shiftedPoint;
+
+                        fShiftedCell = myFFunctor( shiftedCell );
+
+                        if( fShiftedCell != NumberTraits< FQuantity >::ZERO )
                         {
-                          currentPoint = midpoint( shiftedCell );
-
-                          for( Dimension line = 0; line < dimension; ++line )
+                            currentPoint = midpoint( shiftedCell );
+
+                            for( Dimension line = 0; line < dimension; ++line )
                             {
-                              for( Dimension column = 0; column < dimension; ++column )
+                                for( Dimension column = 0; column < dimension; ++column )
                                 {
-                                  currentXXT.setComponent( line, column, currentXXT( line, column ) + fShiftedCell * currentPoint[ line ] * currentPoint[ column ]);
+                                    currentXXT.setComponent( line, column, currentXXT( line, column ) + fShiftedCell * currentPoint[ line ] * currentPoint[ column ]);
                                 }
-                              currentSa[ line ] += fShiftedCell * currentPoint[ line ];
+                                currentSa[ line ] += fShiftedCell * currentPoint[ line ];
                             }
-                          currentVa += fShiftedCell * myGFunctor( *itgcurrent );
+                            currentVa += fShiftedCell * myGFunctor( *itgcurrent );
                         }
                     }
                 }
-              else if( offset == 13 ) /// Full kernel in 3D. Never reached because case already considered before. It's a honeypot.
-                {
-                  trace.error() << "Error - Ask to compute full kernel at the wrong moment. Maybe it's an offset computation bug ?\n";
-                }
-              else
-                {
-                  maskVa = NumberTraits< Quantity >::ZERO;
-                  maskXXT.constant( NumberTraits< Quantity >::ZERO );
-                  maskSa.reset();
-
-                  /// Part to substract from previous result.
-                  for( KernelConstIterator itgcurrent = myMask[ offset ].first, itgend = myMask[ offset ].second; itgcurrent != itgend; ++itgcurrent )
-                    {
-                      shiftedPoint = ( *itgcurrent ).myCoordinates - diffLastCurrentCell;
-                      shiftedPoint += shift;
-                      shiftedCell.myCoordinates = shiftedPoint;
-
-                      fShiftedCell = myFFunctor( shiftedCell );
-
-                      if( fShiftedCell != NumberTraits< FQuantity >::ZERO )
+                else if( offset == 13 ) /// Full kernel in 3D. Never reached because case already considered before. It's a honeypot.
+                {
+                    trace.error() << "Error - Ask to compute full kernel at the wrong moment. Maybe it's an offset computation bug ?\n";
+                }
+                else
+                {
+                    maskVa = NumberTraits< Quantity >::ZERO;
+                    maskXXT.constant( NumberTraits< Quantity >::ZERO );
+                    maskSa.reset();
+
+                    /// Part to substract from previous result.
+                    for( KernelConstIterator itgcurrent = myMask[ offset ].first, itgend = myMask[ offset ].second; itgcurrent != itgend; ++itgcurrent )
+                    {
+                        shiftedPoint = ( *itgcurrent ).myCoordinates - diffLastCurrentCell;
+                        shiftedPoint += shift;
+                        shiftedCell.myCoordinates = shiftedPoint;
+
+                        fShiftedCell = myFFunctor( shiftedCell );
+
+                        if( fShiftedCell != NumberTraits< FQuantity >::ZERO )
                         {
-                          currentPoint = midpoint( shiftedCell );
-
-                          for( Dimension line = 0; line < dimension; ++line )
+                            currentPoint = midpoint( shiftedCell );
+
+                            for( Dimension line = 0; line < dimension; ++line )
                             {
-                              for( Dimension column = 0; column < dimension; ++column )
+                                for( Dimension column = 0; column < dimension; ++column )
                                 {
-                                  maskXXT.setComponent( line, column, maskXXT( line, column ) - fShiftedCell * currentPoint[ line ] * currentPoint[ column ]);
+                                    maskXXT.setComponent( line, column, maskXXT( line, column ) - fShiftedCell * currentPoint[ line ] * currentPoint[ column ]);
                                 }
-                              maskSa[ line ] -= fShiftedCell * currentPoint[ line ];
+                                maskSa[ line ] -= fShiftedCell * currentPoint[ line ];
                             }
-                          maskVa -= fShiftedCell * myGFunctor( *itgcurrent );
+                            maskVa -= fShiftedCell * myGFunctor( *itgcurrent );
                         }
                     }
 
-                  /// Part to add from previous result.
-                  for( KernelConstIterator itgcurrent = myMask[ 26 - offset ].first, itgend = myMask[ 26 - offset ].second; itgcurrent != itgend; ++itgcurrent )
-                    {
-                      shiftedPoint = ( *itgcurrent ).myCoordinates;
-                      shiftedPoint += shift;
-                      shiftedCell.myCoordinates = shiftedPoint;
-
-                      fShiftedCell = myFFunctor( shiftedCell );
-
-                      if( fShiftedCell != NumberTraits< FQuantity >::ZERO )
+                    /// Part to add from previous result.
+                    for( KernelConstIterator itgcurrent = myMask[ 26 - offset ].first, itgend = myMask[ 26 - offset ].second; itgcurrent != itgend; ++itgcurrent )
+                    {
+                        shiftedPoint = ( *itgcurrent ).myCoordinates;
+                        shiftedPoint += shift;
+                        shiftedCell.myCoordinates = shiftedPoint;
+
+                        fShiftedCell = myFFunctor( shiftedCell );
+
+                        if( fShiftedCell != NumberTraits< FQuantity >::ZERO )
                         {
-                          currentPoint = midpoint( shiftedCell );
-
-                          for( Dimension line = 0; line < dimension; ++line )
+                            currentPoint = midpoint( shiftedCell );
+
+                            for( Dimension line = 0; line < dimension; ++line )
                             {
-                              for( Dimension column = 0; column < dimension; ++column )
+                                for( Dimension column = 0; column < dimension; ++column )
                                 {
-                                  maskXXT.setComponent( line, column, maskXXT( line, column ) + fShiftedCell * currentPoint[ line ] * currentPoint[ column ]);
+                                    maskXXT.setComponent( line, column, maskXXT( line, column ) + fShiftedCell * currentPoint[ line ] * currentPoint[ column ]);
                                 }
-                              maskSa[ line ] += fShiftedCell * currentPoint[ line ];
+                                maskSa[ line ] += fShiftedCell * currentPoint[ line ];
                             }
-                          maskVa += fShiftedCell * myGFunctor( *itgcurrent );
+                            maskVa += fShiftedCell * myGFunctor( *itgcurrent );
                         }
 
                     }
 
-                  for( Dimension line = 0; line < dimension; ++line )
-                    {
-                      for( Dimension column = 0; column < dimension; ++column )
+                    for( Dimension line = 0; line < dimension; ++line )
+                    {
+                        for( Dimension column = 0; column < dimension; ++column )
                         {
-                          currentXXT.setComponent( line, column, lastXXT( line, column ) + maskXXT( line, column )); /// @todo check lastXXT
+                            currentXXT.setComponent( line, column, lastXXT( line, column ) + maskXXT( line, column )); /// @todo check lastXXT
                         }
-                      currentSa[ line ] = lastSa[ line ] + maskSa[ line ];
-                    }
-                  currentVa = lastVa + maskVa;
-                }
-            }
-
-          /// Computation for the cell outside the shape.
-          if( currentCell2 == lastCell )
-            {
-              currentVa2 = lastVa;
-              currentSa2 = lastSa;
-              currentXXT2 = lastXXT;
-            }
-          else if( currentCell2 == lastCell2 )
-            {
-              currentVa2 = lastVa2;
-              currentSa2 = lastSa2;
-              currentXXT2 = lastXXT2;
-            }
-          else
-            {
-              diffWithCurrentCell = currentCell2.myCoordinates - currentCell.myCoordinates;
-
-              x = diffWithCurrentCell[ 0 ];
-              y = diffWithCurrentCell[ 1 ];
-              z = diffWithCurrentCell[ 2 ];
-              x2 = x * x;
-              y2 = y * y;
-              z2 = z * z;
-              x2y2z2 = x2 + y2 + z2;
-
-              offset = (( x / 2 ) + 1 ) + ((( y / 2 ) + 1 ) * 3 ) + ((( z / 2 ) + 1 ) * 9 ); /// x/2 because we are in a KSpace, and we want a digital offset
-
-              if( x2y2z2 != 4 && x2y2z2 != 8 && !( x2 == 4 && y2 == 4 && z2 == 4 )) /// Inside and outside cells aren't adjacent, but should be. It's a honeypot.
-                {
-                  trace.error() << "Error - Found that inside and outside cells aren't adjacent. That's not logic.\n";
-                }
-              else if( offset == 13 ) /// Full kernel in 3D. Never reached because case already considered before. It's a honeypot.
-                {
-                  trace.error() << "Error - Ask to compute full kernel at the wrong moment. Maybe it's an offset computation bug ?\n";
-                }
-              else
-                {
-                  maskVa = NumberTraits< Quantity >::ZERO;
-                  maskXXT.constant( NumberTraits< Quantity >::ZERO );
-                  maskSa.reset();
-
-                  /// Part to substract from previous result.
-                  for( KernelConstIterator itgcurrent = myMask[ offset ].first, itgend = myMask[ offset ].second; itgcurrent != itgend; ++itgcurrent )
-                    {
-                      shiftedPoint = ( *itgcurrent ).myCoordinates - diffWithCurrentCell;
-                      shiftedPoint += shift2;
-                      shiftedCell.myCoordinates = shiftedPoint;
-
-                      fShiftedCell = myFFunctor( shiftedCell );
-
-                      if( fShiftedCell != NumberTraits< FQuantity >::ZERO )
+                        currentSa[ line ] = lastSa[ line ] + maskSa[ line ];
+                    }
+                    currentVa = lastVa + maskVa;
+                }
+            }
+
+            /// Computation for the cell outside the shape.
+            if( currentCell2 == lastCell )
+            {
+                currentVa2 = lastVa;
+                currentSa2 = lastSa;
+                currentXXT2 = lastXXT;
+            }
+            else if( currentCell2 == lastCell2 )
+            {
+                currentVa2 = lastVa2;
+                currentSa2 = lastSa2;
+                currentXXT2 = lastXXT2;
+            }
+            else
+            {
+                diffWithCurrentCell = currentCell2.myCoordinates - currentCell.myCoordinates;
+
+                x = diffWithCurrentCell[ 0 ];
+                y = diffWithCurrentCell[ 1 ];
+                z = diffWithCurrentCell[ 2 ];
+                x2 = x * x;
+                y2 = y * y;
+                z2 = z * z;
+                x2y2z2 = x2 + y2 + z2;
+
+                offset = (( x / 2 ) + 1 ) + ((( y / 2 ) + 1 ) * 3 ) + ((( z / 2 ) + 1 ) * 9 ); /// x/2 because we are in a KSpace, and we want a digital offset
+
+                if( x2y2z2 != 4 && x2y2z2 != 8 && !( x2 == 4 && y2 == 4 && z2 == 4 )) /// Inside and outside cells aren't adjacent, but should be. It's a honeypot.
+                {
+                    trace.error() << "Error - Found that inside and outside cells aren't adjacent. That's not logic.\n";
+                }
+                else if( offset == 13 ) /// Full kernel in 3D. Never reached because case already considered before. It's a honeypot.
+                {
+                    trace.error() << "Error - Ask to compute full kernel at the wrong moment. Maybe it's an offset computation bug ?\n";
+                }
+                else
+                {
+                    maskVa = NumberTraits< Quantity >::ZERO;
+                    maskXXT.constant( NumberTraits< Quantity >::ZERO );
+                    maskSa.reset();
+
+                    /// Part to substract from previous result.
+                    for( KernelConstIterator itgcurrent = myMask[ offset ].first, itgend = myMask[ offset ].second; itgcurrent != itgend; ++itgcurrent )
+                    {
+                        shiftedPoint = ( *itgcurrent ).myCoordinates - diffWithCurrentCell;
+                        shiftedPoint += shift2;
+                        shiftedCell.myCoordinates = shiftedPoint;
+
+                        fShiftedCell = myFFunctor( shiftedCell );
+
+                        if( fShiftedCell != NumberTraits< FQuantity >::ZERO )
                         {
-                          currentPoint = midpoint( shiftedCell );
-
-                          for( Dimension line = 0; line < dimension; ++line )
+                            currentPoint = midpoint( shiftedCell );
+
+                            for( Dimension line = 0; line < dimension; ++line )
                             {
-                              for( Dimension column = 0; column < dimension; ++column )
+                                for( Dimension column = 0; column < dimension; ++column )
                                 {
-                                  maskXXT.setComponent( line, column, maskXXT( line, column ) - fShiftedCell * currentPoint[ line ] * currentPoint[ column ]);
+                                    maskXXT.setComponent( line, column, maskXXT( line, column ) - fShiftedCell * currentPoint[ line ] * currentPoint[ column ]);
                                 }
-                              maskSa[ line ] -= fShiftedCell * currentPoint[ line ];
+                                maskSa[ line ] -= fShiftedCell * currentPoint[ line ];
                             }
-                          maskVa -= fShiftedCell * myGFunctor( *itgcurrent );
+                            maskVa -= fShiftedCell * myGFunctor( *itgcurrent );
                         }
 
                     }
 
-                  /// Part to add from previous result.
-                  for( KernelConstIterator itgcurrent = myMask[ 26 - offset ].first, itgend = myMask[ 26 - offset ].second; itgcurrent != itgend; ++itgcurrent )
-                    {
-                      shiftedPoint = ( *itgcurrent ).myCoordinates;
-                      shiftedPoint += shift2;
-                      shiftedCell.myCoordinates = shiftedPoint;
-
-                      fShiftedCell = myFFunctor( shiftedCell );
-
-                      if( fShiftedCell != NumberTraits< FQuantity >::ZERO )
+                    /// Part to add from previous result.
+                    for( KernelConstIterator itgcurrent = myMask[ 26 - offset ].first, itgend = myMask[ 26 - offset ].second; itgcurrent != itgend; ++itgcurrent )
+                    {
+                        shiftedPoint = ( *itgcurrent ).myCoordinates;
+                        shiftedPoint += shift2;
+                        shiftedCell.myCoordinates = shiftedPoint;
+
+                        fShiftedCell = myFFunctor( shiftedCell );
+
+                        if( fShiftedCell != NumberTraits< FQuantity >::ZERO )
                         {
-                          currentPoint = midpoint( shiftedCell );
-
-                          for( Dimension line = 0; line < dimension; ++line )
+                            currentPoint = midpoint( shiftedCell );
+
+                            for( Dimension line = 0; line < dimension; ++line )
                             {
-                              for( Dimension column = 0; column < dimension; ++column )
+                                for( Dimension column = 0; column < dimension; ++column )
                                 {
-                                  maskXXT.setComponent( line, column, maskXXT( line, column ) + fShiftedCell * currentPoint[ line ] * currentPoint[ column ]);
+                                    maskXXT.setComponent( line, column, maskXXT( line, column ) + fShiftedCell * currentPoint[ line ] * currentPoint[ column ]);
                                 }
-                              maskSa[ line ] += fShiftedCell * currentPoint[ line ];
+                                maskSa[ line ] += fShiftedCell * currentPoint[ line ];
                             }
-                          maskVa += fShiftedCell * myGFunctor( *itgcurrent );
+                            maskVa += fShiftedCell * myGFunctor( *itgcurrent );
                         }
                     }
 
-                  for( Dimension line = 0; line < dimension; ++line )
-                    {
-                      for( Dimension column = 0; column < dimension; ++column )
+                    for( Dimension line = 0; line < dimension; ++line )
+                    {
+                        for( Dimension column = 0; column < dimension; ++column )
                         {
-                          currentXXT2.setComponent( line, column, currentXXT( line, column ) + maskXXT( line, column ));
+                            currentXXT2.setComponent( line, column, currentXXT( line, column ) + maskXXT( line, column ));
                         }
-                      currentSa2[ line ] = currentSa[ line ] + maskSa[ line ];
-                    }
-                  currentVa2 = currentVa + maskVa;
-                }
-            }
-        }
-
-
-      dcurrentVa = (double) NumberTraits< Quantity >::castToDouble( currentVa );
-      ASSERT (dcurrentVa != 0.0 ); // Maybe the input shape is too small, check your grid step ?
-      currentOne_Va = 1.0 / dcurrentVa;
-      dcurrentVa2 = (double) NumberTraits< Quantity >::castToDouble( currentVa2 );
-      currentOne_Va2 = 1.0 / dcurrentVa2;
-      for( Dimension line = 0; line < dimension; ++line )
-        {
-          for( Dimension column = 0; column < dimension; ++column )
-            {
-              dcurrentJa = ((double) NumberTraits< Quantity >::castToDouble( currentXXT( line, column ))) - dcurrentVa * ( currentOne_Va * ((double) NumberTraits< Quantity >::castToDouble( currentSa[ line ] ) )) * ( currentOne_Va * ((double) NumberTraits< Quantity >::castToDouble( currentSa[ column ] ) ));
-              dcurrentJa2 = ((double) NumberTraits< Quantity >::castToDouble( currentXXT2( line, column ))) - dcurrentVa2 * ( currentOne_Va2 * ((double) NumberTraits< Quantity >::castToDouble( currentSa2[ line ] ) )) * ( currentOne_Va2 * ((double) NumberTraits< Quantity >::castToDouble( currentSa2[ column ] ) ));
-
-              Ja.setComponent( line, column, ( dcurrentJa + dcurrentJa2 ) / 2.0 ); /// The result is the mean between inside's and outside's cell lying to the shape border.
-            }
-        }
-
-      *result = Ja; /// Set the current cell result to the output iterator.
-      ++result;
-
-      lastVa = currentVa;
-      lastVa2 = currentVa2;
-      lastSa = currentSa;
-      lastSa2 = currentSa2;
-      lastXXT = currentXXT;
-      lastXXT2 = currentXXT2;
-      lastCell = currentCell;
-      lastCell2 = currentCell2;
-
-      ++total;
+                        currentSa2[ line ] = currentSa[ line ] + maskSa[ line ];
+                    }
+                    currentVa2 = currentVa + maskVa;
+                }
+            }
+        }
+
+
+        dcurrentVa = (double) NumberTraits< Quantity >::castToDouble( currentVa );
+        ASSERT (dcurrentVa != 0.0 ); // Maybe the input shape is too small, check your grid step ?
+        currentOne_Va = 1.0 / dcurrentVa;
+        dcurrentVa2 = (double) NumberTraits< Quantity >::castToDouble( currentVa2 );
+        currentOne_Va2 = 1.0 / dcurrentVa2;
+        for( Dimension line = 0; line < dimension; ++line )
+        {
+            for( Dimension column = 0; column < dimension; ++column )
+            {
+                dcurrentJa = ((double) NumberTraits< Quantity >::castToDouble( currentXXT( line, column ))) - dcurrentVa * ( currentOne_Va * ((double) NumberTraits< Quantity >::castToDouble( currentSa[ line ] ) )) * ( currentOne_Va * ((double) NumberTraits< Quantity >::castToDouble( currentSa[ column ] ) ));
+                dcurrentJa2 = ((double) NumberTraits< Quantity >::castToDouble( currentXXT2( line, column ))) - dcurrentVa2 * ( currentOne_Va2 * ((double) NumberTraits< Quantity >::castToDouble( currentSa2[ line ] ) )) * ( currentOne_Va2 * ((double) NumberTraits< Quantity >::castToDouble( currentSa2[ column ] ) ));
+
+                Ja.setComponent( line, column, ( dcurrentJa + dcurrentJa2 ) / 2.0 ); /// The result is the mean between inside's and outside's cell lying to the shape border.
+            }
+        }
+
+        *result = Ja; /// Set the current cell result to the output iterator.
+        ++result;
+
+        lastVa = currentVa;
+        lastVa2 = currentVa2;
+        lastSa = currentSa;
+        lastSa2 = currentSa2;
+        lastXXT = currentXXT;
+        lastXXT2 = currentXXT2;
+        lastCell = currentCell;
+        lastCell2 = currentCell2;
+
+        ++total;
     }
 
 #ifdef DEBUG_VERBOSE
-  std::cout << "#total cells = " << total << std::endl;
-  std::cout << "#recount = " << recount << std::endl;
+    std::cout << "#total cells = " << total << std::endl;
+    std::cout << "#recount = " << recount << std::endl;
 #endif
 }
 
@@ -3842,7 +3824,7 @@
 bool
 DGtal::DigitalSurfaceConvolver<Functor, KernelFunctor, KSpace, KernelConstIterator, 3>::isValid() const
 {
-  return true;
+    return true;
 }
 
 template< typename Functor, typename KernelFunctor, typename KSpace, typename KernelConstIterator >
@@ -3852,20 +3834,20 @@
   const Point & aPoint,
   double direction )
 {
-  int x = aPoint[ 0 ];
-  int y = aPoint[ 1 ];
-  int z = aPoint[ 2 ];
-
-  aMomentMatrix[ 0 ] += direction * 1;
-  aMomentMatrix[ 1 ] += direction * z;
-  aMomentMatrix[ 2 ] += direction * y;
-  aMomentMatrix[ 3 ] += direction * x;
-  aMomentMatrix[ 4 ] += direction * y * z;
-  aMomentMatrix[ 5 ] += direction * x * z;
-  aMomentMatrix[ 6 ] += direction * x * y;
-  aMomentMatrix[ 7 ] += direction * z * z;
-  aMomentMatrix[ 8 ] += direction * y * y;
-  aMomentMatrix[ 9 ] += direction * x * x;
+    int x = aPoint[ 0 ];
+    int y = aPoint[ 1 ];
+    int z = aPoint[ 2 ];
+
+    aMomentMatrix[ 0 ] += direction * 1;
+    aMomentMatrix[ 1 ] += direction * z;
+    aMomentMatrix[ 2 ] += direction * y;
+    aMomentMatrix[ 3 ] += direction * x;
+    aMomentMatrix[ 4 ] += direction * y * z;
+    aMomentMatrix[ 5 ] += direction * x * z;
+    aMomentMatrix[ 6 ] += direction * x * y;
+    aMomentMatrix[ 7 ] += direction * z * z;
+    aMomentMatrix[ 8 ] += direction * y * y;
+    aMomentMatrix[ 9 ] += direction * x * x;
 }
 
 template< typename Functor, typename KernelFunctor, typename KSpace, typename KernelConstIterator >
@@ -3874,33 +3856,33 @@
 ( const Quantity* aMomentMatrix,
   CovarianceMatrix & aCovarianceMatrix )
 {
-  MatrixQuantity A;
-  double B;
-  MatrixQuantity C;
-
-  A.setComponent( 0, 0, aMomentMatrix[ 9 ] );
-  A.setComponent( 0, 1, aMomentMatrix[ 6 ] );
-  A.setComponent( 0, 2, aMomentMatrix[ 5 ] );
-  A.setComponent( 1, 0, aMomentMatrix[ 6 ] );
-  A.setComponent( 1, 1, aMomentMatrix[ 8 ] );
-  A.setComponent( 1, 2, aMomentMatrix[ 4 ] );
-  A.setComponent( 2, 0, aMomentMatrix[ 5 ] );
-  A.setComponent( 2, 1, aMomentMatrix[ 4 ] );
-  A.setComponent( 2, 2, aMomentMatrix[ 7 ] );
-
-  B = 1.0 / aMomentMatrix[ 0 ];
-
-  C.setComponent( 0, 0, aMomentMatrix[ 3 ] * aMomentMatrix[ 3 ] );
-  C.setComponent( 0, 1, aMomentMatrix[ 3 ] * aMomentMatrix[ 2 ] );
-  C.setComponent( 0, 2, aMomentMatrix[ 3 ] * aMomentMatrix[ 1 ] );
-  C.setComponent( 1, 0, aMomentMatrix[ 2 ] * aMomentMatrix[ 3 ] );
-  C.setComponent( 1, 1, aMomentMatrix[ 2 ] * aMomentMatrix[ 2 ] );
-  C.setComponent( 1, 2, aMomentMatrix[ 2 ] * aMomentMatrix[ 1 ] );
-  C.setComponent( 2, 0, aMomentMatrix[ 1 ] * aMomentMatrix[ 3 ] );
-  C.setComponent( 2, 1, aMomentMatrix[ 1 ] * aMomentMatrix[ 2 ] );
-  C.setComponent( 2, 2, aMomentMatrix[ 1 ] * aMomentMatrix[ 1 ] );
-
-  aCovarianceMatrix = A - C * B;
+    MatrixQuantity A;
+    double B;
+    MatrixQuantity C;
+
+    A.setComponent( 0, 0, aMomentMatrix[ 9 ] );
+    A.setComponent( 0, 1, aMomentMatrix[ 6 ] );
+    A.setComponent( 0, 2, aMomentMatrix[ 5 ] );
+    A.setComponent( 1, 0, aMomentMatrix[ 6 ] );
+    A.setComponent( 1, 1, aMomentMatrix[ 8 ] );
+    A.setComponent( 1, 2, aMomentMatrix[ 4 ] );
+    A.setComponent( 2, 0, aMomentMatrix[ 5 ] );
+    A.setComponent( 2, 1, aMomentMatrix[ 4 ] );
+    A.setComponent( 2, 2, aMomentMatrix[ 7 ] );
+
+    B = 1.0 / aMomentMatrix[ 0 ];
+
+    C.setComponent( 0, 0, aMomentMatrix[ 3 ] * aMomentMatrix[ 3 ] );
+    C.setComponent( 0, 1, aMomentMatrix[ 3 ] * aMomentMatrix[ 2 ] );
+    C.setComponent( 0, 2, aMomentMatrix[ 3 ] * aMomentMatrix[ 1 ] );
+    C.setComponent( 1, 0, aMomentMatrix[ 2 ] * aMomentMatrix[ 3 ] );
+    C.setComponent( 1, 1, aMomentMatrix[ 2 ] * aMomentMatrix[ 2 ] );
+    C.setComponent( 1, 2, aMomentMatrix[ 2 ] * aMomentMatrix[ 1 ] );
+    C.setComponent( 2, 0, aMomentMatrix[ 1 ] * aMomentMatrix[ 3 ] );
+    C.setComponent( 2, 1, aMomentMatrix[ 1 ] * aMomentMatrix[ 2 ] );
+    C.setComponent( 2, 2, aMomentMatrix[ 1 ] * aMomentMatrix[ 1 ] );
+
+    aCovarianceMatrix = A - C * B;
 }
 
 template< typename Functor, typename KernelFunctor, typename KSpace, typename KernelConstIterator >
@@ -3912,66 +3894,66 @@
   const Spel & aInnerSpel,
   const Spel & aOuterSpel )
 {
-  typedef typename Z3i::RealPoint RealPoint;
-
-  double lambda = -1.0;
-  //    CanonicSCellEmbedder< KSpace > SCellToRealPoint( myKSpace );
-  //    SCellToMidPoint< KSpace > SCellToRealPoint( myKSpace );
-
-  RealPoint low = RealPoint( myKSpace.sCoords( aInnerSpel )) * h;
-  RealPoint high = RealPoint( myKSpace.sCoords( aOuterSpel )) * h;
-  //    RealPoint low = RealPoint( SCellToRealPoint( aInnerSpel )) * h;
-  //    RealPoint high = RealPoint( SCellToRealPoint( aOuterSpel )) * h;
-
-  unsigned int iter = 0;
-  unsigned int nbIter = 10;
-
-
-  ASSERT(( shape.orientation( low ) != shape.orientation( high ) )); // They can't be on the same side of the shape.
-  if( shape.orientation( low ) == shape.orientation( high ) )
+    typedef typename Z3i::RealPoint RealPoint;
+
+    double lambda = -1.0;
+    //    CanonicSCellEmbedder< KSpace > SCellToRealPoint( myKSpace );
+    //    SCellToMidPoint< KSpace > SCellToRealPoint( myKSpace );
+
+    RealPoint low = RealPoint( myKSpace.sCoords( aInnerSpel )) * h;
+    RealPoint high = RealPoint( myKSpace.sCoords( aOuterSpel )) * h;
+    //    RealPoint low = RealPoint( SCellToRealPoint( aInnerSpel )) * h;
+    //    RealPoint high = RealPoint( SCellToRealPoint( aOuterSpel )) * h;
+
+    unsigned int iter = 0;
+    unsigned int nbIter = 10;
+
+
+    ASSERT(( shape.orientation( low ) != shape.orientation( high ) )); // They can't be on the same side of the shape.
+    if( shape.orientation( low ) == shape.orientation( high ) )
     {
-      std::cout <<  "On the same orientation "<< low << " " << high << std::endl;
-      std::cout << shape.orientation( low ) << std::endl;
+        std::cout <<  "On the same orientation "<< low << " " << high << std::endl;
+        std::cout << shape.orientation( low ) << std::endl;
     }
 
-  RealPoint test;
-  while ( iter <= nbIter )
+    RealPoint test;
+    while ( iter <= nbIter )
     {
-      test = ( low + high ) / 2.0;
-      DGtal::Orientation inout = shape.orientation( test );
-
-      ASSERT(( high != low ));
-
-      if( inout == ON )
-        {
-          lambda = (( test - ( RealPoint( myKSpace.sCoords( aInnerSpel )) * h )).norm() / h );
-          //            lambda = (( test - ( SCellToRealPoint( aInnerSpel ) * h )).norm() / h );
-          break;
-        }
-      else if( inout == OUTSIDE )
-        {
-          high = test;
-        }
-      else
-        {
-          low = test;
-        }
-
-      ++iter;
+        test = ( low + high ) / 2.0;
+        DGtal::Orientation inout = shape.orientation( test );
+
+        ASSERT(( high != low ));
+
+        if( inout == ON )
+        {
+            lambda = (( test - ( RealPoint( myKSpace.sCoords( aInnerSpel )) * h )).norm() / h );
+            //            lambda = (( test - ( SCellToRealPoint( aInnerSpel ) * h )).norm() / h );
+            break;
+        }
+        else if( inout == OUTSIDE )
+        {
+            high = test;
+        }
+        else
+        {
+            low = test;
+        }
+
+        ++iter;
     }
 
-  if( lambda == -1.0 )
+    if( lambda == -1.0 )
     {
-      lambda = (( test - ( RealPoint( myKSpace.sCoords( aInnerSpel )) * h )).norm() / h );
-      //        lambda = (( test - ( SCellToRealPoint( aInnerSpel ) * h )).norm() / h );
+        lambda = (( test - ( RealPoint( myKSpace.sCoords( aInnerSpel )) * h )).norm() / h );
+        //        lambda = (( test - ( SCellToRealPoint( aInnerSpel ) * h )).norm() / h );
     }
 
-  ASSERT (( lambda <= 1.0 ));
-  ASSERT (( lambda >= 0.0 ));
-
-  //    std::cout << lambda << std::endl;
-
-  return 1.0 - lambda;
+    ASSERT (( lambda <= 1.0 ));
+    ASSERT (( lambda >= 0.0 ));
+
+    //    std::cout << lambda << std::endl;
+
+    return lambda;
 }
 
 
@@ -4016,212 +3998,207 @@
   Quantity * lastInnerMoments,
   Quantity * lastOuterMoments )
 {
-  ASSERT ( isInitMask == true );
-  //    ASSERT ( useLastResults == true && lastInnerMoments != NULL && lastOuterMoments != NULL && lastInnerSpel != lastOuterSpel );
-
-#ifdef DEBUG_VERBOSE
-  Dimension recount = false;
-#endif
-
-  typedef typename Functor::Quantity FQuantity;
-  DGtal::Dimension nbMasks = myMask.size() - 1;
-  DGtal::Dimension positionOfFullKernel = 13;
-
-  Quantity m[ nbMoments ]; /// <! [ m000, m001, m010, m100, m011, m101, m110, m002, m020, m200 ]
-  std::fill( m, m + nbMoments, NumberTraits< Quantity >::ZERO ); /// <! clear array
-
-  Spel currentInnerSpel, currentOuterSpel;
-  Spel shiftedSpel;
-  Point shiftInnerSpel, shiftOuterSpel;
-  Point diffSpel;
-
-  bool bComputed = false; /// <! if the cell has already been computed, continue to the next
-
-<<<<<<< HEAD
+    ASSERT ( isInitMask == true );
+    //    ASSERT ( useLastResults == true && lastInnerMoments != NULL && lastOuterMoments != NULL && lastInnerSpel != lastOuterSpel );
+
+#ifdef DEBUG_VERBOSE
+    Dimension recount = false;
+#endif
+
+    typedef typename Functor::Quantity FQuantity;
+    DGtal::Dimension nbMasks = myMask.size() - 1;
+    DGtal::Dimension positionOfFullKernel = 13;
+
+    Quantity m[ nbMoments ]; /// <! [ m000, m001, m010, m100, m011, m101, m110, m002, m020, m200 ]
+    std::fill( m, m + nbMoments, NumberTraits< Quantity >::ZERO ); /// <! clear array
+
+    Spel currentInnerSpel, currentOuterSpel;
+    Spel shiftedSpel;
+    Point shiftInnerSpel, shiftOuterSpel;
+    Point diffSpel;
+
+    bool bComputed = false; /// <! if the cell has already been computed, continue to the next
+
     int x, y, z, x2, y2, z2, x2y2z2;
     unsigned int offset;
-=======
-  int x, y, z, x2, y2, z2, x2y2z2;
-  int offset;
->>>>>>> b1890a59
-
-  /// Inner cell
-  {
-    DGtal::Dimension kDim = myKSpace.sOrthDir( *it );
-    currentInnerSpel = myKSpace.sDirectIncident( *it, kDim ); /// Spel on the border, but inside the shape
-    shiftInnerSpel = myKSpace.sKCoords( currentInnerSpel ) - myKSpace.sKCoords( myKernelSpelOrigin );
-
-    /// Check if we can use previous results
-    if( useLastResults )
-      {
-        bComputed = false;
-
-        if(  currentInnerSpel == lastInnerSpel )
-          {
-            memcpy( m, lastInnerMoments, nbMoments * sizeof( Quantity ));
+
+    /// Inner cell
+    {
+        DGtal::Dimension kDim = myKSpace.sOrthDir( *it );
+        currentInnerSpel = myKSpace.sDirectIncident( *it, kDim ); /// Spel on the border, but inside the shape
+        shiftInnerSpel = myKSpace.sKCoords( currentInnerSpel ) - myKSpace.sKCoords( myKernelSpelOrigin );
+
+        /// Check if we can use previous results
+        if( useLastResults )
+        {
+            bComputed = false;
+
+            if(  currentInnerSpel == lastInnerSpel )
+            {
+                memcpy( m, lastInnerMoments, nbMoments * sizeof( Quantity ));
+                computeCovarianceMatrix( m, innerMatrix );
+
+                bComputed = true;
+            }
+            else if(  currentInnerSpel == lastOuterSpel )
+            {
+                memcpy( m, lastOuterMoments, nbMoments * sizeof( Quantity ));
+                computeCovarianceMatrix( m, outerMatrix );
+
+                bComputed = true;
+            }
+            else
+            {
+                diffSpel = myKSpace.sKCoords( currentInnerSpel ) - myKSpace.sKCoords( lastInnerSpel );
+
+                x = diffSpel[ 0 ];
+                y = diffSpel[ 1 ];
+                z = diffSpel[ 2 ];
+                x2 = x * x;
+                y2 = y * y;
+                z2 = z * z;
+                x2y2z2 = x2 + y2 + z2;
+
+                offset = (( x / 2 ) + 1 ) + ((( y / 2 ) + 1 ) * 3 ) + ((( z / 2 ) + 1 ) * 9 );
+
+                if( x2y2z2 != 4 && x2y2z2 != 8 && !( x2 == 4 && y2 == 4 && z2 == 4 )) /// Previous and current cells aren't adjacent. Compute on the full kernel
+                {
+                    useLastResults = false;
+#ifdef DEBUG_VERBOSE
+                    recount = true;
+#endif
+                }
+                else if( offset == positionOfFullKernel ) /// Full kernel in 3D. Never reached because case already considered before. It's a honeypot.
+                {
+                    trace.error() << "Error - Ask to compute full kernel at the wrong moment. Maybe it's an offset computation bug ?\n";
+                }
+                else
+                {
+                    useLastResults = true;
+                }
+            }
+        }
+
+        if( !bComputed )
+        {
+            if( !useLastResults ) /// Computation on full kernel, we have no previous results
+            {
+                std::fill( m, m + nbMoments, NumberTraits< Quantity >::ZERO ); /// <! clear array
+
+                for( KernelConstIterator itgcurrent = myItKernelBegin; itgcurrent != myItKernelEnd; ++itgcurrent )
+                {
+                    myKSpace.sSetKCoords( shiftedSpel, myKSpace.sKCoords( *itgcurrent ) + shiftInnerSpel );
+
+                    ASSERT( myKSpace.sKCoords( shiftedSpel )[ 0 ] & 0x1 );
+                    ASSERT( myKSpace.sKCoords( shiftedSpel )[ 1 ] & 0x1 );
+                    ASSERT( myKSpace.sKCoords( shiftedSpel )[ 2 ] & 0x1 );
+
+                    if( myFFunctor( shiftedSpel ) != NumberTraits< FQuantity >::ZERO )
+                    {
+                        fillMoments( m, myKSpace.sCoords( shiftedSpel ), 1.0 );
+                    }
+                }
+            }
+            else /// Using lastInnerMoments
+            {
+                memcpy( m, lastInnerMoments, nbMoments * sizeof( Quantity ));
+
+                /// Part to substract from previous result.
+                for( KernelConstIterator itgcurrent = myMask[ offset ].first, itgend = myMask[ offset ].second; itgcurrent != itgend; ++itgcurrent )
+                {
+                    myKSpace.sSetKCoords( shiftedSpel, myKSpace.sKCoords( *itgcurrent ) - diffSpel + shiftInnerSpel );
+
+                    if( myFFunctor( shiftedSpel ) != NumberTraits< FQuantity >::ZERO )
+                    {
+                        fillMoments( m, myKSpace.sCoords( shiftedSpel ), -1.0 );
+                    }
+                }
+
+                /// Part to add from previous result.
+                for( KernelConstIterator itgcurrent = myMask[ nbMasks - offset ].first, itgend = myMask[ nbMasks - offset ].second; itgcurrent != itgend; ++itgcurrent )
+                {
+                    myKSpace.sSetKCoords( shiftedSpel, myKSpace.sKCoords( *itgcurrent ) + shiftInnerSpel );
+
+                    if( myFFunctor( shiftedSpel ) != NumberTraits< FQuantity >::ZERO )
+                    {
+                        fillMoments( m, myKSpace.sCoords( shiftedSpel ), 1.0 );
+                    }
+                }
+            }
+
+            /// Computation of covariance Matrix
             computeCovarianceMatrix( m, innerMatrix );
-
-            bComputed = true;
-          }
-        else if(  currentInnerSpel == lastOuterSpel )
-          {
-            memcpy( m, lastOuterMoments, nbMoments * sizeof( Quantity ));
-            computeCovarianceMatrix( m, outerMatrix );
-
-            bComputed = true;
-          }
+            memcpy( lastInnerMoments, m, nbMoments * sizeof( Quantity ));
+        }
+    }
+
+    /// Outter cell
+    {
+        DGtal::Dimension kDim = myKSpace.sOrthDir( *it );
+        currentOuterSpel = myKSpace.sIndirectIncident( *it, kDim );
+        shiftOuterSpel = myKSpace.sKCoords( currentOuterSpel ) - myKSpace.sKCoords( myKernelSpelOrigin );
+
+        ASSERT( currentInnerSpel != currentOuterSpel );
+
+        diffSpel = myKSpace.sKCoords( currentOuterSpel ) - myKSpace.sKCoords( currentInnerSpel );
+
+        x = diffSpel[ 0 ];
+        y = diffSpel[ 1 ];
+        z = diffSpel[ 2 ];
+        x2 = x * x;
+        y2 = y * y;
+        z2 = z * z;
+        x2y2z2 = x2 + y2 + z2;
+
+        offset = (( x / 2 ) + 1 ) + ((( y / 2 ) + 1 ) * 3 ) + ((( z / 2 ) + 1) * 9 );
+
+        if(  x2y2z2 != 4 && x2y2z2 != 8 && !( x2 == 4 && y2 == 4 && z2 == 4 )) /// Inside and outside cells aren't adjacent, but should be. It's a honeypot.
+        {
+            trace.error() << "Error - Found that inside and outside cells aren't adjacent. That's not logic.\n";
+        }
+        else if(  offset == positionOfFullKernel ) /// Full kernel in 3D. Never reached because case already considered before. It's a honeypot.
+        {
+            trace.error() << "Error - Ask to compute full kernel at the wrong moment. Maybe it's an offset computation bug ?\n";
+        }
         else
-          {
-            diffSpel = myKSpace.sKCoords( currentInnerSpel ) - myKSpace.sKCoords( lastInnerSpel );
-
-            x = diffSpel[ 0 ];
-            y = diffSpel[ 1 ];
-            z = diffSpel[ 2 ];
-            x2 = x * x;
-            y2 = y * y;
-            z2 = z * z;
-            x2y2z2 = x2 + y2 + z2;
-
-            offset = (( x / 2 ) + 1 ) + ((( y / 2 ) + 1 ) * 3 ) + ((( z / 2 ) + 1 ) * 9 );
-
-            if( x2y2z2 != 4 && x2y2z2 != 8 && !( x2 == 4 && y2 == 4 && z2 == 4 )) /// Previous and current cells aren't adjacent. Compute on the full kernel
-              {
-                useLastResults = false;
-#ifdef DEBUG_VERBOSE
-                recount = true;
-#endif
-              }
-            else if( offset == positionOfFullKernel ) /// Full kernel in 3D. Never reached because case already considered before. It's a honeypot.
-              {
-                trace.error() << "Error - Ask to compute full kernel at the wrong moment. Maybe it's an offset computation bug ?\n";
-              }
-            else
-              {
-                useLastResults = true;
-              }
-          }
-      }
-
-    if( !bComputed )
-      {
-        if( !useLastResults ) /// Computation on full kernel, we have no previous results
-          {
-            std::fill( m, m + nbMoments, NumberTraits< Quantity >::ZERO ); /// <! clear array
-
-            for( KernelConstIterator itgcurrent = myItKernelBegin; itgcurrent != myItKernelEnd; ++itgcurrent )
-              {
-                myKSpace.sSetKCoords( shiftedSpel, myKSpace.sKCoords( *itgcurrent ) + shiftInnerSpel );
-
-                ASSERT( myKSpace.sKCoords( shiftedSpel )[ 0 ] & 0x1 );
-                ASSERT( myKSpace.sKCoords( shiftedSpel )[ 1 ] & 0x1 );
-                ASSERT( myKSpace.sKCoords( shiftedSpel )[ 2 ] & 0x1 );
-
-                if( myFFunctor( shiftedSpel ) != NumberTraits< FQuantity >::ZERO )
-                  {
-                    fillMoments( m, myKSpace.sCoords( shiftedSpel ), 1.0 );
-                  }
-              }
-          }
-        else /// Using lastInnerMoments
-          {
-            memcpy( m, lastInnerMoments, nbMoments * sizeof( Quantity ));
-
+        {
             /// Part to substract from previous result.
             for( KernelConstIterator itgcurrent = myMask[ offset ].first, itgend = myMask[ offset ].second; itgcurrent != itgend; ++itgcurrent )
-              {
-                myKSpace.sSetKCoords( shiftedSpel, myKSpace.sKCoords( *itgcurrent ) - diffSpel + shiftInnerSpel );
+            {
+                myKSpace.sSetKCoords( shiftedSpel, myKSpace.sKCoords( *itgcurrent ) - diffSpel + shiftOuterSpel );
 
                 if( myFFunctor( shiftedSpel ) != NumberTraits< FQuantity >::ZERO )
-                  {
+                {
                     fillMoments( m, myKSpace.sCoords( shiftedSpel ), -1.0 );
-                  }
-              }
+                }
+            }
 
             /// Part to add from previous result.
             for( KernelConstIterator itgcurrent = myMask[ nbMasks - offset ].first, itgend = myMask[ nbMasks - offset ].second; itgcurrent != itgend; ++itgcurrent )
-              {
-                myKSpace.sSetKCoords( shiftedSpel, myKSpace.sKCoords( *itgcurrent ) + shiftInnerSpel );
+            {
+                myKSpace.sSetKCoords( shiftedSpel, myKSpace.sKCoords( *itgcurrent ) + shiftOuterSpel );
 
                 if( myFFunctor( shiftedSpel ) != NumberTraits< FQuantity >::ZERO )
-                  {
+                {
                     fillMoments( m, myKSpace.sCoords( shiftedSpel ), 1.0 );
-                  }
-              }
-          }
+                }
+            }
+        }
 
         /// Computation of covariance Matrix
-        computeCovarianceMatrix( m, innerMatrix );
-        memcpy( lastInnerMoments, m, nbMoments * sizeof( Quantity ));
-      }
-  }
-
-  /// Outter cell
-  {
-    DGtal::Dimension kDim = myKSpace.sOrthDir( *it );
-    currentOuterSpel = myKSpace.sIndirectIncident( *it, kDim );
-    shiftOuterSpel = myKSpace.sKCoords( currentOuterSpel ) - myKSpace.sKCoords( myKernelSpelOrigin );
-
-    ASSERT( currentInnerSpel != currentOuterSpel );
-
-    diffSpel = myKSpace.sKCoords( currentOuterSpel ) - myKSpace.sKCoords( currentInnerSpel );
-
-    x = diffSpel[ 0 ];
-    y = diffSpel[ 1 ];
-    z = diffSpel[ 2 ];
-    x2 = x * x;
-    y2 = y * y;
-    z2 = z * z;
-    x2y2z2 = x2 + y2 + z2;
-
-    offset = (( x / 2 ) + 1 ) + ((( y / 2 ) + 1 ) * 3 ) + ((( z / 2 ) + 1) * 9 );
-
-    if(  x2y2z2 != 4 && x2y2z2 != 8 && !( x2 == 4 && y2 == 4 && z2 == 4 )) /// Inside and outside cells aren't adjacent, but should be. It's a honeypot.
-      {
-        trace.error() << "Error - Found that inside and outside cells aren't adjacent. That's not logic.\n";
-      }
-    else if(  offset == positionOfFullKernel ) /// Full kernel in 3D. Never reached because case already considered before. It's a honeypot.
-      {
-        trace.error() << "Error - Ask to compute full kernel at the wrong moment. Maybe it's an offset computation bug ?\n";
-      }
-    else
-      {
-        /// Part to substract from previous result.
-        for( KernelConstIterator itgcurrent = myMask[ offset ].first, itgend = myMask[ offset ].second; itgcurrent != itgend; ++itgcurrent )
-          {
-            myKSpace.sSetKCoords( shiftedSpel, myKSpace.sKCoords( *itgcurrent ) - diffSpel + shiftOuterSpel );
-
-            if( myFFunctor( shiftedSpel ) != NumberTraits< FQuantity >::ZERO )
-              {
-                fillMoments( m, myKSpace.sCoords( shiftedSpel ), -1.0 );
-              }
-          }
-
-        /// Part to add from previous result.
-        for( KernelConstIterator itgcurrent = myMask[ nbMasks - offset ].first, itgend = myMask[ nbMasks - offset ].second; itgcurrent != itgend; ++itgcurrent )
-          {
-            myKSpace.sSetKCoords( shiftedSpel, myKSpace.sKCoords( *itgcurrent ) + shiftOuterSpel );
-
-            if( myFFunctor( shiftedSpel ) != NumberTraits< FQuantity >::ZERO )
-              {
-                fillMoments( m, myKSpace.sCoords( shiftedSpel ), 1.0 );
-              }
-          }
-      }
-
-    /// Computation of covariance Matrix
-    computeCovarianceMatrix( m, outerMatrix );
-    memcpy( lastOuterMoments, m, nbMoments * sizeof( Quantity ));
-  }
-
-  ASSERT (( lastInnerMoments[ 0 ] != lastOuterMoments[ 0 ] )); // Maybe a problem here. Can be normal ... but needs to check twice.
-
-  lastInnerSpel = currentInnerSpel;
-  lastOuterSpel = currentOuterSpel;
-
-#ifdef DEBUG_VERBOSE
-  return recount;
+        computeCovarianceMatrix( m, outerMatrix );
+        memcpy( lastOuterMoments, m, nbMoments * sizeof( Quantity ));
+    }
+
+    ASSERT (( lastInnerMoments[ 0 ] != lastOuterMoments[ 0 ] )); // Maybe a problem here. Can be normal ... but needs to check twice.
+
+    lastInnerSpel = currentInnerSpel;
+    lastOuterSpel = currentOuterSpel;
+
+#ifdef DEBUG_VERBOSE
+    return recount;
 #else
-  return false;
+    return false;
 #endif
 }
 
@@ -4238,210 +4215,205 @@
   Quantity & lastInnerSum,
   Quantity & lastOuterSum )
 {
-  ASSERT ( isInitMask == true );
-  //    ASSERT ( useLastResults == true && lastInnerMoments != NULL && lastOuterMoments != NULL && lastInnerSpel != lastOuterSpel );
-
-#ifdef DEBUG_VERBOSE
-  Dimension recount = false;
-#endif
-
-  typedef typename Functor::Quantity FQuantity;
-  DGtal::Dimension nbMasks = myMask.size() - 1;
-  DGtal::Dimension positionOfFullKernel = 13;
-
-  Quantity m = NumberTraits< Quantity >::ZERO;
-
-  Spel currentInnerSpel, currentOuterSpel;
-  Spel shiftedSpel;
-  Point shiftInnerSpel, shiftOuterSpel;
-  Point diffSpel;
-
-  bool bComputed = false; /// <! if the cell has already been computed, continue to the next
-
-<<<<<<< HEAD
+    ASSERT ( isInitMask == true );
+    //    ASSERT ( useLastResults == true && lastInnerMoments != NULL && lastOuterMoments != NULL && lastInnerSpel != lastOuterSpel );
+
+#ifdef DEBUG_VERBOSE
+    Dimension recount = false;
+#endif
+
+    typedef typename Functor::Quantity FQuantity;
+    DGtal::Dimension nbMasks = myMask.size() - 1;
+    DGtal::Dimension positionOfFullKernel = 13;
+
+    Quantity m = NumberTraits< Quantity >::ZERO;
+
+    Spel currentInnerSpel, currentOuterSpel;
+    Spel shiftedSpel;
+    Point shiftInnerSpel, shiftOuterSpel;
+    Point diffSpel;
+
+    bool bComputed = false; /// <! if the cell has already been computed, continue to the next
+
     int x, y, z, x2, y2, z2, x2y2z2;
     unsigned int offset;
-=======
-  int x, y, z, x2, y2, z2, x2y2z2;
-  int offset;
->>>>>>> b1890a59
-
-  /// Inner cell
-  {
-    DGtal::Dimension kDim = myKSpace.sOrthDir( *it );
-    currentInnerSpel = myKSpace.sDirectIncident( *it, kDim ); /// Spel on the border, but inside the shape
-    shiftInnerSpel = myKSpace.sKCoords( currentInnerSpel ) - myKSpace.sKCoords( myKernelSpelOrigin );
-
-    /// Check if we can use previous results
-    if( useLastResults )
-      {
-        bComputed = false;
-
-        if(  currentInnerSpel == lastInnerSpel )
-          {
-            m = lastInnerSum;
+
+    /// Inner cell
+    {
+        DGtal::Dimension kDim = myKSpace.sOrthDir( *it );
+        currentInnerSpel = myKSpace.sDirectIncident( *it, kDim ); /// Spel on the border, but inside the shape
+        shiftInnerSpel = myKSpace.sKCoords( currentInnerSpel ) - myKSpace.sKCoords( myKernelSpelOrigin );
+
+        /// Check if we can use previous results
+        if( useLastResults )
+        {
+            bComputed = false;
+
+            if(  currentInnerSpel == lastInnerSpel )
+            {
+                m = lastInnerSum;
+                innerSum = m;
+
+                bComputed = true;
+            }
+            else if(  currentInnerSpel == lastOuterSpel )
+            {
+                m = lastOuterSum;
+                outerSum = m;
+
+                bComputed = true;
+            }
+            else
+            {
+                diffSpel = myKSpace.sKCoords( currentInnerSpel ) - myKSpace.sKCoords( lastInnerSpel );
+
+                x = diffSpel[ 0 ];
+                y = diffSpel[ 1 ];
+                z = diffSpel[ 2 ];
+                x2 = x * x;
+                y2 = y * y;
+                z2 = z * z;
+                x2y2z2 = x2 + y2 + z2;
+
+                offset = (( x / 2 ) + 1 ) + ((( y / 2 ) + 1 ) * 3 ) + ((( z / 2 ) + 1 ) * 9 );
+
+                if( x2y2z2 != 4 && x2y2z2 != 8 && !( x2 == 4 && y2 == 4 && z2 == 4 )) /// Previous and current cells aren't adjacent. Compute on the full kernel
+                {
+                    useLastResults = false;
+#ifdef DEBUG_VERBOSE
+                    recount = true;
+#endif
+                }
+                else if( offset == positionOfFullKernel ) /// Full kernel in 3D. Never reached because case already considered before. It's a honeypot.
+                {
+                    trace.error() << "Error - Ask to compute full kernel at the wrong moment. Maybe it's an offset computation bug ?\n";
+                }
+                else
+                {
+                    useLastResults = true;
+                }
+            }
+        }
+
+        if( !bComputed )
+        {
+            if( !useLastResults ) /// Computation on full kernel, we have no previous results
+            {
+                m = NumberTraits< Quantity >::ZERO;
+
+                for( KernelConstIterator itgcurrent = myItKernelBegin; itgcurrent != myItKernelEnd; ++itgcurrent )
+                {
+                    myKSpace.sSetKCoords( shiftedSpel, myKSpace.sKCoords( *itgcurrent ) + shiftInnerSpel );
+
+                    ASSERT( myKSpace.sKCoords( shiftedSpel )[ 0 ] & 0x1 );
+                    ASSERT( myKSpace.sKCoords( shiftedSpel )[ 1 ] & 0x1 );
+                    ASSERT( myKSpace.sKCoords( shiftedSpel )[ 2 ] & 0x1 );
+
+                    if( myFFunctor( shiftedSpel ) != NumberTraits< FQuantity >::ZERO )
+                    {
+                        m += 1.0;
+                    }
+                }
+            }
+            else /// Using lastInnerMoments
+            {
+                m = lastInnerSum;
+
+                /// Part to substract from previous result.
+                for( KernelConstIterator itgcurrent = myMask[ offset ].first, itgend = myMask[ offset ].second; itgcurrent != itgend; ++itgcurrent )
+                {
+                    myKSpace.sSetKCoords( shiftedSpel, myKSpace.sKCoords( *itgcurrent ) - diffSpel + shiftInnerSpel );
+
+                    if( myFFunctor( shiftedSpel ) != NumberTraits< FQuantity >::ZERO )
+                    {
+                        m += -1.0;
+                    }
+                }
+
+                /// Part to add from previous result.
+                for( KernelConstIterator itgcurrent = myMask[ nbMasks - offset ].first, itgend = myMask[ nbMasks - offset ].second; itgcurrent != itgend; ++itgcurrent )
+                {
+                    myKSpace.sSetKCoords( shiftedSpel, myKSpace.sKCoords( *itgcurrent ) + shiftInnerSpel );
+
+                    if( myFFunctor( shiftedSpel ) != NumberTraits< FQuantity >::ZERO )
+                    {
+                        m += 1.0;
+                    }
+                }
+            }
+
+            /// Computation of covariance Matrix
             innerSum = m;
-
-            bComputed = true;
-          }
-        else if(  currentInnerSpel == lastOuterSpel )
-          {
-            m = lastOuterSum;
-            outerSum = m;
-
-            bComputed = true;
-          }
+            lastInnerSum = m;
+        }
+    }
+
+    /// Outter cell
+    {
+        DGtal::Dimension kDim = myKSpace.sOrthDir( *it );
+        currentOuterSpel = myKSpace.sIndirectIncident( *it, kDim );
+        shiftOuterSpel = myKSpace.sKCoords( currentOuterSpel ) - myKSpace.sKCoords( myKernelSpelOrigin );
+
+        ASSERT( currentInnerSpel != currentOuterSpel );
+
+        diffSpel = myKSpace.sKCoords( currentOuterSpel ) - myKSpace.sKCoords( currentInnerSpel );
+
+        x = diffSpel[ 0 ];
+        y = diffSpel[ 1 ];
+        z = diffSpel[ 2 ];
+        x2 = x * x;
+        y2 = y * y;
+        z2 = z * z;
+        x2y2z2 = x2 + y2 + z2;
+
+        offset = (( x / 2 ) + 1 ) + ((( y / 2 ) + 1 ) * 3 ) + ((( z / 2 ) + 1) * 9 );
+
+        if(  x2y2z2 != 4 && x2y2z2 != 8 && !( x2 == 4 && y2 == 4 && z2 == 4 )) /// Inside and outside cells aren't adjacent, but should be. It's a honeypot.
+        {
+            trace.error() << "Error - Found that inside and outside cells aren't adjacent. That's not logic.\n";
+        }
+        else if(  offset == positionOfFullKernel ) /// Full kernel in 3D. Never reached because case already considered before. It's a honeypot.
+        {
+            trace.error() << "Error - Ask to compute full kernel at the wrong moment. Maybe it's an offset computation bug ?\n";
+        }
         else
-          {
-            diffSpel = myKSpace.sKCoords( currentInnerSpel ) - myKSpace.sKCoords( lastInnerSpel );
-
-            x = diffSpel[ 0 ];
-            y = diffSpel[ 1 ];
-            z = diffSpel[ 2 ];
-            x2 = x * x;
-            y2 = y * y;
-            z2 = z * z;
-            x2y2z2 = x2 + y2 + z2;
-
-            offset = (( x / 2 ) + 1 ) + ((( y / 2 ) + 1 ) * 3 ) + ((( z / 2 ) + 1 ) * 9 );
-
-            if( x2y2z2 != 4 && x2y2z2 != 8 && !( x2 == 4 && y2 == 4 && z2 == 4 )) /// Previous and current cells aren't adjacent. Compute on the full kernel
-              {
-                useLastResults = false;
-#ifdef DEBUG_VERBOSE
-                recount = true;
-#endif
-              }
-            else if( offset == positionOfFullKernel ) /// Full kernel in 3D. Never reached because case already considered before. It's a honeypot.
-              {
-                trace.error() << "Error - Ask to compute full kernel at the wrong moment. Maybe it's an offset computation bug ?\n";
-              }
-            else
-              {
-                useLastResults = true;
-              }
-          }
-      }
-
-    if( !bComputed )
-      {
-        if( !useLastResults ) /// Computation on full kernel, we have no previous results
-          {
-            m = NumberTraits< Quantity >::ZERO;
-
-            for( KernelConstIterator itgcurrent = myItKernelBegin; itgcurrent != myItKernelEnd; ++itgcurrent )
-              {
-                myKSpace.sSetKCoords( shiftedSpel, myKSpace.sKCoords( *itgcurrent ) + shiftInnerSpel );
-
-                ASSERT( myKSpace.sKCoords( shiftedSpel )[ 0 ] & 0x1 );
-                ASSERT( myKSpace.sKCoords( shiftedSpel )[ 1 ] & 0x1 );
-                ASSERT( myKSpace.sKCoords( shiftedSpel )[ 2 ] & 0x1 );
-
-                if( myFFunctor( shiftedSpel ) != NumberTraits< FQuantity >::ZERO )
-                  {
-                    m += 1.0;
-                  }
-              }
-          }
-        else /// Using lastInnerMoments
-          {
-            m = lastInnerSum;
-
+        {
             /// Part to substract from previous result.
             for( KernelConstIterator itgcurrent = myMask[ offset ].first, itgend = myMask[ offset ].second; itgcurrent != itgend; ++itgcurrent )
-              {
-                myKSpace.sSetKCoords( shiftedSpel, myKSpace.sKCoords( *itgcurrent ) - diffSpel + shiftInnerSpel );
+            {
+                myKSpace.sSetKCoords( shiftedSpel, myKSpace.sKCoords( *itgcurrent ) - diffSpel + shiftOuterSpel );
 
                 if( myFFunctor( shiftedSpel ) != NumberTraits< FQuantity >::ZERO )
-                  {
+                {
                     m += -1.0;
-                  }
-              }
+                }
+            }
 
             /// Part to add from previous result.
             for( KernelConstIterator itgcurrent = myMask[ nbMasks - offset ].first, itgend = myMask[ nbMasks - offset ].second; itgcurrent != itgend; ++itgcurrent )
-              {
-                myKSpace.sSetKCoords( shiftedSpel, myKSpace.sKCoords( *itgcurrent ) + shiftInnerSpel );
+            {
+                myKSpace.sSetKCoords( shiftedSpel, myKSpace.sKCoords( *itgcurrent ) + shiftOuterSpel );
 
                 if( myFFunctor( shiftedSpel ) != NumberTraits< FQuantity >::ZERO )
-                  {
+                {
                     m += 1.0;
-                  }
-              }
-          }
+                }
+            }
+        }
 
         /// Computation of covariance Matrix
-        innerSum = m;
-        lastInnerSum = m;
-      }
-  }
-
-  /// Outter cell
-  {
-    DGtal::Dimension kDim = myKSpace.sOrthDir( *it );
-    currentOuterSpel = myKSpace.sIndirectIncident( *it, kDim );
-    shiftOuterSpel = myKSpace.sKCoords( currentOuterSpel ) - myKSpace.sKCoords( myKernelSpelOrigin );
-
-    ASSERT( currentInnerSpel != currentOuterSpel );
-
-    diffSpel = myKSpace.sKCoords( currentOuterSpel ) - myKSpace.sKCoords( currentInnerSpel );
-
-    x = diffSpel[ 0 ];
-    y = diffSpel[ 1 ];
-    z = diffSpel[ 2 ];
-    x2 = x * x;
-    y2 = y * y;
-    z2 = z * z;
-    x2y2z2 = x2 + y2 + z2;
-
-    offset = (( x / 2 ) + 1 ) + ((( y / 2 ) + 1 ) * 3 ) + ((( z / 2 ) + 1) * 9 );
-
-    if(  x2y2z2 != 4 && x2y2z2 != 8 && !( x2 == 4 && y2 == 4 && z2 == 4 )) /// Inside and outside cells aren't adjacent, but should be. It's a honeypot.
-      {
-        trace.error() << "Error - Found that inside and outside cells aren't adjacent. That's not logic.\n";
-      }
-    else if(  offset == positionOfFullKernel ) /// Full kernel in 3D. Never reached because case already considered before. It's a honeypot.
-      {
-        trace.error() << "Error - Ask to compute full kernel at the wrong moment. Maybe it's an offset computation bug ?\n";
-      }
-    else
-      {
-        /// Part to substract from previous result.
-        for( KernelConstIterator itgcurrent = myMask[ offset ].first, itgend = myMask[ offset ].second; itgcurrent != itgend; ++itgcurrent )
-          {
-            myKSpace.sSetKCoords( shiftedSpel, myKSpace.sKCoords( *itgcurrent ) - diffSpel + shiftOuterSpel );
-
-            if( myFFunctor( shiftedSpel ) != NumberTraits< FQuantity >::ZERO )
-              {
-                m += -1.0;
-              }
-          }
-
-        /// Part to add from previous result.
-        for( KernelConstIterator itgcurrent = myMask[ nbMasks - offset ].first, itgend = myMask[ nbMasks - offset ].second; itgcurrent != itgend; ++itgcurrent )
-          {
-            myKSpace.sSetKCoords( shiftedSpel, myKSpace.sKCoords( *itgcurrent ) + shiftOuterSpel );
-
-            if( myFFunctor( shiftedSpel ) != NumberTraits< FQuantity >::ZERO )
-              {
-                m += 1.0;
-              }
-          }
-      }
-
-    /// Computation of covariance Matrix
-    outerSum = m;
-    lastOuterSum = m;
-  }
-
-  ASSERT (( lastInnerSum != lastOuterSum )); // Maybe a problem here. Can be normal ... but needs to check twice.
-
-  lastInnerSpel = currentInnerSpel;
-  lastOuterSpel = currentOuterSpel;
-
-#ifdef DEBUG_VERBOSE
-  return recount;
+        outerSum = m;
+        lastOuterSum = m;
+    }
+
+    ASSERT (( lastInnerSum != lastOuterSum )); // Maybe a problem here. Can be normal ... but needs to check twice.
+
+    lastInnerSpel = currentInnerSpel;
+    lastOuterSpel = currentOuterSpel;
+
+#ifdef DEBUG_VERBOSE
+    return recount;
 #else
-  return false;
+    return false;
 #endif
 }