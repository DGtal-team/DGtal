/**
 *  This program is free software: you can redistribute it and/or modify
 *  it under the terms of the GNU Lesser General Public License as
 *  published by the Free Software Foundation, either version 3 of the
 *  License, or  (at your option) any later version.
 *
 *  This program is distributed in the hope that it will be useful,
 *  but WITHOUT ANY WARRANTY; without even the implied warranty of
 *  MERCHANTABILITY or FITNESS FOR A PARTICULAR PURPOSE.  See the
 *  GNU General Public License for more details.
 *
 *  You should have received a copy of the GNU General Public License
 *  along with this program.  If not, see <http://www.gnu.org/licenses/>.
 *
 **/

/**
 * @file DSLSubsegment.ih
 * @author Isabelle Sivignon (\c isabelle.sivignon@gipsa-lab.grenoble-inp.fr )
 * gipsa-lab Grenoble Images Parole Signal Automatique (CNRS, UMR 5216), CNRS, France
 *
 * @date 2012/07/17
 *
 * Implementation of inline methods defined in DSLSubsegment.h
 *
 */

///////////////////////////////////////////////////////////////////////////////
// IMPLEMENTATION of inline methods.
///////////////////////////////////////////////////////////////////////////////

//////////////////////////////////////////////////////////////////////////////
#include <cstdlib>
//////////////////////////////////////////////////////////////////////////////

// #define DEBUG

///////////////////////////////////////////////////////////////////////////////
// Implementation of inline methods                                          //


template <typename TInteger, typename TNumber>
inline
DGtal::DSLSubsegment<TInteger,TNumber>::RayC::RayC()
{}

template <typename TInteger, typename TNumber>
inline
DGtal::DSLSubsegment<TInteger,TNumber>::RayC::RayC(const Integer x0, const Integer y0)
{
  x = x0;
  y = y0;
}

template <typename TInteger, typename TNumber>
inline
DGtal::DSLSubsegment<TInteger,TNumber>::RayC::RayC(const Integer p , const Integer q, const Integer r, const Integer slope)
{
  x = slope;
  y = (r+p*x)/q;
}

template <typename TInteger, typename TNumber>
inline
DGtal::DSLSubsegment<TInteger,TNumber>::RayC::~RayC()
{
}


template <typename TInteger, typename TNumber>
inline
typename DGtal::DSLSubsegment<TInteger,TNumber>::Integer DGtal::DSLSubsegment<TInteger,TNumber>::intersectionVertical(Point &P, Vector &v, Integer n)
{
  if(v[0] == 0)
    return n;
  else
    {
      Integer val = (n-P[0])/v[0];
      if(((n-P[0])<0 || v[0] <0) && !((n-P[0])<0 && v[0] <0))
	val--;

      return val;
    }
}




template <typename TInteger, typename TNumber>
inline
typename DGtal::DSLSubsegment<TInteger,TNumber>::Integer DGtal::DSLSubsegment<TInteger,TNumber>::intersection(Point &P, Vector &v, Vector &aL, Integer r)
{
  Number num = P[1]*aL[0]-aL[1]*P[0]-r;
  Number denom = aL[1]*v[0]-v[1]*aL[0];
  // using parametric definition of lines and solving for t -> not more precise than the other computation...

  Integer val = num/denom;

  // integer rounding is not equivalent to the floor operation when num/denom is negative
  if((num<0 ||denom <0) && !(num<0 && denom <0))
    val--;

  return val;
}




template <typename TInteger, typename TNumber>
inline
typename DGtal::DSLSubsegment<TInteger,TNumber>::Integer DGtal::DSLSubsegment<TInteger,TNumber>::intersection(Point &P, Vector &v, Number s)
{
  // vector to be approximated = (1,s)

  if(v[0]==0)
    {
      Number val = (s*P[0] - P[1])/(v[1]*s);
      if(ceil(val)-val <= myPrecision) // val is very close and slightly under an integer -> round to the integer
	return (Integer) ceil(val);
      else
	return (Integer) floor(val);
    }
  else
    {
      Number num = -P[1]*v[0] - P[0]*(v[1] - s*v[0]) + v[1]*P[0];
      Number denom = v[0]*(v[1] - s*v[0]);
      Number val = num/denom;

      Number val3;
      PointF Q;
      Q[0] = P[0] + ceil(val)*v[0];
      Q[1] = P[1] + ceil(val)*v[1];

      val3 = (Number) Q[0]*s - (Number) Q[1];

      if(fabs(val3) <= myPrecision)
	return (Integer) ceil(val);
      else
	return (Integer) floor(val);

    }

}


template <typename TInteger, typename TNumber>
inline
void DGtal::DSLSubsegment<TInteger,TNumber>::update(Vector &u, Point& A, Vector &l, Integer r, Vector *v)
{
  Point AA = A;
  AA +=(*v);
  Integer alpha = intersection(AA,u,l,r);

  u *= alpha;
  (*v) += u;
}



template <typename TInteger, typename TNumber>
inline
void DGtal::DSLSubsegment<TInteger,TNumber>::update(Vector &u, Point &A, Number s, Vector *v)
{
  Point AA = A;
  AA +=(*v);
  Integer alpha = intersection(AA,u,s);

  u *= alpha;
  (*v) += u;
}



template <typename TInteger, typename TNumber>
inline
void DGtal::DSLSubsegment<TInteger,TNumber>::convexHullHarPeled(Vector &l, Integer n, Point *inf, Point *sup)
{
   if(n >= l[0])
     {
       *inf = l;
       *sup = l;
     }

   if(l[1] == 0)
     {
       *inf = l;
       *sup = Point(n,1);
     }
   else
     {

       Point A = Point(0,1);
       Point B = Point(1,0);

       int i=0;
       bool ok = true;
       Integer alpha1, alpha2, alpha;
       DGtal::IntegerComputer<Integer> ic;

       while(ok)
	 {
	   if(i%2==0)
	     {
	       alpha1 = intersection(A,B,l,0);
	       alpha2 = intersectionVertical(A,B,n);
	       alpha = ic.min(alpha1,alpha2);
	       A = A + alpha*B;
	       if(A[0]*l[1]-A[1]*l[0]==0 || alpha == alpha2)
		 ok = false;
	     }
	   if(i%2==1)
	     {
	       alpha1 = intersection(B,A,l,0);
	       alpha2 = intersectionVertical(B,A,n);
	       alpha = ic.min(alpha1,alpha2);
	       B = B + alpha*A;
	       if(B[0]*l[1]-B[1]*l[0]==0 || alpha == alpha2)
		 ok = false;
	     }
	   i++;
	 }

       *inf = B;
       *sup = A;
     }
}





template <typename TInteger, typename TNumber>
inline
void DGtal::DSLSubsegment<TInteger,TNumber>::convexHullApprox(Vector &l, Integer r, Integer n, Point *inf, Point *sup)
{

  //std::cout << "In Convex hull approx" << std::endl;

  //std::cout << l << " " << n << std::endl;

  if(n >= l[0])
    {
      *inf = l;
      *sup = l;
    }
  else
    if(l[1] == 0)
      {
  	*inf = l;
  	*sup = Point(n,1);
      }
    else
      {

	Point A = Point(0,1);
	Point B = Point(1,0);

	Vector u = Vector(1,-1);
	Vector v = Vector(1,0);

	Vector normal = Vector(-l[1],l[0]);

	Integer alpha;

	bool ok = true;
	bool found = false;
	bool first = true;
	DGtal::IntegerComputer<TInteger> ic;

	while(ok)
	  {
	    if(v[0]*normal[0]+v[1]*normal[1] ==0) // should never happen
	      {
		ok = false;
		found = true;
	      }
	    else
	      if(v[0]*normal[0]+v[1]*normal[1] < 0)
		{
		  alpha = ic.min(intersection(A,v,l,r), intersectionVertical(A,v,n));

		  if(alpha >= 1 || first)
		    {
		      Vector vv  = v;
		      vv *= alpha;
		      A += vv;
		      u = B - A;
		      update(u,A,l,r,&v);

		    }
		  else
		    ok = false;
		  first = false;
		}
	      else
		if(v[0]*normal[0]+v[1]*normal[1] > 0)
		  {
		    alpha = ic.min(intersection(B,v,l,r),intersectionVertical(B,v,n));
		    if(alpha >= 1)
		      {
			Vector vv = v;
			vv *= alpha;
			B += vv;
			u = B - A;
			update(u,A,l,r,&v);
		      }
		    else
		      ok = false;
		  }
	  }

	if(found)
	  {
	    *sup = v;
	    *inf = v;
	  }
	else
	  {
	    *sup = A;
	    *inf = B;
	    assert(A[0] != B[0] || A[1] != B[1]);
	  }
      }
}

template <typename TInteger, typename TNumber>
inline
void DGtal::DSLSubsegment<TInteger,TNumber>::convexHullApproxTwoPoints(Vector &l, Integer r, Integer n, Point *inf, Point *sup, Point *prevInf, Point *prevSup, bool inv)
{
  Point A,B,Aold,Bold;
  Vector u,v;

  if(inv && r==0)
    {
      A = Point(0,0);
      B = Point(1,0);
      u = Vector(1,0);
      v = Vector(0,1);
      Aold = Point(0,0);
      Bold = B;
    }
  else
    {
      A = Point(0,1);
      B = Point(0,0);
      u = Vector(0,-1);
      v = Vector(1,0);
      Aold = A;
      Bold = B;
    }

  Vector vv;
  Vector normal = Vector(-l[1],l[0]);

  Integer alpha;

  bool ok = true;
  bool first = true;
  DGtal::IntegerComputer<Integer> ic;

  while(ok)
    {

      if(v[0]*normal[0]+v[1]*normal[1]< 0)
	{
	  alpha = ic.min(intersection(A,v,l,r), intersectionVertical(A,v,n));

	  if(alpha >= 1 || first)
	    {
	      Aold = A;
	      vv  = v;
	      vv *= alpha;
	      A += vv;
	      //test if A is on the slope
	      if(A[0]*l[1]-A[1]*l[0]+r ==0)
		{
		  ok = false;
		}
	      else
		{
		  u = B - A;
		  update(u,A,l,r,&v);
		}
	    }
	  else
	    ok = false;

	  first = false;
	}
      else
	if(v[0]*normal[0]+v[1]*normal[1]> 0)
	      {
		alpha = ic.min(intersection(B,v,l,r),intersectionVertical(B,v,n));
		if(alpha >= 1)
		  {
		    Bold = B;
		    vv = v;
		    vv *= alpha;
		    B += vv;
		    // test if B is on the slope
		    if(B[0]*l[1]-B[1]*l[0] +r==0 )
		      {
		    	ok = false;
		      }
		    else
		      {
			u = B - A;
			update(u,A,l,r,&v);
		      }
		  }
		else
		  ok = false;
	      }
	    else
	      ok = false;
	}


      if(!inv)
	{
	  // if A is on the line, A is a vertex for both the lower and the upper convex hulls
	  if(A[0]*l[1]-A[1]*l[0]+r ==0)
	    {
	      *sup = A;
	      *inf = A;
	      *prevSup = Aold;
	      *prevInf = B;
	    }
	  else

	    if(B[0]*l[1]-B[1]*l[0]+r ==0)
	      {
		*inf = B;
		*prevInf = Bold;
		if(B[0]>A[0])
		  {
		    *sup = B;
		    *prevSup = A;
		  }
		else
		  {
		    *sup = A;
		    *prevSup = Aold;
		  }
	      }
	    else
	      {
		*sup = A;
		*inf = B;
		*prevInf = Bold;
		*prevSup = Aold;
	      }
	}
      else
	{
	  if(B[0]*l[1]-B[1]*l[0]+r ==0)
	    {
	      *sup = B;
	      *inf = B;
	      *prevSup = A;
	      *prevInf = Bold;
	    }
	  else
	    if(A[0]*l[1]-A[1]*l[0]+r ==0)
	      {
		*sup = A;
		*prevSup = Aold;
		if(A[0]>B[0])
		  {
		    *inf = A;
		    *prevInf = B;
		  }
		else
		  {
		    *inf = B;
		    *prevInf = Bold;
		  }
	      }
	    else
	      {
		*sup = A;
		*inf = B;
		*prevInf = Bold;
		*prevSup = Aold;
	      }


	}

}





template <typename TInteger, typename TNumber>
inline
void DGtal::DSLSubsegment<TInteger,TNumber>::convexHullApprox(Number s, Integer n, Point *inf, Point *sup)
{
  // slope to be approximated = (1,s)

  //std::cout << "In Convex hull approx" << std::endl;

  Point A = Point(0,1);
  Point B = Point(1,0);

  Vector u = Vector(1,-1);
  Vector v = Vector(1,0);

  VectorF normal = VectorF(-s,1);

  Integer alpha;

  bool ok = true;
  bool found = false;

  DGtal::IntegerComputer<Integer> ic;


  while(ok)
    {
      if(fabs(v[0]*normal[0]+v[1]*normal[1]) <= myPrecision)
	{
	  ok = false;
	  found = true;
	}
      else
	if(v[0]*normal[0]+v[1]*normal[1] < 0)
	  {
	    alpha = ic.min(intersection(A,v,s), intersectionVertical(A,v,n));
	    if(alpha >= 1)
	      {
		Vector vv  = v;
		vv *= alpha;
		A += vv;
		// test if A is on the slope
		if(fabs(A[0]*normal[0]+A[1]*normal[1]) <= myPrecision)
		  {
		    ok = false;
		    v = A;
		    found = true;
		  }
		else
		  {
		    u = B - A;
		    update(u,A,s,&v);
		  }
	      }
	    else
	      ok = false;
	  }
      else
	if(v[0]*normal[0]+v[1]*normal[1] > 0)
	  {
	    alpha = ic.min(intersection(B,v,s),intersectionVertical(B,v,n));
	    if(alpha >= 1)
	      {
		Vector vv = v;
		vv *= alpha;
		B += vv;
		// test if B is on the slope
		if(fabs(B[0]*normal[0]+B[1]*normal[1]) <= myPrecision)
		  {
		    ok = false;
		    v = B;
		    found = true;
		  }
		else
		  {
		    u = B - A;
		    update(u,A,s,&v);
		  }
	      }
	    else
	      ok = false;
	  }
    }

  if(found)
    {
      Integer g = ic.gcd(v[0],v[1]);
      v[0] = v[0]/g;
      v[1] = v[1]/g;
      *sup = v;
      *inf = v;
    }
  else
    {
      *sup = A;
      *inf = B;
      assert(A[0] != B[0] || A[1] != B[1]);
    }
}




// Compute the term following f=p/q in the Farey Series of order n. We
// have -q'p+p'q = 1, q' max such that q'<=n
// Complexity of extendedEuclid
template <typename TInteger, typename TNumber>
inline
typename DGtal::DSLSubsegment<TInteger,TNumber>::Point DGtal::DSLSubsegment<TInteger,TNumber>::nextTermInFareySeriesEuclid(Integer fp, Integer fq, Integer n)
{
  Integer u,v;
  // u*p+v*q = 1

  DGtal::IntegerComputer<Integer> ic;
  Point p;
  p = ic.extendedEuclid(fp,fq,1);

  u = p[0];
  v = p[1];

  Integer pp = v;
  Integer qq = -u;

  pp = pp + floor((n+u)/fq)*fp;
  qq = qq + floor((n+u)/fq)*fq;

  return Point(qq,pp);
}



template <typename TInteger, typename TNumber>
inline
typename DGtal::DSLSubsegment<TInteger,TNumber>::RayC DGtal::DSLSubsegment<TInteger,TNumber>::rayOfHighestSlope(Integer p, Integer q, Integer r, Integer smallestSlope, Integer n)
 {
   return RayC(p,q,r,n-(n-smallestSlope)%q);
 }



template <typename TInteger, typename TNumber>
inline
typename DGtal::DSLSubsegment<TInteger,TNumber>::Integer DGtal::DSLSubsegment<TInteger,TNumber>::slope(Integer p, Integer q, Integer r, Number a, Number b, Number mu)
{
  BOOST_CONCEPT_ASSERT((CInteger<TNumber>));
  return (Integer) ceil((LongDoubleType) (r*b-mu*q)/(-p*b+a*q));
}

template <typename TInteger, typename TNumber>
inline
typename DGtal::DSLSubsegment<TInteger,TNumber>::Integer DGtal::DSLSubsegment<TInteger,TNumber>::slope(Integer p, Integer q, Integer r, Number alpha, Number beta)
{

  Number val = (r-beta*q)/(-p+alpha*q);

  // if the value is very close to a slightly smaller integer, we round to the close integer
  if(val-floor(val) <= myPrecision)
    return((Integer) floor(val));
  else
    return((Integer) ceil(val));
}


template <typename TInteger, typename TNumber>
inline
typename DGtal::DSLSubsegment<TInteger,TNumber>::Position DGtal::DSLSubsegment<TInteger,TNumber>::positionWrtRay(RayC &r, Number a, Number b, Number mu)
{
  BOOST_CONCEPT_ASSERT((CInteger<TNumber>));
  Integer v = -a*r.x + r.y*b - mu;


  if(v == 0)
    return ONTO;
  else
    if(v > 0)
      return BELOW;
  
  return ABOVE;

}


template <typename TInteger, typename TNumber>
inline
typename DGtal::DSLSubsegment<TInteger,TNumber>::Position DGtal::DSLSubsegment<TInteger,TNumber>::positionWrtRay(RayC &r, Number alpha, Number beta)
{
  Number v = -alpha*r.x + r.y - beta;

  if(fabs(v) <= myPrecision )
    {
      return ONTO;
    }
  else
    if(v > 0)
      return BELOW;

  return ABOVE;
}



template <typename TInteger, typename TNumber>
inline
typename DGtal::DSLSubsegment<TInteger,TNumber>::RayC DGtal::DSLSubsegment<TInteger,TNumber>::smartRayOfSmallestSlope(Integer fp, Integer fq, Integer gp, Integer gq, Integer r)
 {
   // Version 1: using floor operator
   Integer rr;
   if(r == fq)
     rr = gq;
   else
     rr = (r*gq)/fq;

   // Compute the slope of the line through (f=p/Q,r/q) and
   // (g=p'/q',rr/q')
   Integer x = (r*gq - rr*fq);

   Integer y = r*gp-rr*fp; // after simplification of the above formula

   return RayC(x,y);

 }


template <typename TInteger, typename TNumber>
inline
typename DGtal::DSLSubsegment<TInteger,TNumber>::Integer DGtal::DSLSubsegment<TInteger,TNumber>::smartFirstDichotomy(Integer fp, Integer fq, Integer gp, Integer gq, Number a, Number b, Number mu, Integer n, bool *flagRayFound)
{
  BOOST_CONCEPT_ASSERT((CInteger<Number>));

  RayC myRay;
  Position myPosition;
  Integer r = 0;
  Integer lup = fq;
  Integer ldown = 0;

  *flagRayFound = false;

  while((lup>=2 || ldown >=2) && !*flagRayFound)
    {
      myRay = smartRayOfSmallestSlope(fp,fq,gp,gq,r);
      myPosition = positionWrtRay(myRay,a,b,mu);


// #ifdef DEBUG
//       std::cout << "height " << r << " Ray " << myRay.x << " " << myRay.y << std::endl;
//       std::cout << "myPosition " << myPosition << std::endl;
// #endif


      if(myPosition == ONTO)
	 *flagRayFound = true;
      else
	if(myPosition == ABOVE)
	  {
	    r = r + ((lup%2 == 0)?lup/2:(lup-1)/2);
	    ldown = ((lup%2 ==0)?lup/2:(lup-1)/2);
	    lup = ((lup%2==0)?lup/2:(lup+1)/2);
	  }
	else
	  {
	    r = r - ((ldown%2==0)?ldown/2:(ldown+1)/2);
	    lup = ((ldown%2==0)?ldown/2:(ldown+1)/2);
	    ldown = ((ldown%2==0)?ldown/2:(ldown-1)/2);
	  }


    }

  // If the point is not on a ray of smallest slope
  if(!*flagRayFound)
     {
       myRay = smartRayOfSmallestSlope(fp,fq,gp,gq,r);
       myPosition = positionWrtRay(myRay,a,b,mu);

       if(myPosition != ONTO)
	 {
	   if(myPosition == ABOVE)
	     r++;

	   RayC SteepestRay = rayOfHighestSlope(fp, fq,r,(smartRayOfSmallestSlope(fp,fq,gp,gq,r)).x,n);
	   Position pos = positionWrtRay(SteepestRay,a,b,mu);

	   if(pos==BELOW)
	     {
	       r--;
	       *flagRayFound = true;

	     }
	 }
       else
	 *flagRayFound = true;

     }

// #ifdef DEBUG
//    std::cout << r << std::endl;
// #endif

   return r;
 }


template <typename TInteger, typename TNumber>
inline
typename DGtal::DSLSubsegment<TInteger,TNumber>::Integer DGtal::DSLSubsegment<TInteger,TNumber>::smartFirstDichotomy(Integer fp, Integer fq, Integer gp, Integer gq, Number alpha, Number beta, Integer n, bool *flagRayFound)
{
  RayC myRay;
  Position myPosition;
  Integer r = 0;
  Integer lup = fq;
  Integer ldown = 0;

  *flagRayFound = false;

// #ifdef DEBUG
//   std::cout << fp << " " << fq << " " << gp << " " << gq << std::endl;
// #endif


  while((lup>=2 || ldown >=2) && !*flagRayFound)
    {
      myRay = smartRayOfSmallestSlope(fp,fq,gp,gq,r);
      myPosition = positionWrtRay(myRay,alpha,beta);

      
 // #ifdef DEBUG
 //             std::cout << "height " << r << " Ray " << myRay.x << " " << myRay.y << std::endl;
 // 	     std::cout << "myPosition " << myPosition << std::endl;
 // #endif
      

      if(myPosition == ONTO)
	*flagRayFound = true;
      else
	if(myPosition == ABOVE)
	  {
	    r = r + ((lup%2 == 0)?lup/2:(lup-1)/2);
	    ldown = ((lup%2 ==0)?lup/2:(lup-1)/2);
	    lup = ((lup%2==0)?lup/2:(lup+1)/2);
	  }
	else
	  {
	    r = r - ((ldown%2==0)?ldown/2:(ldown+1)/2);
	    lup = ((ldown%2==0)?ldown/2:(ldown+1)/2);
	    ldown = ((ldown%2==0)?ldown/2:(ldown-1)/2);
	  }

    }

  // If the point is not on a ray of smallest slope
   if(!*flagRayFound)
     {
       myRay = smartRayOfSmallestSlope(fp,fq,gp,gq,r);
       myPosition = positionWrtRay(myRay,alpha,beta);

       if(myPosition != ONTO)
	 {
	   if(myPosition == ABOVE)
	     r++;

	   RayC SteepestRay = rayOfHighestSlope(fp, fq,r,(smartRayOfSmallestSlope(fp,fq,gp,gq,r)).x,n);
	   Position pos = positionWrtRay(SteepestRay,alpha,beta);

	   if(pos == BELOW)
	     {
	       r--;
	       *flagRayFound = true;
	     }
	 }
       else
	 *flagRayFound = true;

     }

   //std::cout << r;

// #ifdef DEBUG
//    std::cout << r << std::endl;
// #endif

   return r;
}



template <typename TInteger, typename TNumber>
inline
<<<<<<< HEAD
typename DGtal::DSLSubsegment<TInteger,TNumber>::RayC DGtal::DSLSubsegment<TInteger,TNumber>::localizeRay(Integer fp, Integer fq, Integer gp, Integer gq, Integer r, Number a, Number b, Number mu, Integer n)
=======
typename DGtal::DSLSubsegment<TInteger,TNumber>::RayC 
DGtal::DSLSubsegment<TInteger,TNumber>::localizeRay(Integer fp, Integer fq, Integer gp, Integer gq, Integer r, Number a, Number b, Number mu,  Integer n)
>>>>>>> dd85d6ff
{
  BOOST_CONCEPT_ASSERT((CInteger<Number>));
  Number alpha = slope(fp, fq,r,a,b,mu);


  Integer smallestSlope = smartRayOfSmallestSlope(fp,fq,gp,gq,r).x;


  if(alpha%(fq) == smallestSlope)
    {
      return RayC(fp,fq,r,alpha);
    }
  else
    if(alpha%(fq) < smallestSlope)
      {
	return RayC(fp,fq,r,alpha + smallestSlope - alpha%(fq));
      }
    else
      // alphaInt%(f.q()) > smallestSlope
      {
	return RayC(fp,fq,r,alpha - (alpha%(fq) - smallestSlope) + fq);
      }
 }

// With a dichotomy
template <typename TInteger, typename TNumber>
inline
typename DGtal::DSLSubsegment<TInteger,TNumber>::RayC DGtal::DSLSubsegment<TInteger,TNumber>::localizeRay(Integer fp, Integer fq, Integer gp, Integer gq, Integer r, Number alpha, Number beta,  Integer n)
{

  Integer smallestSlope = smartRayOfSmallestSlope(fp,fq,gp,gq,r).x;

  Integer kmax = floor((n-smallestSlope)/fq) +1;

  Integer k = 0;
  Integer lup = 0;
  Integer ldown = kmax;

  Position myPosition;

  RayC aRay;
  bool found;

  while((lup>=2 || ldown >=2) && !found)
    {
      aRay = RayC(fp,fq,r,smallestSlope+k*fq);
      myPosition = positionWrtRay(aRay,alpha,beta);

#ifdef DEBUG
      std::cout << "k " << k << " Ray " << aRay.x << " " << aRay.y << std::endl;
      std::cout << "myPosition " << myPosition << std::endl;
#endif

      if(myPosition == ONTO)
	found = true;
      else
	if(myPosition == ABOVE)
	  {
	    k = k - ((lup%2 == 0)?lup/2:(lup-1)/2);
	    ldown = ((lup%2 ==0)?lup/2:(lup-1)/2);
	    lup = ((lup%2==0)?lup/2:(lup+1)/2);
	  }
	else
	  {
	    k = k + ((ldown%2==0)?ldown/2:(ldown+1)/2);
	    lup = ((ldown%2==0)?ldown/2:(ldown+1)/2);
	    ldown = ((ldown%2==0)?ldown/2:(ldown-1)/2);
	  }
    }

  if(!found)
    {
      aRay = RayC(fp,fq,r,smallestSlope+k*fq);
      myPosition = positionWrtRay(aRay,alpha,beta);

      if(myPosition == ABOVE || myPosition == ONTO)
	return aRay;
      else
	return RayC(fp,fq,r,smallestSlope+(k+1)*fq);
    }
  else
    return aRay;

}




template <typename TInteger, typename TNumber>
inline
typename DGtal::DSLSubsegment<TInteger,TNumber>::RayC DGtal::DSLSubsegment<TInteger,TNumber>::raySup(Integer fp, Integer fq, RayC r)
 {
   RayC rr;
   // r is the highest ray
   if(r.x - fq < 0)
     return r;
   else
     {
       rr.x = r.x - fq;
       rr.y = r.y - fp;
     }

   return rr;
 }


template <typename TInteger, typename TNumber>
inline
void DGtal::DSLSubsegment<TInteger,TNumber>::shortFindSolution(Integer fp, Integer fq, Integer gp, Integer gq, RayC r, Integer n, Integer *resAlphaP, Integer *resAlphaQ, Integer *resBetaP)  // resBetaQ = resAlphaQ
{
  Point inf, sup , tmpsup, tmpinf;
  DGtal::IntegerComputer<Integer> ic;

  //Compute the lower edge of the facet
  if(fq <= ic.max(r.x,n-r.x))
    {
      inf[0] = fq;
      inf[1] = fp;
    }
  else
    convexHullApprox(Vector(fq,fp),0,ic.max(r.x,n-r.x),&inf,&tmpsup);

  if(gq <= ic.max(r.x,n-r.x))
    {
      sup[0] = gq;
      sup[1] = gp;
    }
  else
    convexHullApprox(Vector(gq,gp),0,ic.max(r.x,n-r.x),&tmpinf,&sup);


  if(r.x-inf[0] < 0) // R is the ray of smallest slope in inf
    {
      *resAlphaP = inf[1];
      *resAlphaQ = inf[0];
      *resBetaP = -(*resAlphaP)*r.x+(*resAlphaQ)*r.y;
    }
  else
    if(r.x+sup[0] > n) // R is the ray of highest slope in sup
      {
	*resAlphaP = sup[1];
	*resAlphaQ = sup[0];
	*resBetaP = -(*resAlphaP)*r.x+(*resAlphaQ)*r.y;
      }
    else  //the facet is upper triangular,
      {
<<<<<<< HEAD
	Integer g = ic.gcd(inf[1] + sup[1],inf[0]+sup[0]);
=======
	IntegerComputer<Integer> icc;
	Integer g = icc.gcd(inf[1] + sup[1],inf[0]+sup[0]);
>>>>>>> dd85d6ff
	*resAlphaP = (inf[1]+sup[1])/g;
	*resAlphaQ = (inf[0]+sup[0])/g;
	*resBetaP = -(*resAlphaP)*r.x+(*resAlphaQ)*r.y;
      }

}




template <typename TInteger, typename TNumber>
inline
void DGtal::DSLSubsegment<TInteger,TNumber>::findSolutionWithoutFractions(Integer fp, Integer fq, Integer gp, Integer gq, RayC r, Integer n, Integer *resAlphaP, Integer *resAlphaQ, Integer *resBetaP, bool found)  // resBetaQ = resAlphaQ
{
  Point inf, sup;
  DGtal::IntegerComputer<Integer> ic;
  RayC rr;


  if(found == false)
    // r is not the highest ray on A
    {

      if(gq <= ic.max(r.x,n-r.x))
	{ // B is a multiple point, r is the lowest ray on B
	  // (otherwise, there would be an intersection in [AB]
	  // between the lowest ray on B and the ray above r on A.
	  // Thus B is the solution
	  *resAlphaP = gp;
	  *resAlphaQ = gq;
	  *resBetaP = -gp*r.x + r.y*gq;
	}
      else
	{ // compute the ray juste above r
	  rr = raySup(fp,fq,r);
	  // compute the fraction following f in the Farey Series
	  // given by the slope of rr
	  if(ic.max(rr.x,n-rr.x)>ic.max(r.x,n-r.x))
	    {
	      Point next = nextTermInFareySeriesEuclid(fp,fq,ic.max(rr.x,n-rr.x));
	      *resAlphaP = next[1];
	      *resAlphaQ = next[0];
	      *resBetaP = (Integer) -(*resAlphaP)*r.x+(*resAlphaQ)*r.y;
	    }
	  else
	    {
	      Point next = nextTermInFareySeriesEuclid(fp,fq,ic.max(r.x,n-r.x));
	      *resAlphaP = next[1];
	      *resAlphaQ = next[0];
	      *resBetaP = (Integer) -(*resAlphaP)*r.x+(*resAlphaQ)*r.y ;
	    }
	}
    }
  else
    {
      if(fq <= ic.max(r.x,n-r.x))
	{ // A is a multiple point
	  // A is the solution
	  *resAlphaP = fp;
	  *resAlphaQ = fq;
	  *resBetaP = -fp*r.x +fq*r.y;
	}
      else
	if(gq <= ic.max(r.x,n-r.x) && (r.x + gq) >n)
	  { // B is a multiple point and r is the lowest ray
	    // B is the solution
	    *resAlphaP = gp;
	    *resAlphaQ = gq;
	    *resBetaP = -gp*r.x +gq*r.y;
	  }
	else
	  {
	    // A is not a multiple point. Check if the vertex above A
	    // is a multiple point
	    Integer h = -fp*r.x + r.y*fq +1;
	    rr = smartRayOfSmallestSlope(fp,fq,gp,gq,h);
	    if(fq<=ic.max(rr.x,n-rr.x))
	      {  //the vertex above A is a
		// multiple point -> A is the solution
		*resAlphaP = fp;
		*resAlphaQ = fq;
		*resBetaP = -fp*r.x +fq*r.y;
	      }
	    else
	      {
                Vector v(fq,fp);
		convexHullHarPeled(v,ic.max(r.x,n-r.x),&inf,&sup);
		// Let C be the point on r with abscissa equal to inf.
		rr = raySup(inf[1],inf[0],r); // ray above r passing through C
		if(rr.x == r.x) // r is the highest ray passing through C
		  { // C is the solution
		    *resAlphaP = inf[1];
		    *resAlphaQ = inf[0];
		    *resBetaP = -inf[1]*r.x + inf[0]*r.y;
		  }
		else
		  {
		    if(ic.max(rr.x,n-rr.x)>ic.max(r.x,n-r.x))
		      {
			// the solution is given by the fraction following inf
			// in the Farey Series of order
			// max(x-inf.q(),n-(x.inf.q())), on the ray rr

			// we compute the mediant on inf and sup: if
			// the denominator is lower or equal to the
			// order given by the ray rr, then the
			// mediant is the solution. Otherwise, sup is
			// the solution.
			Integer g = ic.gcd(inf[1] + sup[1],inf[0]+sup[0]);
			if((inf[0]+sup[0])/g <= ic.max(rr.x,n-rr.x))
			  {
			    *resAlphaP = (inf[1]+sup[1])/g;
			    *resAlphaQ = (inf[0]+sup[0])/g;
			  }
			else
			  {
			    *resAlphaP = sup[1];
			    *resAlphaQ = sup[0];
			  }
			*resBetaP = -(*resAlphaP)*rr.x+(*resAlphaQ)*rr.y - 1;
		      }
		    else
		      {
			*resAlphaP = sup[1];
			*resAlphaQ = sup[0];
			*resBetaP = -(*resAlphaP)*r.x+(*resAlphaQ)*r.y;
		      }
		  }


	      }

	  }

    }
}


// Constructor in the case of integer input parameters
template <typename TInteger, typename TNumber>
inline
DGtal::DSLSubsegment<TInteger,TNumber>::DSLSubsegment(Number a, Number b, Number mu, Point &A, Point &B, std::string type)
{
  try 
    {
      if(type.compare("farey")==0)
	this->DSLSubsegmentFareyFan(a,b,mu,A,B);
      else
	if(type.compare("localCH")==0)
	  this->DSLSubsegmentLocalCH(a,b,mu,A,B);
	else
	  throw std::invalid_argument("ERROR: Unknow string to specify the algorithm. \"farey\" is used hereafter.");
    }
  catch(std::invalid_argument & e)
    {
      std::cerr << e.what() << std::endl;
      this->DSLSubsegmentFareyFan(a,b,mu,A,B);
    }
}



template <typename TInteger, typename TNumber>
inline
void DGtal::DSLSubsegment<TInteger,TNumber>::DSLSubsegmentFareyFan(Number a, Number b, Number mu, Point &A, Point &B)
{
  Integer n = B[0] - A[0];


  if(n >= 2*b)
    {
      myA = a;
      myB = b;
      myMu = mu;
      //std::cout << "DSS parameters are DSL parameters." << std::endl;
      ////std::cout << " " << a << " " << b << " " << mu;
    }
  else
    {
      // A becomes the origin // mu must be between 0 and b
      mu += a*A[0] - A[1]*b;
      Point inf, sup;

      Point inf2, sup2;

      Integer fp,fq,gp,gq;

      if(b>n)
	{
          Vector v(b,a);
	  convexHullHarPeled(v,n,&inf,&sup);
	  fp = inf[1];
	  fq = inf[0];
	  gp = sup[1];
	  gq = sup[0];
	}
      else
      	{
      	  Point next = nextTermInFareySeriesEuclid(a,b,n);
      	  fp = a;
      	  fq = b;
      	  gp = next[1];
      	  gq = next[0];
      	}


// #ifdef DEBUG
//       std::cout << "fractions = " << fp << " " << fq << " " << gp << " " << gq << std::endl;
// #endif


      bool found;

      // Find the height in the ladder
      // Returns the height h such that:
      // - param is in between the rays passing through the point (inf =
      // p/q, h/q)
      // ==> found is set to false
      // - or param is above the ray of smallest slope passing through
      // (inf = p/q, h/q) but below all the rays passing through (p/q,
      // h+1/q)  ==> found is set to true


      Integer h = smartFirstDichotomy(fp,fq,gp,gq,a,b,mu,n,&found);

      RayC r;


      if(found)
	{
	  r = smartRayOfSmallestSlope(fp,fq,gp,gq,h);
	}
      else
	{
	  r = localizeRay(fp,fq,gp,gq,h,a,b,mu,n);
	}

      Integer resAlphaP=0, resAlphaQ=0, resBetaP=0;
      findSolutionWithoutFractions(fp,fq, gp, gq, r, n, &resAlphaP, &resAlphaQ, &resBetaP, found);
      //shortFindSolution(fp,fq, gp, gq, r, n, &resAlphaP, &resAlphaQ, &resBetaP);


      myA = resAlphaP;
      myB = resAlphaQ;
      myMu = resBetaP - myA*A[0] + myB*A[1];

    }


}



template <typename TInteger, typename TNumber>
inline
void DGtal::DSLSubsegment<TInteger,TNumber>::lowerConvexHull(Vector &l, Integer mu, Point &A, Point &B,
                                                             Point *prevInfL, Point *infL, Point *infR, Point *prevInfR)
{

  Integer rA = l[1]*A[0]-l[0]*A[1] + mu;
  Integer rB = l[1]*B[0]-l[0]*B[1] + mu;

  Point prevSupL,supL,supR,prevSupR;

  // from left to right
  convexHullApproxTwoPoints(l,rA,B[0]-A[0],infL,&supL,prevInfL,&prevSupL,0); // computation of the left part of the convex hulls


  *infL += A;
  supL += A;

  *prevInfL +=A;
  prevSupL +=A;


  // from right to left
  if(rB !=0)
    {
      convexHullApproxTwoPoints(l,l[0]-rB,B[0]-A[0],infR,&supR,prevInfR,&prevSupR,1);

      Point B1 = B + Point(0,1);

      *infR = B1 - *infR;
      supR = B1 - supR;

      // swap inf and sup
      Point tmp;
      tmp = *infR;
      *infR = supR;
      supR = tmp;


      *prevInfR = B1 - *prevInfR;
      prevSupR = B1 - prevSupR;

      tmp = *prevInfR;
      *prevInfR = prevSupR;
      prevSupR = tmp;
    }
  else
    {
      convexHullApproxTwoPoints(l,0,B[0]-A[0],infR,&supR,prevInfR,&prevSupR,1);

      *infR = B - *infR;
      supR = B - supR;

      Point tmp;
      tmp = *infR;
      *infR = supR;
      supR = tmp;


      *prevInfR = B - *prevInfR;
      prevSupR = B - prevSupR;

      tmp = *prevInfR;
      *prevInfR = prevSupR;
      prevSupR = tmp;

    }



}




// Contructor calling the localConvexHull approx instead of the walk in the Farey Fan -> should be a new class.
template <typename TInteger, typename TNumber>
inline
void DGtal::DSLSubsegment<TInteger,TNumber>::DSLSubsegmentLocalCH(Number a, Number b, Number mu, Point &A, Point &B)
{
  Integer rB = a*B[0]-b*B[1] + mu;

  Vector l(b,a);

  Point infL,supL,infR,supR,prevInfL,prevSupL,prevInfR,prevSupR;

  lowerConvexHull(l,mu,A,B,&prevInfL,&infL,&infR,&prevInfR);

  Point pz(0,0);
  Point BA=B-A;
  lowerConvexHull(l,l[0]-rB-1,pz,BA,&prevSupR, &supR, &supL, &prevSupL);

  prevSupR = B+Point(0,1)-prevSupR;
  supR = B+Point(0,1)-supR;
  prevSupL = B+Point(0,1)-prevSupL;
  supL = B+Point(0,1)-supL;

  DGtal::IntegerComputer<Integer> ic;

  myA=0, myB=0, myMu=0;

  // we are left with four possible lines given by the couples (prevInfL, infL=infR) (infL = infR,prevInfR)
  // (prevSupL, supL = supR) (supL = supR, prevSupR)
  // the solution is given by the slope with bigger b


	Point inf[4];

	inf[0] = prevInfL;
	inf[1] = infL;
	inf[2] = infR;
	inf[3] = prevInfR;



	Point sup[4];

	sup[0] = prevSupL;
	sup[1] = supL;
	sup[2] = supR;
	sup[3] = prevSupR;



	Integer atmp, btmp;
	for(int i=0;i<3;i++)
	  {
	    btmp = inf[i+1][0] - inf[i][0];
	    atmp = inf[i+1][1] - inf[i][1];
	    Integer g;
	    if(atmp==0 || btmp==0)
	      g = ic.max((Integer) 1,ic.max(atmp,btmp));
	    else
	      g = ic.gcd(btmp,atmp);
	    btmp = btmp/g;
	    atmp = atmp/g;
	    if(btmp > myB)
	      {
		myB =btmp;
		myA =atmp;
	      }
	  }


	for(int i=0;i<3;i++)
	  {
	    btmp = sup[i+1][0] - sup[i][0];
	    atmp = sup[i+1][1] - sup[i][1];
	    Integer g;
	    if(atmp==0 || btmp==0)
	      g = ic.max((Integer) 1,ic.max(atmp,btmp));
	    else
	      g = ic.gcd(btmp,atmp);
	    btmp = btmp/g;
	    atmp = atmp/g;
	    if(btmp > myB)
	      {
		myB =btmp;
		myA =atmp;
	      }
	  }



	myMu = -myA*infL[0] + myB*infL[1];

}



template <typename TInteger, typename TNumber>
inline
DGtal::DSLSubsegment<TInteger,TNumber>::DSLSubsegment(Number alpha, Number beta,
                                                      Point &A, Point &B, Number precision)
{
  Integer n = B[0] - A[0];

  myPrecision = precision;

  // A becomes the origin

  beta +=alpha*A[0] - A[1];

  Point inf, sup;
  Integer fp,fq,gp,gq;


#ifdef DEBUG
  std::cout << "\n \nDSLSubsegment with floats, n=" << n << " precision = " << myPrecision << std::endl;
  std::cout << std::setprecision(15) << "alpha = " << alpha << " beta = " << beta << std::endl;
#endif


  convexHullApprox(alpha,n,&inf,&sup);
  fp = inf[1];
  fq = inf[0];
  gp = sup[1];
  gq = sup[0];


#ifdef DEBUG
  std::cout << "f and g = " << fp << " " << fq << " " << gp << " " << gq << std::endl;
#endif


  if(fp == gp && fq == gq)
    {
      Point next = nextTermInFareySeriesEuclid(fp,fq,n);
      gp = next[1];
      gq = next[0];

    }


  bool found;

  // Find the height in the ladder
  // Returns the height h such that:
  // - param is in between the rays passing through the point (inf =
  // p/q, h/q)
  // ==> found is set to false
  // - or param is above the ray of smallest slope passing through
  // (inf = p/q, h/q) but below all the rays passing through (p/q,
  // h+1/q)  ==> found is set to true


  Integer h = smartFirstDichotomy(fp,fq,gp,gq,alpha,beta,n,&found);

  RayC r;

  if(found)
    r = smartRayOfSmallestSlope(fp,fq,gp,gq,h);
  else
    r = localizeRay(fp,fq,gp,gq,h,alpha,beta,n);


  Integer resAlphaP=0, resAlphaQ=0, resBetaP=0;
  findSolutionWithoutFractions(fp,fq, gp, gq, r, n, &resAlphaP, &resAlphaQ, &resBetaP, found);


  myA = resAlphaP;
  myB = resAlphaQ;
  myMu = resBetaP - myA*A[0] + myB*A[1];

}



//------------------------- Accessors --------------------------

template <typename TInteger, typename TNumber>
inline
TInteger
DGtal::DSLSubsegment<TInteger,TNumber>::getA() const {
  return myA;
}


template <typename TInteger, typename TNumber>
inline
TInteger
DGtal::DSLSubsegment<TInteger,TNumber>::getB() const {
  return myB;
}



template <typename TInteger, typename TNumber>
inline
TInteger
DGtal::DSLSubsegment<TInteger,TNumber>::getMu() const {
  return myMu;
}<|MERGE_RESOLUTION|>--- conflicted
+++ resolved
@@ -879,16 +879,11 @@
 
 template <typename TInteger, typename TNumber>
 inline
-<<<<<<< HEAD
 typename DGtal::DSLSubsegment<TInteger,TNumber>::RayC DGtal::DSLSubsegment<TInteger,TNumber>::localizeRay(Integer fp, Integer fq, Integer gp, Integer gq, Integer r, Number a, Number b, Number mu, Integer n)
-=======
-typename DGtal::DSLSubsegment<TInteger,TNumber>::RayC 
-DGtal::DSLSubsegment<TInteger,TNumber>::localizeRay(Integer fp, Integer fq, Integer gp, Integer gq, Integer r, Number a, Number b, Number mu,  Integer n)
->>>>>>> dd85d6ff
 {
   BOOST_CONCEPT_ASSERT((CInteger<Number>));
   Number alpha = slope(fp, fq,r,a,b,mu);
-
+  
 
   Integer smallestSlope = smartRayOfSmallestSlope(fp,fq,gp,gq,r).x;
 
@@ -1031,12 +1026,8 @@
       }
     else  //the facet is upper triangular,
       {
-<<<<<<< HEAD
 	Integer g = ic.gcd(inf[1] + sup[1],inf[0]+sup[0]);
-=======
-	IntegerComputer<Integer> icc;
-	Integer g = icc.gcd(inf[1] + sup[1],inf[0]+sup[0]);
->>>>>>> dd85d6ff
+
 	*resAlphaP = (inf[1]+sup[1])/g;
 	*resAlphaQ = (inf[0]+sup[0])/g;
 	*resBetaP = -(*resAlphaP)*r.x+(*resAlphaQ)*r.y;
