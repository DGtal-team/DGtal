--- conflicted
+++ resolved
@@ -61,21 +61,29 @@
 namespace DGtal
 {
 
+
+     /**
+     *  Distance Functor used to create the ranges.
+     *  Such functor returns the distance between the image
+     *  "begin" and a given point.
+     *
+     * @tparam TImage Image type
+     */
     template<typename TImage>
-    class DistanceFunctor
+    class DistanceFunctorFromPoint
     {
 
-    public: 
+    public:
 
         typedef typename TImage::Point Point;
-        typedef typename TImage::Difference Difference; 
+        typedef typename TImage::Difference Difference;
 
     public:
 
-        DistanceFunctor( const TImage *aImagePtr): myImagePtr(aImagePtr)
+        DistanceFunctorFromPoint( const TImage *aImagePtr): myImagePtr(aImagePtr)
         {};
 
-        Difference operator() ( const Point &aPoint )
+        Difference operator() ( const Point &aPoint ) const
         {
             return Difference ( myImagePtr->linearized ( aPoint ) );
         }
@@ -120,7 +128,7 @@
 
 public:
 
-   typedef ImageContainerBySTLVector<TDomain, TValue> Self; 
+   typedef ImageContainerBySTLVector<TDomain, TValue> Self;
 
     /// domain
     BOOST_CONCEPT_ASSERT ( ( CDomain<TDomain> ) );
@@ -264,40 +272,9 @@
     typedef typename vector<Value>::reverse_iterator ReverseOutputIterator;
 
 
-    /////////////////////////// Ranges  ///////////////
-<<<<<<< HEAD
-
-    /**
-     *  Distance Functor used to create the ranges.
-     *  Such functor returns the distance between the image
-     *  "begin" and a given point.
-     *
-     */
-    class DistanceFunctor
-    {
-        friend class ImageContainerBySTLVector<Domain, Value>;
-    public:
-
-        DistanceFunctor( const ImageContainerBySTLVector<Domain, Value> *aImage): myImage(aImage)
-        {};
-
-        typedef ImageContainerBySTLVector<Domain,Value>::Difference Difference;
-        typedef ImageContainerBySTLVector<Domain,Value>::Point Point;
-        Difference operator() ( const Point &aPoint )
-        {
-            return Difference ( myImage->linearized ( aPoint ) );
-        }
-    private:
-        const ImageContainerBySTLVector<Domain, Value> *myImage;
-
-    };
-
-    typedef SimpleRandomAccessConstRangeFromPoint<ConstIterator,DistanceFunctor> ConstRange;
-    typedef SimpleRandomAccessRangeFromPoint<Iterator,DistanceFunctor> Range;
-=======
-    typedef SimpleRandomAccessConstRangeFromPoint<ConstIterator,DistanceFunctor<Self> > ConstRange;
-    typedef SimpleRandomAccessRangeFromPoint<Iterator,DistanceFunctor<Self> > Range;
->>>>>>> 4fa8ad1c
+    /////////////////////////// Ranges  /////////////////////
+    typedef SimpleRandomAccessConstRangeFromPoint<ConstIterator,DistanceFunctorFromPoint<Self> > ConstRange;
+    typedef SimpleRandomAccessRangeFromPoint<Iterator,DistanceFunctorFromPoint<Self> > Range;
 
     /**
     * @return the range providing begin and end
