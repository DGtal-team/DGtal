/**
 *  This program is free software: you can redistribute it and/or modify
 *  it under the terms of the GNU Lesser General Public License as
 *  published by the Free Software Foundation, either version 3 of the
 *  License, or  (at your option) any later version.
 *
 *  This program is distributed in the hope that it will be useful,
 *  but WITHOUT ANY WARRANTY; without even the implied warranty of
 *  MERCHANTABILITY or FITNESS FOR A PARTICULAR PURPOSE.  See the
 *  GNU General Public License for more details.
 *
 *  You should have received a copy of the GNU General Public License
 *  along with this program.  If not, see <http://www.gnu.org/licenses/>.
 *
 **/

/**
 * @file DigitalSetBySTLSet.ih
 * @author Jacques-Olivier Lachaud (\c jacques-olivier.lachaud@univ-savoie.fr )
 * Laboratory of Mathematics (CNRS, UMR 5807), University of Savoie, France
 *
 * @author Sebastien Fourey (\c Sebastien.Fourey@greyc.ensicaen.fr )
 * Groupe de Recherche en Informatique, Image, Automatique et
 * Instrumentation de Caen - GREYC (CNRS, UMR 6072), ENSICAEN, France
 *
 * @date 2010/07/01
 *
 * Implementation of inline methods defined in DigitalSetBySTLSet.h
 *
 * This file is part of the DGtal library.
 */


//////////////////////////////////////////////////////////////////////////////
#include <cstdlib>
//////////////////////////////////////////////////////////////////////////////

///////////////////////////////////////////////////////////////////////////////
// IMPLEMENTATION of inline methods.
///////////////////////////////////////////////////////////////////////////////

///////////////////////////////////////////////////////////////////////////////
// ----------------------- Standard services ------------------------------

/**
 * Destructor.
 */
template <typename Domain, typename Compare>
inline
DGtal::DigitalSetBySTLSet<Domain, Compare>::~DigitalSetBySTLSet()
{
}

/**
 * Constructor.
 * Creates the empty set in the domain [d].
 *
 * @param d any domain.
 */
template <typename Domain, typename Compare>
inline
<<<<<<< HEAD
DGtal::DigitalSetBySTLSet<Domain>::DigitalSetBySTLSet( Clone<Domain> d )
  : myDomain( new Domain( d ) ), mySet()
{
}

/**
 * Constructor.
 * Creates the empty set in the domain [d].
 *
 * @param ptrD any pointer on a dyn. alloc. domain, which is
 * acquired by this object.
 */
template <typename Domain>
inline
DGtal::DigitalSetBySTLSet<Domain>::DigitalSetBySTLSet( Domain* ptrD )
  : myDomain( ptrD ), mySet()
{
}

/**
 * Constructor.
 * Creates the empty set in the domain [d].
 *
 * @param d any counted pointer on domain.
 */
template <typename Domain>
inline
DGtal::DigitalSetBySTLSet<Domain>::DigitalSetBySTLSet( CountedPtr<Domain> d )
  : myDomain( d ), mySet()
=======
DGtal::DigitalSetBySTLSet<Domain, Compare>::DigitalSetBySTLSet( const Domain & d, const Compare & c )
  : myDomain( d ), mySet( c )
>>>>>>> 7db17f1a
{
}

/**
 * Copy constructor.
 * @param other the object to clone.
 */
template <typename Domain, typename Compare>
inline
DGtal::DigitalSetBySTLSet<Domain, Compare>::DigitalSetBySTLSet( const DigitalSetBySTLSet<Domain, Compare> & other )
  : myDomain( other.myDomain ), mySet( other.mySet )
{
}

/**
 * Assignment.
 * @param other the object to copy.
 * @return a reference on 'this'.
 */
template <typename Domain, typename Compare>
inline
DGtal::DigitalSetBySTLSet<Domain, Compare> &
DGtal::DigitalSetBySTLSet<Domain, Compare>::operator= ( const DigitalSetBySTLSet<Domain, Compare> & other )
{
  ASSERT( ( domain().lowerBound() <= other.domain().lowerBound() )
    && ( domain().upperBound() >= other.domain().upperBound() )
    && "This domain should include the domain of the other set in case of assignment." );
  mySet = other.mySet;
  return *this;
}


/**
 * @return the embedding domain.
 */
template <typename Domain, typename Compare>
inline
const Domain &
DGtal::DigitalSetBySTLSet<Domain, Compare>::domain() const
{
  return *myDomain;
}

template <typename Domain>
inline
DGtal::CountedPtr<Domain> 
DGtal::DigitalSetBySTLSet<Domain>::domainPointer() const
{
  return myDomain;
}



///////////////////////////////////////////////////////////////////////////////
// Interface - public :


/**
 * @return the number of elements in the set.
 */
template <typename Domain, typename Compare>
inline
typename DGtal::DigitalSetBySTLSet<Domain, Compare>::Size
DGtal::DigitalSetBySTLSet<Domain, Compare>::size() const
{
  return (unsigned int)mySet.size();
}

/**
 * @return 'true' iff the set is empty (no element).
 */
template <typename Domain, typename Compare>
inline
bool
DGtal::DigitalSetBySTLSet<Domain, Compare>::empty() const
{
  return mySet.empty();
}


/**
 * Adds point [p] to this set.
 *
 * @param p any digital point.
 * @pre p should belong to the associated domain.
 */
template <typename Domain, typename Compare>
inline
void
DGtal::DigitalSetBySTLSet<Domain, Compare>::insert( const Point & p )
{
  // ASSERT( domain().isInside( p ) );
  mySet.insert( p );
}


/**
 * Adds the collection of points specified by the two iterators to
 * this set.
 *
 * @param first the start point in the collection of Point.
 * @param last the last point in the collection of Point.
 * @pre all points should belong to the associated domain.
 */
template <typename Domain, typename Compare>
template <typename PointInputIterator>
void
DGtal::DigitalSetBySTLSet<Domain, Compare>::insert( PointInputIterator first, PointInputIterator last )
{
  mySet.insert( first, last );
}


/**
 * Adds point [p] to this set if the point is not already in the
 * set.
 *
 * @param p any digital point.
 *
 * @pre p should belong to the associated domain.
 * @pre p should not belong to this.
 */
template <typename Domain, typename Compare>
inline
void
DGtal::DigitalSetBySTLSet<Domain, Compare>::insertNew( const Point & p )
{
  // ASSERT( domain().isInside( p ) );
  mySet.insert( p );
}

/**
 * Adds the collection of points specified by the two iterators to
 * this set.
 *
 * @param first the start point in the collection of Point.
 * @param last the last point in the collection of Point.
 *
 * @pre all points should belong to the associated domain.
 * @pre each point should not belong to this.
 */
template <typename Domain, typename Compare>
template <typename PointInputIterator>
inline
void
DGtal::DigitalSetBySTLSet<Domain, Compare>::insertNew
( PointInputIterator first, PointInputIterator last )
{
  mySet.insert( first, last );
}

/**
 * Removes point [p] from the set.
 *
 * @param p the point to remove.
 * @return the number of removed elements (0 or 1).
 */
template <typename Domain, typename Compare>
typename DGtal::DigitalSetBySTLSet<Domain, Compare>::Size
DGtal::DigitalSetBySTLSet<Domain, Compare>::erase( const Point & p )
{
  return (unsigned int)mySet.erase( p );
}

/**
 * Removes the point pointed by [it] from the set.
 *
 * @param it an iterator on this set.
 * Note: generally faster than giving just the point.
 */
template <typename Domain, typename Compare>
inline
void
DGtal::DigitalSetBySTLSet<Domain, Compare>::erase( Iterator it )
{
  mySet.erase( it );
}

/**
 * Clears the set.
 * @post this set is empty.
 */
template <typename Domain, typename Compare>
inline
void
DGtal::DigitalSetBySTLSet<Domain, Compare>::clear()
{
  mySet.clear();
}

/**
 * @param p any digital point.
 * @return a const iterator pointing on [p] if found, otherwise end().
 */
template <typename Domain, typename Compare>
inline
typename DGtal::DigitalSetBySTLSet<Domain, Compare>::ConstIterator
DGtal::DigitalSetBySTLSet<Domain, Compare>::find( const Point & p ) const
{
  return mySet.find( p );
}

/**
 * @param p any digital point.
 * @return an iterator pointing on [p] if found, otherwise end().
 */
template <typename Domain, typename Compare>
inline
typename DGtal::DigitalSetBySTLSet<Domain, Compare>::Iterator
DGtal::DigitalSetBySTLSet<Domain, Compare>::find( const Point & p )
{
  return mySet.find( p );
}

/**
 * @return a const iterator on the first element in this set.
 */
template <typename Domain, typename Compare>
inline
typename DGtal::DigitalSetBySTLSet<Domain, Compare>::ConstIterator
DGtal::DigitalSetBySTLSet<Domain, Compare>::begin() const
{
  return mySet.begin();
}

/**
 * @return a const iterator on the element after the last in this set.
 */
template <typename Domain, typename Compare>
inline
typename DGtal::DigitalSetBySTLSet<Domain, Compare>::ConstIterator
DGtal::DigitalSetBySTLSet<Domain, Compare>::end() const
{
  return mySet.end();
}

/**
 * @return an iterator on the first element in this set.
 */
template <typename Domain, typename Compare>
inline
typename DGtal::DigitalSetBySTLSet<Domain, Compare>::Iterator
DGtal::DigitalSetBySTLSet<Domain, Compare>::begin()
{
  return mySet.begin();
}

/**
 * @return a iterator on the element after the last in this set.
 */
template <typename Domain, typename Compare>
inline
typename DGtal::DigitalSetBySTLSet<Domain, Compare>::Iterator
DGtal::DigitalSetBySTLSet<Domain, Compare>::end()
{
  return mySet.end();
}

/**
 * set union to left.
 * @param aSet any other set.
 */
template <typename Domain, typename Compare>
inline
DGtal::DigitalSetBySTLSet<Domain, Compare> &
DGtal::DigitalSetBySTLSet<Domain, Compare>::operator+=( const DigitalSetBySTLSet<Domain, Compare> & aSet )
{
  if ( this != &aSet )
    {
      Iterator it_dst = end();
      for ( ConstIterator it_src = aSet.begin();
      it_src != aSet.end();
      ++it_src )
  {
    // Use hint it_dst to go faster.
    it_dst = mySet.insert( it_dst, *it_src );
  }
    }
  return *this;
}

//-----------------------------------------------------------------------------
template <typename Domain, typename Compare>
inline
bool
DGtal::DigitalSetBySTLSet<Domain, Compare>
::operator()( const Point & p ) const
{
  return find( p ) != end();
}

///////////////////////////////////////////////////////////////////////////////
// ----------------------- Other Set services -----------------------------


template <typename Domain, typename Compare>
template <typename TOutputIterator>
inline
void
DGtal::DigitalSetBySTLSet<Domain, Compare>::computeComplement(TOutputIterator& ito) const
{
  typename Domain::ConstIterator itPoint = domain().begin();
  typename Domain::ConstIterator itEnd = domain().end();
  while ( itPoint != itEnd ) {
    if ( find( *itPoint ) == end() ) {
      *ito++ = *itPoint;
    }
    ++itPoint;
  }
}

/**
 * Builds the complement in the domain of the set [other_set] in
 * this.
 *
 * @param other_set defines the set whose complement is assigned to 'this'.
 */
template <typename Domain, typename Compare>
inline
void
DGtal::DigitalSetBySTLSet<Domain, Compare>::assignFromComplement
( const DigitalSetBySTLSet<Domain, Compare> & other_set )
{
  clear();
  typename Domain::ConstIterator itPoint = domain().begin();
  typename Domain::ConstIterator itEnd = domain().end();
  while ( itPoint != itEnd ) {
    if ( other_set.find( *itPoint ) == other_set.end() ) {
      insert( *itPoint );
    }
    ++itPoint;
  }
}

/**
 * Computes the bounding box of this set.
 *
 * @param lower the first point of the bounding box (lowest in all
 * directions).
 * @param upper the last point of the bounding box (highest in all
 * directions).
 */
template <typename Domain, typename Compare>
inline
void
DGtal::DigitalSetBySTLSet<Domain, Compare>::computeBoundingBox
( Point & lower, Point & upper ) const
{
  lower = domain().upperBound();
  upper = domain().lowerBound();
  ConstIterator it = begin();
  ConstIterator itEnd = end();
  while ( it != itEnd ) {
    lower = lower.inf( *it );
    upper = upper.sup( *it );
    ++it;
  }
}

///////////////////////////////////////////////////////////////////////////////
// Interface - public :

/**
 * Writes/Displays the object on an output stream.
 * @param out the output stream where the object is written.
 */
template <typename Domain, typename Compare>
inline
void
DGtal::DigitalSetBySTLSet<Domain, Compare>::selfDisplay ( std::ostream & out ) const
{
  out << "[DigitalSetBySTLSet]" << " size=" << size();
}

/**
 * Checks the validity/consistency of the object.
 * @return 'true' if the object is valid, 'false' otherwise.
 */
template <typename Domain, typename Compare>
inline
bool
DGtal::DigitalSetBySTLSet<Domain, Compare>::isValid() const
{
  return true;
}


// --------------- CDrawableWithBoard2D realization -------------------------

/**
 * Default drawing style object.
 * @return the dyn. alloc. default style for this object.
 */

/**
 * @return the style name used for drawing this object.
 */
template<typename Domain, typename Compare>
inline
std::string
DGtal::DigitalSetBySTLSet<Domain, Compare>::className() const
{
  return "DigitalSetBySTLSet";
}

///////////////////////////////////////////////////////////////////////////////
// Implementation of inline function                                         //

template <typename Domain, typename Compare>
inline
std::ostream &
DGtal::operator<< ( std::ostream & out, const DGtal::DigitalSetBySTLSet<Domain, Compare> & object )
{
  object.selfDisplay( out );
  return out;
}

//                                                                           //
///////////////////////////////////////////////////////////////////////////////

<|MERGE_RESOLUTION|>--- conflicted
+++ resolved
@@ -55,44 +55,13 @@
  * Constructor.
  * Creates the empty set in the domain [d].
  *
- * @param d any domain.
- */
-template <typename Domain, typename Compare>
-inline
-<<<<<<< HEAD
-DGtal::DigitalSetBySTLSet<Domain>::DigitalSetBySTLSet( Clone<Domain> d )
-  : myDomain( new Domain( d ) ), mySet()
-{
-}
-
-/**
- * Constructor.
- * Creates the empty set in the domain [d].
- *
- * @param ptrD any pointer on a dyn. alloc. domain, which is
- * acquired by this object.
- */
-template <typename Domain>
-inline
-DGtal::DigitalSetBySTLSet<Domain>::DigitalSetBySTLSet( Domain* ptrD )
-  : myDomain( ptrD ), mySet()
-{
-}
-
-/**
- * Constructor.
- * Creates the empty set in the domain [d].
- *
  * @param d any counted pointer on domain.
  */
-template <typename Domain>
-inline
-DGtal::DigitalSetBySTLSet<Domain>::DigitalSetBySTLSet( CountedPtr<Domain> d )
-  : myDomain( d ), mySet()
-=======
-DGtal::DigitalSetBySTLSet<Domain, Compare>::DigitalSetBySTLSet( const Domain & d, const Compare & c )
+template <typename Domain, typename Compare>
+inline
+DGtal::DigitalSetBySTLSet<Domain, Compare>::DigitalSetBySTLSet
+( Clone<Domain> d, const Compare & c )
   : myDomain( d ), mySet( c )
->>>>>>> 7db17f1a
 {
 }
 
@@ -136,10 +105,10 @@
   return *myDomain;
 }
 
-template <typename Domain>
-inline
-DGtal::CountedPtr<Domain> 
-DGtal::DigitalSetBySTLSet<Domain>::domainPointer() const
+template <typename Domain, typename Compare>
+inline
+DGtal::CowPtr<Domain> 
+DGtal::DigitalSetBySTLSet<Domain, Compare>::domainPointer() const
 {
   return myDomain;
 }
