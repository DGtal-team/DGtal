/**
 *  This program is free software: you can redistribute it and/or modify
 *  it under the terms of the GNU Lesser General Public License as
 *  published by the Free Software Foundation, either version 3 of the
 *  License, or  (at your option) any later version.
 *
 *  This program is distributed in the hope that it will be useful,
 *  but WITHOUT ANY WARRANTY; without even the implied warranty of
 *  MERCHANTABILITY or FITNESS FOR A PARTICULAR PURPOSE.  See the
 *  GNU General Public License for more details.
 *
 *  You should have received a copy of the GNU General Public License
 *  along with this program.  If not, see <http://www.gnu.org/licenses/>.
 *
 **/

#pragma once

/**
 * @file BasicPointFunctors.h
 *
 * @author Tristan Roussillon (\c tristan.roussillon@liris.cnrs.fr )
 * Laboratoire d'InfoRmatique en Image et Systèmes d'information - LIRIS (CNRS, UMR 5205), CNRS, France
 * @date 2012/02/02
 *
 * This files contains several basic classes representing Functors
 * on points.
 *
 * This file is part of the DGtal library.
 */

#if defined(BasicPointFunctors_RECURSES)
#error Recursive header files inclusion detected in BasicPointFunctors.h
#else // defined(BasicPointFunctors_RECURSES)
/** Prevents recursive inclusion of headers. */
#define BasicPointFunctors_RECURSES

#if !defined BasicPointFunctors_h
/** Prevents repeated inclusion of headers. */
#define BasicPointFunctors_h

//////////////////////////////////////////////////////////////////////////////
// Inclusions
#include <iostream>
#include <iterator>
#include "DGtal/base/Common.h"
#include "DGtal/kernel/SpaceND.h"
#include "DGtal/kernel/NumberTraits.h"
#include "DGtal/base/BasicBoolFunctors.h"
#include "DGtal/kernel/CPointPredicate.h"
#include "DGtal/base/CQuantity.h"
#include "DGtal/kernel/domains/CDomain.h"
#include "DGtal/base/ConstAlias.h"
#ifdef CPP11_ARRAY
#include <array>
#else
#include <boost/array.hpp>
#endif
//////////////////////////////////////////////////////////////////////////////

namespace DGtal
{
namespace functors
  {
  /////////////////////////////////////////////////////////////////////////////
  // template class Projector
  /**
   * Description of template class 'Projector' <p>
   * \brief Aim: Functor that maps 
   * a point P of dimension i
   * to a point Q of dimension j.
   * The member @a myDims is an array containing the 
   * coordinates - (0, 1, ..., j-1) by default -
   * that are copied from P to Q. 
   *
   * Ex: for i = 3 and j = 2, the first two coordinates 
   * (numbered 0 and 1) are copied so that point (x,y,z) is 
   * is mapped to point (x,y).    
   * 
   * All kth coordinates (0 < k < j) that are greater than i, 
   * are set to a value given at construction (0 by defaut). 
   *
   * Ex: for i = 2 and j = 3, the first two coordinates 
   * (numbered 0 and 1) are copied so that point (x,y) is 
   * is mapped to point (x,y,0).    
   *
   * Instead of using the default order, you can define your own 
   * orthonormal basis as shown below: 
   *
   * @code

   PointVector<3,int> p(3,1,5): 

   Projector<SpaceND<2,int> > proj; 
   proj( p ) //== (3,1)

   ...
   //v (2, 0): selection of the 2nd and 0th basis vectors
   proj.init(v.begin(), v.end()); 
   proj( p ) //== (5,3)

   * @endcode
   *
   * @tparam S type for the space where must lie the projected point
   */
  template <typename S = SpaceND< 2, DGtal::int32_t > >
  struct Projector
  {
    typedef S Space;
    typedef typename Space::Dimension Dimension;
    BOOST_STATIC_CONSTANT( Dimension, dimension = Space::dimension );
    typedef typename Space::Integer Integer; 
    typedef typename Space::Point Point; 

    /**
     * Default constructor
     */
    Projector(const Integer& aDefaultInteger = NumberTraits<Integer>::zero());

    
    /**
     * Initialization of the array of relevant dimensions 
     * @param itb begin iterator on dimensions.
     * @param ite end iterator on dimensions.
     */
    template<typename TIterator>
    void init ( const TIterator& itb, const TIterator& ite );


    /**
     *  Initialisation by removing a given dimension.
     *  @param dimRemoved the removed dimension.
     */
    void initRemoveOneDim ( const Dimension  &dimRemoved );

    /**
     *  Initialisation by adding a given dimension.
     *  @param newDim the new dimension.
     */
    void initAddOneDim ( const Dimension & newDim );


    /**
     *  Main operator
     * @param aPoint any point.
     * @return the projected point.
     */
    template<typename TInputPoint>
    Point operator()( const TInputPoint& aPoint ) const;

  private: 
    /**
     * Array storing the coordinates that are copied from 
     * the input point to its projection (order matters)
     */
#ifdef CPP11_ARRAY
    std::array<Dimension, dimension> myDims; 
#else
    boost::array<Dimension, dimension> myDims; 
#endif
    /**
     * Default integer set to coordinates of the projected point
     * not in the input point
     */
    Integer myDefaultInteger; 

  }; // end of class ConstantPointFunctors
  




  /**
   * Description of template class 'SliceRotator2D' <p> \brief Special
   * Point Functor that adds one dimension to a 2D point and apply on
   * it a rotation of angle alpha according to a given direction and
   * the domain center. It also checks if the resulting point is
   * inside the 3D domain, else it returns a particular point (by
   * default the point at domain origin (from the domain method
   * lowerBound()).
   *
   * Ex: a Point P (10, 9) in the domain (defined (0,0,0) (10,10,10))
   * given in 3D by adding the dimension in Z (2) with slice num 7: =>
   * P(10, 9, 7) and after a rotation of PI from center of slice domain (5,5, 7)
   * will give P(0,1,7). 
   * To apply this example you can test it with:
   * @code 
   // Defining the domain
   PointVector<3, int> pt1(0,0, 0);
   PointVector<3, int> pt2(10,10, 10);
   HyperRectDomain<SpaceND<3, int> >  domain (pt1, pt2);
   // The functor on axis rotation set to 2 with new Z slice num=7 and angle 3.15: 
   SliceRotator2D< HyperRectDomain<SpaceND<3, int> >, int> sliceRot2(2, domain, 7, 2, 3.14);
   PointVector<2, int> pt_2(10, 9);  
   trace.info() <<  sliceRot2(pt_2);
   @endcode
   *
   *
   * @tparam TDomain3D the type of the 3d domain. 
   * @tparam TInteger specifies the integer number type used to define the space. 
   *
   */
  template <typename TDomain3D, typename TInteger =  DGtal::int32_t >
  class SliceRotator2D
  {
  public:
        
    typedef SpaceND< 3, TInteger>  Space;
    typedef typename Space::Dimension Dimension; 
    typedef typename Space::Point Point; 
    typedef typename Space::Integer Integer; 
    /** 
     * Constructor.
     * (default point is defined from lower point of the domain)
     * @param dimAdded  the index of the new dimension inserted.
     * @param aDomain3DImg the 3D domain used to keep the resulting point in the domain. 
     * @param sliceIndex the value that is used to fill the dimension for a given N-1 point (equivalently the slice index).  
     * @param dimRotated the index of the rotation axis.
     * @param rotationAngle the angle of rotation (in radians).
     */
    
    SliceRotator2D( const Dimension &dimAdded, const TDomain3D &aDomain3DImg, 
                    const Integer &sliceIndex,  const Dimension &dimRotated,
                    double rotationAngle):
      myPosDimAdded(dimAdded), mySliceIndex(sliceIndex), myDomain(aDomain3DImg), 
      myDimRotated(dimRotated), myRotationAngle(rotationAngle), myDefaultPoint (aDomain3DImg.lowerBound())
    {
      myCenter[0] = aDomain3DImg.lowerBound()[0]+((aDomain3DImg.upperBound())[0]-(aDomain3DImg.lowerBound())[0])/2.0;  
      myCenter[1] = aDomain3DImg.lowerBound()[1]+((aDomain3DImg.upperBound())[1]-(aDomain3DImg.lowerBound())[1])/2.0;  
      myCenter[2] = aDomain3DImg.lowerBound()[2]+((aDomain3DImg.upperBound())[2]-(aDomain3DImg.lowerBound())[2])/2.0;  
      myCenter[dimAdded]=sliceIndex;
    };
    
    /** 
     * Constructor.
     * @param dimAdded  the index of the new dimension inserted.
     * @param aDomain3DImg the 3D domain used to keep the resulting point in the domain. 
     * @param sliceIndex the value that is used to fill the dimension for a given N-1 point (equivalently the slice index).  
     * @param dimRotated the index of the rotation axis.
     * @param rotationAngle the angle of rotation (in radians).
     * @param defaultPoint the point given when the resulting point is outside the domain.
     */
    
    SliceRotator2D( const Dimension &dimAdded, const TDomain3D &aDomain3DImg, 
                    const Integer &sliceIndex,  const Dimension &dimRotated,
                    double rotationAngle,  const Point &defaultPoint):
      myPosDimAdded(dimAdded), mySliceIndex(sliceIndex), myDomain(aDomain3DImg), 
      myDimRotated(dimRotated), myRotationAngle(rotationAngle), myDefaultPoint (defaultPoint)
    {
      myCenter[0] = aDomain3DImg.lowerBound()[0]+((aDomain3DImg.upperBound())[0]-(aDomain3DImg.lowerBound())[0])/2.0;  
      myCenter[1] = aDomain3DImg.lowerBound()[1]+((aDomain3DImg.upperBound())[1]-(aDomain3DImg.lowerBound())[1])/2.0;  
      myCenter[2] = aDomain3DImg.lowerBound()[2]+((aDomain3DImg.upperBound())[2]-(aDomain3DImg.lowerBound())[2])/2.0;  
      myCenter[dimAdded]=sliceIndex;
    };

    /** 
     * Constructor.
     * @param dimAdded  the index of the new dimension inserted.
     * @param aDomain3DImg the 3D domain used to keep the resulting point in the domain. 
     * @param sliceIndex the value that is used to fill the dimension for a given N-1 point (equivalently the slice index).  
     * @param dimRotated the index of the rotation axis.
     * @param ptCenter the rotation center.
     * @param rotationAngle the angle of rotation (in radians).
     * @param defaultPoint the point given when the resulting point is outside the domain.
     */
    
    SliceRotator2D( const Dimension &dimAdded, const TDomain3D &aDomain3DImg, const Integer &sliceIndex,
                    const Dimension &dimRotated,  const Point &ptCenter, double rotationAngle, const Point &defaultPoint):
      myPosDimAdded(dimAdded), mySliceIndex(sliceIndex), myDomain(aDomain3DImg), 
      myDimRotated(dimRotated), myRotationAngle(rotationAngle), myCenter(ptCenter), myDefaultPoint (defaultPoint)
    {
    };

    /** 
     * Constructor.
     * (default point is defined from lower point of the domain)
     * @param dimAdded  the index of the new dimension inserted.
     * @param aDomain3DImg the 3D domain used to keep the resulting point in the domain. 
     * @param sliceIndex the value that is used to fill the dimension for a given N-1 point (equivalently the slice index).  
     * @param dimRotated the index of the rotation axis.
     * @param ptCenter the rotation center.
     * @param rotationAngle the angle of rotation (in radians).
     */
    
    SliceRotator2D( const Dimension &dimAdded, const TDomain3D &aDomain3DImg, const Integer &sliceIndex,
                    const Dimension &dimRotated,  const Point &ptCenter, double rotationAngle):
      myPosDimAdded(dimAdded), mySliceIndex(sliceIndex), myDomain(aDomain3DImg), 
      myDimRotated(dimRotated), myRotationAngle(rotationAngle), myCenter(ptCenter), myDefaultPoint (aDomain3DImg.lowerBound())
    {
    };
    
    /** 
     * The operator just recover the 3D Point associated to the SliceRotator2D parameters.
     * @param[in] aPoint point of the input domain (of dimension N-1).
     * 
     * @return the point of dimension 3.
     */
    template <typename TPointDimMinus>
    inline
    Point  operator()(const TPointDimMinus& aPoint) const
    {
      Point pt;
      Dimension pos=0;
      std::vector<Dimension> indexesRotate;
      for( Dimension i=0; i<pt.size(); i++)
        {
          if(i!=myPosDimAdded)
            {
              pt[i]= aPoint[pos];
              pos++; 
            }else
            {
              pt[i]=mySliceIndex;
            }
        }
      for( Dimension i=0; i<pt.size(); i++)
        {
          if(i!=myDimRotated)
            indexesRotate.push_back(i);
        }
      double d1 = pt[indexesRotate[0]] - myCenter[indexesRotate[0]];
      double d2 = pt[indexesRotate[1]] - myCenter[indexesRotate[1]];
      
      pt[indexesRotate[0]] = myCenter[indexesRotate[0]] + d1*cos(myRotationAngle)-d2*sin(myRotationAngle) ; 
      pt[indexesRotate[1]] = myCenter[indexesRotate[1]] + d1*sin(myRotationAngle)+d2*cos(myRotationAngle) ; 
      
      if(myDomain.isInside(pt))
        return pt;
      else
        return  myDefaultPoint;
    }
  private:
    // position of insertion of the new dimension
    Dimension myPosDimAdded;
    // the index of the slice associated to the new domain.
    Integer mySliceIndex;
    TDomain3D myDomain;
    Dimension myDimRotated;
    double myRotationAngle;
    PointVector<3, double> myCenter;
    Point myDefaultPoint;
  };


  /**
   * Description of template class 'Point2DEmbedderIn3D' <p> \brief
   * Aim: Functor that embeds a 2D point into a 3D space from two axis
   * vectors and an origin point given in the 3D space.
   *
   * It also checks if the resulting point is inside the 3D domain,
   * else it returns a particular point (by default the point at
   * domain origin (from the domain method lowerBound())).
   *   
   * It can be used to extract 2D images from volumetric files. For
   * instance (see full example images/extract2DImagesFrom3D.cpp): 
   *
   * - First some image types and ConstImageAdapter are defined to exploit the functor:
   * @snippet examples/images/extract2DImagesFrom3d.cpp extract2DImagesFrom3DType
   *
   * - Then, we define the origin point and axis vector used to extract 2D image values and we also deduce the associated 2D domain:
   * @snippet examples/images/extract2DImagesFrom3d.cpp extract2DImagesFrom3DOrigin3D
   *
   * - The 2D image we can now be  constructed from the embeder and from the ConstImageAdapter class:
   * @snippet examples/images/extract2DImagesFrom3d.cpp extract2DImagesFrom3DOExtract
   *   
   * - Alternatively, you can also construct the same functor from a reference center point, a normal, and a size:
   * @snippet examples/images/extract2DImagesFrom3d.cpp extract2DImagesFrom3DOExtract2
   *  
   *
   * @see tests/kernel/testBasicPointFunctors.cpp 
   * @tparam TDomain3D the type of the 3d domain. 
   * @tparam TInteger specifies the integer number type used to define the space. 
   *
   */
  template <typename TDomain3D, typename TInteger =  DGtal::int32_t >
  class Point2DEmbedderIn3D
  {
  public:
        
    typedef SpaceND< 3, TInteger>  Space;
    typedef typename Space::Point Point; 
    typedef typename Space::Integer Integer; 
    
    /** 
     * Constructor.
     * Construct the functor from an origin 3D point, and two other 3D points defining the upper part of the 2D domain.
     * @param aDomain3DImg  the 3D domain used to keep the resulting point in the domain. 
     * @param anOriginPoint the origin point given in the 3D domain. 
     * @param anUpperPointOnAxis1 the upper point given in the 3D domain to define the first axis of the 2D domain.
     * @param anUpperPointOnAxis2 the upper point given in the 3D domain to define the second axis of the 2D domain.
     * @param aDefautPoint the point given when the resulting point is outside the domain (default Point(0,0,0)).
     */
    
    Point2DEmbedderIn3D( const TDomain3D &aDomain3DImg, 
                         const Point &anOriginPoint, const Point &anUpperPointOnAxis1,
                         const Point &anUpperPointOnAxis2,
                         const Point &aDefautPoint = Point(0,0,0)): myDomain(aDomain3DImg),
                                                                    myOriginPointEmbeddedIn3D(anOriginPoint),
                                                                    myDefaultPoint (aDefautPoint),
                                                                    myFirstAxisEmbeddedDirection(Point(anUpperPointOnAxis1[0]-anOriginPoint[0],
                                                                                                       anUpperPointOnAxis1[1]-anOriginPoint[1],
                                                                                                       anUpperPointOnAxis1[2]-anOriginPoint[2])),
      mySecondAxisEmbeddedDirection(Point(anUpperPointOnAxis2[0]-anOriginPoint[0],
                                          anUpperPointOnAxis2[1]-anOriginPoint[1],
                                          anUpperPointOnAxis2[2]-anOriginPoint[2]))
      
      
    {    
      myFirstAxisEmbeddedDirection /= myFirstAxisEmbeddedDirection.norm();
      mySecondAxisEmbeddedDirection /= mySecondAxisEmbeddedDirection.norm();
    }


    /** 
     * Constructor.
     * Construct the functor from an origin 3D point, an normal vector (normal to the 2D domain), and a width.
     * The points of an 2D domain are embedded in 3D by using a normal vector giving the direction of the 2D domain embedded in the 3D space. 
     * @param aDomain3DImg  the 3D domain used to keep the resulting point in the domain. 
     * @param anOriginPoint the center point given in the 3D domain. 
     * @param anNormalVector the normal vector to the 2d domain embedded in 3D. 
     * @param anWidth the width to determine the 2d domain bounds (the resulting 2d domain will be a square of length anWidth).
     * @param aDefautPoint the point given when the resulting point is outside the domain (default Point(0,0,0)).
     *
     */
   
    Point2DEmbedderIn3D( const TDomain3D &aDomain3DImg, 
                         const Point &anOriginPoint, const typename Space::RealPoint & anNormalVector,
                         const typename Point::Component  &anWidth,
                         const Point &aDefautPoint = Point(0,0,0)): myDomain(aDomain3DImg),
                                                                    myDefaultPoint (aDefautPoint)
    {
      double d = -anNormalVector[0]*anOriginPoint[0] - anNormalVector[1]*anOriginPoint[1] - anNormalVector[2]*anOriginPoint[2];
      typename Space::RealPoint pRefOrigin;
      if(anNormalVector[0]!=0){
        pRefOrigin [0]= -d/anNormalVector[0];
        pRefOrigin [1]= 0.0;
        pRefOrigin [2]= 0.0;
        if(pRefOrigin==anOriginPoint){
          pRefOrigin[1]=-1.0;
        }
      }else if (anNormalVector[1]!=0){
        pRefOrigin [0]= 0.0;
        pRefOrigin [1]= -d/anNormalVector[1];
        pRefOrigin [2]= 0.0;
        if(pRefOrigin==anOriginPoint){
          pRefOrigin[0]=-1.0;
        }
      }else if (anNormalVector[2]!=0){
        pRefOrigin [0]= 0.0;
        pRefOrigin [1]= 0.0;
        pRefOrigin [2]= -d/anNormalVector[2];
        if(pRefOrigin==anOriginPoint){
          pRefOrigin[0]=-1.0;
        }
      }
      typename Space::RealPoint uDir1;
      uDir1=(pRefOrigin-anOriginPoint)/((pRefOrigin-anOriginPoint).norm());
      typename Space::RealPoint uDir2;
      uDir2[0] = uDir1[1]*anNormalVector[2]-uDir1[2]*anNormalVector[1];
      uDir2[1] = uDir1[2]*anNormalVector[0]-uDir1[0]*anNormalVector[2];
      uDir2[2] = uDir1[0]*anNormalVector[1]-uDir1[1]*anNormalVector[0];
      
      uDir2/=uDir2.norm();

      myOriginPointEmbeddedIn3D = anOriginPoint + uDir1*anWidth/2 + uDir2*anWidth/2;
      myFirstAxisEmbeddedDirection = -uDir1;
      mySecondAxisEmbeddedDirection = -uDir2;
      
    }

   


    /** 
     * The operator just recover the 3D Point associated to the Point2DEmbederIn3D parameters.
     * @param[in] aPoint point of the input domain (of dimension 2).
     * 
     * @return the digital point of dimension 3 (value rounded downward with floor).
     */
    template <typename TPoint2D>
    inline
    Point  operator()(const TPoint2D& aPoint, bool chechInsideDomain=true) const
    {
      Point pt = myOriginPointEmbeddedIn3D;
      for( Dimension i=0; i<pt.size(); i++){
<<<<<<< HEAD
        pt[i] = pt[i]+static_cast<typename Point::Component>(aPoint[0]*myFirstAxisEmbeddedDirection[i]);
        pt[i] = pt[i]+static_cast<typename Point::Component>(aPoint[1]*mySecondAxisEmbeddedDirection[i]);
=======
        pt[i] = pt[i]+static_cast<Integer>(floor(NumberTraits<Integer>::castToDouble(aPoint[0])
                                                 *myFirstAxisEmbeddedDirection[i]));
        pt[i] = pt[i]+static_cast<Integer>(floor(NumberTraits<Integer>::castToDouble(aPoint[1])
                                                 *mySecondAxisEmbeddedDirection[i]));
>>>>>>> a7b634d1
      }

      if(myDomain.isInside(pt)|| !chechInsideDomain)
        {          
          return pt;
        }
      else
        {
#ifdef DEBUG_VERBOSE
          trace.warning() << "Warning pt outside the 3D domain " << pt << std::endl;
#endif
          return  myDefaultPoint;
        }
    }

  private:
    TDomain3D myDomain;
    
    // Origin (or lower point) of the 2D image embedded in the 3D domain 
    Point  myOriginPointEmbeddedIn3D;    

    Point myDefaultPoint;

    // Point giving the direction of the embedded first axis of the 2D image.
    typename Space::RealPoint myFirstAxisEmbeddedDirection;

    // Point giving the direction of the embedded second axis of the 2D image.
    typename Space::RealPoint mySecondAxisEmbeddedDirection;
    
  };


  /**
   * \brief Create a point functor from a point predicate and a domain.
   */
  template< typename TPointPredicate, typename TDomain, typename TValue=DGtal::int32_t >
  struct PointFunctorFromPointPredicateAndDomain
  {
      typedef TPointPredicate PointPredicate;
      typedef TDomain Domain;
      typedef TValue Value;
      typedef typename Domain::Point Point;

      BOOST_CONCEPT_ASSERT(( concepts::CPointPredicate< PointPredicate > ));
      BOOST_CONCEPT_ASSERT(( concepts::CDomain< Domain > ));
      BOOST_CONCEPT_ASSERT(( CQuantity< Value > ));

      /**
       * @brief Constructor.
       * @param[in] aPtrPredicate a predicate on digital point
       * @param[in] aDomain a domain on digital point
       * @param[in] aTrueValue the returned value when a given point is inside the domain and when the predicate return true
       * @param[in] aFalseValue the returned value when a given point is outside the domain or when the predicate return false
       */
      PointFunctorFromPointPredicateAndDomain( ConstAlias< PointPredicate > aPtrPredicate, ConstAlias< Domain > aDomain,
                                               const Value aTrueValue, const Value aFalseValue );

      PointFunctorFromPointPredicateAndDomain( const PointFunctorFromPointPredicateAndDomain & other  );

      /**
       * @brief operator ()
       * @param[in] aPoint evaluated digital point.
       * @return aTrueValue when aPoint is inside the domain and when the predicate return true, aFalseValue else.
       */
      Value operator()( const Point& aPoint ) const;

      /**
         * Assignment.
         * @param other the object to copy.
         * @return a reference on 'this'.
         * Forbidden by default.
         */
      PointFunctorFromPointPredicateAndDomain & operator= ( const PointFunctorFromPointPredicateAndDomain & other );

  private:
      const PointPredicate * myPtrPredicate;
      const Domain * myDomain;
      Value myTrueValue;
      Value myFalseValue;

  };


  /**
   * Description of template class 'BasicDomainSubSampler' <p> \brief
   * Aim: Functor that subsamples an initial domain by given a grid
   * size and a shift vector. By this way, for a given point
   * considered in a new domain, it allows to recover the point
   * coordinates in the source domain.  Such functor can be usefull to
   * apply basic image subsampling in any dimensions by using
   * ImageAdapter class.
   *
   *
   * @see tests/kernel/testBasicPointFunctors.cpp 
   * @tparam TDomain the type of the domain. 
   * @tparam TInteger specifies the integer number type used to define the space. 
   *
   * @tparam TValue specify the type of the value which define the
   * grid size (generally type int (default) when subsampling with large grid size
   * and double to re sampling with grid size less than 1).
   */

 template <typename TDomain, typename TInteger =  DGtal::int32_t, typename TValue = DGtal::uint32_t >
 class BasicDomainSubSampler
  {
  public:        
    typedef typename TDomain::Space  Space;
    typedef typename TDomain::Size Size; 
    typedef typename Space::Dimension Dimension; 
    typedef typename Space::Point Point; 

    /** 
     * Constructor.
     * Construct the functor from a source domain, a grid size, and a shift vector.
     * The points of the resulting domain are defined as the upper left of the sampling grid.
     *
     * @param aSourceDomain  the source domain. 
     * @param aGridSize the subsampling grid size. 
     * @param aGridShift the shift applied to the sampling grid. 
     *
     */
    
    BasicDomainSubSampler(const TDomain &aSourceDomain, const std::vector<TValue> &aGridSize,
                          const Point  &aGridShift): mySourceDomain(aSourceDomain), 
                                                     myGridShift(aGridShift),
                                                     myGridSize(aGridSize)
    {
      Point domainUpperBound=aSourceDomain.upperBound();
      Point domainLowerBound=aSourceDomain.lowerBound();

      for (Dimension dim=0; dim< Space::dimension; dim++){
        domainLowerBound[dim] /= aGridSize[dim];
        domainUpperBound[dim] /= aGridSize[dim];
      }
      myNewDomain = TDomain(domainLowerBound, 
                            domainUpperBound);
      Point upperGrid;
      for (Dimension dim=0; dim < Space::dimension; dim++)
        upperGrid[dim] = myGridSize[dim];
      myGridSampleDomain = TDomain(Point::diagonal(0), upperGrid);
    };    
    

    /** 
     * The operator computes the coordinates of the point in the
     * subsampled domain.  By default it returns the first lower point
     * of the window associated to the sampling grid. If the resulting
     * point is outside the source domain it scans this window and
     * returns a point belonging to the source domain. If such a point
     * does not exits it return the point with null coordinates.
     *
     * @param aPoint a point which should  belong to the new domain.  
     * @return the point to be taken in the subsampled domain.
     *
     */
    
    inline
    Point  operator()(const Point& aPoint) const
    {
      Point ptRes = Point::diagonal(0);
      if(!myNewDomain.isInside(aPoint)){
        trace.error() << " The point is not in the source domain: "<<  aPoint << std::endl;
        return ptRes;
      }

      for (Dimension dim=0; dim< Space::dimension; dim++){
        ptRes[dim] = static_cast<TInteger>(floor(NumberTraits<TInteger>::castToDouble(aPoint[dim])*
                                                 NumberTraits<TValue>::castToDouble(myGridSize[dim]))); 
      }
      ptRes +=myGridShift;
      
      if(!mySourceDomain.isInside(ptRes)){
        // we are looking for a point inside the domain
        for(typename TDomain::ConstIterator it = myGridSampleDomain.begin();
            it!= myGridSampleDomain.end(); it++){
          if (mySourceDomain.isInside(ptRes+(*it)))
            return ptRes+(*it);
        }
      }
      return ptRes;
    }
    
    /** 
     * This method can be usefull to directely recover the new domain
     * associated to the resulting subsampled domain.
     * @return the new subsampled domain.
     */
    
    inline
    TDomain getSubSampledDomain(){
      return myNewDomain;
    } 
    
  private:
    TDomain mySourceDomain;
    TDomain myNewDomain;    
    // used to search a point when the resulting point is outside the source domain.
    TDomain myGridSampleDomain;     
    Point myGridShift;
    std::vector<TValue> myGridSize;    
 };










  /**
   * Description of template class 'FlipDomainAxis' <p> \brief Aim:
   * Functor that flips the domain coordinate system from some 
   * selected axis.  For instance, if a flip on the y axis is applied
   * on a domain of bounds (0, 0, 0) (MaxX, MaxY, MaxZ), then the
   * coordinate of P(x,y,z) will transformed in P(x, MaxY-y, z).
   *
   * Such functor can be useful to apply basic image
   * flip from some specific axis directions.
   *
   *
   * @see tests/kernel/testBasicPointFunctors.cpp 
   *
   * @tparam TDomain the type of the domain. 
   *
   */

 template <typename TDomain>
 class FlipDomainAxis
  {
  public:        
    typedef typename TDomain::Space  Space;
    typedef typename TDomain::Size Size; 
    typedef typename Space::Dimension Dimension; 
    typedef typename Space::Point Point; 

    /** 
     * Constructor.
     * Construct the functor from a source domain and a vector defining the axis being flipped.
     * Such a vector should contain the dimension number associated to the axis to be flipped. 
     * For instance to flip the x and z axis of a given 3d domain you have to give a vector 
     * containing 1 and 2. 
     *
     * @param aSourceDomain  the source domain. 
     * @param axisFlipped a vector containing  the indices of the dimension to be flipped. 
     *
     */
    
    FlipDomainAxis(const TDomain &aSourceDomain, const std::vector<Size> & axisFlipped): mySourceDomain(aSourceDomain), 
                                                                                         myAxisFlipped(axisFlipped){      
    };    
    

    /** 
     * The operator computes the coordinates of the point in the
     * flipped domain.  
     *
     * @param aPoint a source point.
     * @return the point with flipped coordinates according the source domain.
     *
     */
    
    inline
    Point  operator()(const Point& aPoint) const
    {
      Point ptRes;
      for (Dimension dim=0; dim< Space::dimension; dim++){
        ptRes[dim] = aPoint[dim]; 
      }
      for(Dimension i = 0; i< myAxisFlipped.size(); i++){
        ptRes[myAxisFlipped[i]] = mySourceDomain.upperBound()[myAxisFlipped[i]]-aPoint[myAxisFlipped[i]];
      }      
      return ptRes;
    }
    
  private:
    TDomain mySourceDomain;
    std::vector<Size> myAxisFlipped;    
 };









  }//namespace functors
} // namespace dgtal


///////////////////////////////////////////////////////////////////////////////
// Includes inline functions.
#include "DGtal/kernel/BasicPointFunctors.ih"
//                                                                           //
///////////////////////////////////////////////////////////////////////////////

#endif // !defined BasicPointFunctors_h
#undef BasicPointFunctors_RECURSES
#endif // else defined(BasicPointFunctors_RECURSES)<|MERGE_RESOLUTION|>--- conflicted
+++ resolved
@@ -483,15 +483,11 @@
     {
       Point pt = myOriginPointEmbeddedIn3D;
       for( Dimension i=0; i<pt.size(); i++){
-<<<<<<< HEAD
-        pt[i] = pt[i]+static_cast<typename Point::Component>(aPoint[0]*myFirstAxisEmbeddedDirection[i]);
-        pt[i] = pt[i]+static_cast<typename Point::Component>(aPoint[1]*mySecondAxisEmbeddedDirection[i]);
-=======
+
         pt[i] = pt[i]+static_cast<Integer>(floor(NumberTraits<Integer>::castToDouble(aPoint[0])
                                                  *myFirstAxisEmbeddedDirection[i]));
         pt[i] = pt[i]+static_cast<Integer>(floor(NumberTraits<Integer>::castToDouble(aPoint[1])
                                                  *mySecondAxisEmbeddedDirection[i]));
->>>>>>> a7b634d1
       }
 
       if(myDomain.isInside(pt)|| !chechInsideDomain)
