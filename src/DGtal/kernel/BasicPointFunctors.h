--- conflicted
+++ resolved
@@ -470,29 +470,17 @@
      * The points of an 2D domain are embedded in 3D by using a normal vector giving the direction of the 2D domain embedded in the 3D space.
      * @param aDomain3DImg  the 3D domain used to keep the resulting point in the domain.
      * @param anOriginPoint the center point given in the 3D domain.
-<<<<<<< HEAD
-     * @param anNormalVector the normal vector to the 2d domain embedded in 3D.
-     * @param orientXaxisVector the vector determining  the 3D orientation of the image plane (from the x axis).
-     * @param anWidth the width to determine the 2d domain bounds (the resulting 2d domain will be a square of length anWidth).
-=======
      * @param aNormalVector the normal vector to the 2d domain embedded in 3D.
      * @param orientXaxisVector the vector determining  the 3D orientation of the image plane (from the x axis).
      * @param aWidth the width to determine the 2d domain bounds (the resulting 2d domain will be a square of length aWidth).
->>>>>>> d8348064
      * @param aDefautPoint the point given when the resulting point is outside the domain (default Point(0,0,0)).
      *
      */
 
     Point2DEmbedderIn3D( const TDomain3D &aDomain3DImg,
-<<<<<<< HEAD
-                         const Point &anOriginPoint, const typename Space::RealPoint & anNormalVector,
-                         const typename Space::RealPoint & orientXaxisVector,
-                         const typename Point::Component  &anWidth,
-=======
                          const Point &anOriginPoint, const typename Space::RealPoint & aNormalVector,
                          const typename Space::RealPoint & orientXaxisVector,
                          const typename Point::Component  &aWidth,
->>>>>>> d8348064
                          const Point &aDefautPoint = Point(0,0,0)): myDomain(aDomain3DImg),
                                                                     myDefaultPoint (aDefautPoint)
     {
@@ -500,19 +488,11 @@
       typename Space::RealPoint uDir1;
       uDir1 = orientXaxisVector/orientXaxisVector.norm();
       typename Space::RealPoint uDir2;
-<<<<<<< HEAD
-      uDir2[0] = uDir1[1]*anNormalVector[2]-uDir1[2]*anNormalVector[1];
-      uDir2[1] = uDir1[2]*anNormalVector[0]-uDir1[0]*anNormalVector[2];
-      uDir2[2] = uDir1[0]*anNormalVector[1]-uDir1[1]*anNormalVector[0];
-      uDir2/=uDir2.norm();
-      myOriginPointEmbeddedIn3D = anOriginPoint + Point(-uDir1*anWidth/2) + Point(-uDir2*anWidth/2);
-=======
       uDir2[0] = uDir1[1]*aNormalVector[2]-uDir1[2]*aNormalVector[1];
       uDir2[1] = uDir1[2]*aNormalVector[0]-uDir1[0]*aNormalVector[2];
       uDir2[2] = uDir1[0]*aNormalVector[1]-uDir1[1]*aNormalVector[0];
       uDir2/=uDir2.norm();
       myOriginPointEmbeddedIn3D = anOriginPoint + Point(-uDir1*aWidth/2) + Point(-uDir2*aWidth/2);
->>>>>>> d8348064
       myFirstAxisEmbeddedDirection = uDir1;
       mySecondAxisEmbeddedDirection = uDir2;
     }
