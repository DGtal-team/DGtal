--- conflicted
+++ resolved
@@ -150,10 +150,6 @@
 
 
 
-<<<<<<< HEAD
-
-=======
->>>>>>> 60cf4645
 template< typename TP, typename TD, typename TV >
 inline
 DGtal::PointFunctorFromPointPredicateAndDomain< TP, TD, TV >::PointFunctorFromPointPredicateAndDomain( const PointPredicate* aPtrPredicate, const Domain& aDomain, const Value& aTrueValue, const Value& aFalseValue )
@@ -194,11 +190,7 @@
     && "This domain should include the domain of the other set in case of assignment." );
 
   myPtrPredicate = other.myPtrPredicate;
-<<<<<<< HEAD
-//  myDomain = other.myDomain;
-=======
 // myDomain = other.myDomain;
->>>>>>> 60cf4645
   myTrueValue = other.myTrueValue;
   myFalseValue = other.myFalseValue;
 
@@ -209,24 +201,6 @@
 
 
 
-<<<<<<< HEAD
-
-
-
-
-
-
-
-
-
-
-
-
-
-
-
-=======
->>>>>>> 60cf4645
 //------------------------------------------------------------------------------
 
 
