--- conflicted
+++ resolved
@@ -337,20 +337,11 @@
     //Size & Dimension
     typedef TSize Size;
     typedef TDimension Dimension;
-<<<<<<< HEAD
-
-=======
-    
->>>>>>> 5163161e
     // Cells
     typedef KhalimskyCell< dim, Integer > Cell;
     typedef SignedKhalimskyCell< dim, Integer > SCell;
     typedef bool Sign;
-<<<<<<< HEAD
-    typedef CellDirectionIterator< Integer, Dimension > DirIterator;    
-=======
     typedef CellDirectionIterator< Integer, Dimension > DirIterator;
->>>>>>> 5163161e
     
     //Points and Vectors
     typedef PointVector< dim, Integer > Point;
