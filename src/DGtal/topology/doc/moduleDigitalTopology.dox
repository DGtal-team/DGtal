--- conflicted
+++ resolved
@@ -191,11 +191,7 @@
    @endcode
   
    The foreground adjacency is classically called <em> kappa </em> \f$ \kappa
-<<<<<<< HEAD
-   \f$ while the background is called <em> lambda </em> \f$ \lambda \f$ . Any
-=======
    \f$ while the background is called \e lambda \f$ \lambda \f$ . Any
->>>>>>> 0e01a777
    topology has a reversed topology which is the topology \f$
    (\lambda,\kappa) \f$. 
   
