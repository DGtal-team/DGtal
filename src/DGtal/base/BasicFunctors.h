--- conflicted
+++ resolved
@@ -260,8 +260,7 @@
     const TFunctor2* myF2;
   };
 
-<<<<<<< HEAD
-=======
+
 template<typename TFunctor1, typename TFunctor2, typename ReturnType>
 inline
 Composer<TFunctor1, TFunctor2, ReturnType>
@@ -322,7 +321,6 @@
     {
       return myF(aValue, myValue);
     }
->>>>>>> 2839d5b9
 
 
 /**
