/**
 * This program is free software: you can redistribute it and/or modify
 * it under the terms of the GNU Lesser General Public License as
 * published by the Free Software Foundation, either version 3 of the
 * License, or (at your option) any later version.
 *
 * This program is distributed in the hope that it will be useful,
 * but WITHOUT ANY WARRANTY; without even the implied warranty of
 * MERCHANTABILITY or FITNESS FOR A PARTICULAR PURPOSE. See the
 * GNU General Public License for more details.
 *
 * You should have received a copy of the GNU General Public License
 * along with this program. If not, see <http://www.gnu.org/licenses/>.
 *
 **/

#pragma once

/**
 * @file Display3D.h
 * @author Bertrand Kerautret (\c kerautre@loria.fr )
 * LORIA (CNRS, UMR 7503), University of Nancy, France
 *
 * @date 2011/08/08
 *
 * Header file for module Display3D.cpp
 *
 * This file is part of the DGtal library.
 */

#if defined(Display3D_RECURSES)
#error Recursive header files inclusion detected in Display3D.h
#else // defined(Display3D_RECURSES)
/** Prevents recursive inclusion of headers. */
#define Display3D_RECURSES

#if !defined Display3D_h
/** Prevents repeated inclusion of headers. */
#define Display3D_h

//////////////////////////////////////////////////////////////////////////////
// Inclusions
#include <iostream>
#include <vector>
#include <algorithm>
#include <map>
#include "DGtal/kernel/domains/CDomain.h"
#include "DGtal/base/Common.h"
#include "DGtal/base/CountedPtr.h"
#include "DGtal/io/Color.h"
#include "DGtal/images/CImage.h"
#include "DGtal/images/CConstImage.h"
#include "DGtal/shapes/Mesh.h"

/// for embedding
#include "DGtal/topology/CanonicCellEmbedder.h"
#include "DGtal/topology/CanonicSCellEmbedder.h"
#include "DGtal/kernel/CanonicEmbedder.h"
#include "DGtal/helpers/StdDefs.h"
#include "DGtal/io/DrawWithDisplay3DModifier.h"
#include "DGtal/kernel/CSpace.h"


//////////////////////////////////////////////////////////////////////////////


namespace DGtal
{

  /////////////////////////////////////////////////////////////////////////////
  // class Display3D
  /**
   * Description of class 'Display3D' <p>
   * \brief Aim: This semi abstract class defines the stream mechanism to
   display 3d primitive (like BallVector, DigitalSetBySTLSet, Object
   ...). The class Viewer3D and Board3DTo2D implement two different
   ways to display 3D objects. The first one (Viewer3D), permits an
   interactive visualisation (based on @a OpenGL ) and the second one
   (Board3dto2d) provides 3D visualisation from 2D vectorial display
   (based on the CAIRO library)
   @see Viewer3D, Board3DTo2D
   *
   * This class is parametrized by both the Digital and Khalimsky
   * space used to display object. More precisely, embed methods are
   * used to compute the Euclidean coordinate of digital
   * obejects/khalimksy cells.
   *
   * @tparam Space any model of Digital 3D Space
   * @tparam KSpace any mode of Khalimksky 3D space
   */
  template < typename Space = Z3i::Space, typename KSpace = Z3i::KSpace>
  class Display3D
  {

<<<<<<< HEAD
    myBoundingPtEmptyTag = true;
    myClippingPlaneNameList = "ClippingPlane";
    mySurfelPrismNameList = "SurfelPrism";
  }

  /**
* constructor with the Khalimsky Space
* @param KSEmb the khalimsky space for embedding
*/
  Display3D(KSpace KSEmb)
  {
    myCurrentFillColor = Color ( 220, 220, 220 );
    myCurrentLineColor = Color ( 22, 22, 222, 50 );
    myBoundingPtEmptyTag = true;
    myCellEmbedder = CanonicCellEmbedder<KSpace >(KSEmb);
    mySCellEmbedder = CanonicSCellEmbedder<KSpace >(KSEmb);
    myClippingPlaneNameList = "ClippingPlane";
    mySurfelPrismNameList = "SurfelPrism";
  };

  /**
* constructor with the Space and the Khalimsky Space
* @param Semb the space for embedding
* @param KSEmb the khalimsky space for embedding
*/
  Display3D(Space Semb, KSpace KSEmb)
  {
    myCurrentFillColor = Color ( 220, 220, 220 );
    myCurrentLineColor = Color ( 22, 22, 222, 50 );
    myBoundingPtEmptyTag = true;
    myEmbedder = CanonicEmbedder<Space >(Semb);
    myCellEmbedder = CanonicCellEmbedder<KSpace >(KSEmb);
    mySCellEmbedder = CanonicSCellEmbedder<KSpace >(KSEmb);
    myClippingPlaneNameList = "ClippingPlane";
    mySurfelPrismNameList = "SurfelPrism";
  };
=======
    BOOST_CONCEPT_ASSERT((CSpace<Space>));
>>>>>>> 3d4f1476


    // ------------------------- Private Datas --------------------------------
  private:


  protected:


    /**
     * structure used to display line in 3D
     */
    struct LineD3D{
      double x1, y1, z1;
      double x2, y2, z2;
      double width;
      unsigned char R,G,B,T;
      bool isSigned;
      bool signPos;
    };

    /**
     * Defines the 3D cube.
     */
    struct CubeD3D{
      /// The center coordinate of the cube.
      ///
      double x, y,z;

      /// The display color of the cube.
      ///
      unsigned char R,G,B,T;

      /// The width of a cube face
      ///
      double width;
    };

    /**
     * Used to define clipping planes (it uses the quadD3D structure)
     * @see Display3D, Viewer3D, Board3DTo2D, quadD3D
     **/
    struct ClippingPlaneD3D{
      double a,b,c,d;
    };


    /**
     * This structure is used to display clipping planes and the
     * components of the mySurfelPrismList (allowing to set normal and
     * color).
     * @see Display3D, Viewer3D, Board3DTo2D
     **/
    struct QuadD3D{
      double x1,y1,z1;
      double x2,y2,z2;
      double x3,y3,z3;
      double x4,y4,z4;
      double nx, ny, nz;
      unsigned char R,G,B,T;
    };



    /**
     * This structure is used to display triangle faces.
     * @see Display3D, Viewer3D, Board3DTo2D
     **/
    struct TriangleD3D{
      double x1,y1,z1;
      double x2,y2,z2;
      double x3,y3,z3;
      double nx, ny, nz;
      unsigned char R,G,B,T;
    };


  public:

    //RealPoint
    typedef typename Space::RealPoint RealPoint;


    /// Structure used to display point in 3D
    /// @see addBall
    ///
    //have to be public because of external functions
    struct BallD3D
    {
      const double & operator[]( unsigned int i ) const
      {
        assert(i<3);
        switch (i)
          {
          case 0: {return x;}
          case 1: {return y;}
          case 2: {return z;}
          }
        return x;
      };
      double & operator[]( unsigned int i )
      {
        assert(i<3);
        switch (i)
          {
          case 0: {return x;}
          case 1: {return y;}
          case 2: {return z;}
          }
        return x;
      };
      double x, y, z;
      unsigned char R,G,B,T;
      bool isSigned;
      bool signPos;
      double size;
    };


    /**
     * This structure is used to display polygonal faces in 3d.
     * @see Display3D, Viewer3D, Board3DTo2D
     **/
    struct PolygonD3D
    {
      std::vector<RealPoint> vertices;
      double nx, ny, nz;
      unsigned char R,G,B,T;
    };


    enum StreamKey {addNewList, updateDisplay, shiftSurfelVisu};


    /// an embeder from a dgtal space point to a a real space point
    CanonicEmbedder< Space > myEmbedder;
    /// an embeder from a unsigned khalimsky space point to a a real space point
    CanonicCellEmbedder< KSpace > myCellEmbedder;
    /// an embeder from a signed khalimsky space point to a a real space point
    CanonicSCellEmbedder< KSpace > mySCellEmbedder;




    //----end of private data

    // ----------------------- Standard services ------------------------------
  public:

    /**
     * Destructor.
     */
    virtual ~Display3D(){};

    /**
     * default constructor
     * Display3D
     */
    Display3D()
    {
      myCurrentFillColor = Color ( 220, 220, 220 );
      myCurrentLineColor = Color ( 22, 22, 222, 50 );

      myBoundingPtEmptyTag = true;
    }

    /**
     * constructor with the Khalimsky Space
     * @param KSEmb the khalimsky space for embedding
     */
    Display3D(const KSpace &KSEmb)
    {
      myCurrentFillColor = Color ( 220, 220, 220 );
      myCurrentLineColor = Color ( 22, 22, 222, 50 );
      myBoundingPtEmptyTag = true;
      myCellEmbedder = CanonicCellEmbedder<KSpace >(KSEmb);
      mySCellEmbedder = CanonicSCellEmbedder<KSpace >(KSEmb);
    };

    /**
     * constructor with the Space and the Khalimsky Space
     * @param Semb the space for embedding
     * @param KSEmb the khalimsky space for embedding
     */
    Display3D(const Space &Semb, const KSpace &KSEmb)
    {
      myCurrentFillColor = Color ( 220, 220, 220 );
      myCurrentLineColor = Color ( 22, 22, 222, 50 );
      myBoundingPtEmptyTag = true;
      myEmbedder = CanonicEmbedder<Space >(Semb);
      myCellEmbedder = CanonicCellEmbedder<KSpace >(KSEmb);
      mySCellEmbedder = CanonicSCellEmbedder<KSpace >(KSEmb);
    };


    // ----------------------- Interface --------------------------------------
  public:

    /**
     * Used to set the current fill color
     * @param aColor the fill color.
     **/
    virtual void setFillColor(DGtal::Color aColor);

    /**
     * Used to set the alpha value of the current fill color.
     * @param alpha the transparency value (from 0 to 255).
     **/
    virtual void setFillTransparency(unsigned char alpha);


    /**
     * Used to set the line fill color
     * @param aColor the line color.
     **/
    virtual void setLineColor(DGtal::Color aColor);


    /**
     * Used to get the fill color
     * @return the current fill color.
     **/

    virtual DGtal::Color getFillColor();

    /**
     * Used to get the line color
     * @return the current line color.
     **/

    virtual DGtal::Color getLineColor();



    /**
     * Add a new 3D Clipping plane represented by ax+by+cz+d = 0
     * A maximal of five clipping plane can be added.
     *
     * @param a a
     * @param b b
     * @param c c
     * @param d d plane equation.
     * @param drawPlane true if the plane should be draw
     **/

    void addClippingPlane(double a, double b, double c, double d, bool drawPlane);




    /**
     * @param objectName the name of the object (generally obtained
     * with a 'object.className()').
     *
     * @return the current mode for the given object name or "" if no
     * specific mode has been set.
     */
    std::string getMode( const std::string & objectName ) const;

    /**
     * Used to create a new list containing new 3D objects
     * (useful to use transparency between different objects).
     * @param s name of the new list
     **/
    void createNewLineList(std::string s= "");


    /**
     * Used to create a new list containing new 3D objects
     * (useful to use transparency between different objects).
     * @param s name of the new list
     **/
    void createNewBallList(std::string s= "");


    /**
     * Used to create a new list containing new 3D objects
     * (useful to use transparency between different objects).
     * @param s name of the new list
     **/
    void createNewCubeList(std::string s= "");

    /**
     * Used to create a new list containing new 3D objects
     * (useful to use transparency between different objects).
     * @param s name of the new list
     **/
    void createNewQuadList(std::string s= "");

    /**
     * Used to create a new list containing new 3D objects
     * (useful to use transparency between different objects).
     * @param s name of the new list
     **/
    void createNewTriangleList(std::string s= "");

    /**
     * Used to create a new list containing new 3D objects
     * (useful to use transparency between different objects).
     * @param s name of the new list
     **/
    void createNewPolygonList(std::string s= "");


    /**
     * Method to add a specific quad (used by @a addClippingPlane). The normal is computed from the vertex order.
     * @param x1 x of the 1st point
     * @param y1 y of the 1st point
     * @param z1 z of the 1st point
     * @param x2 x of the 2nd point
     * @param y2 y of the 2nd point
     * @param z2 z of the 2nd point
     * @param x3 x of the 3rd point
     * @param y3 y of the 3rd point
     * @param z3 z of the 3rd point
     * @param x4 x of the 4th point
     * @param y4 y of the 4th point
     * @param z4 z of the 4th point
     */
    void addQuad(double x1, double y1, double z1, double x2, double y2, double z2,
                 double x3, double y3, double z3, double x4, double y4, double z4);

    /**
     * Method to add a specific quad (used by @a addClippingPlane). The normal is computed from the vertex order.
     * @param x1 x of the 1st point
     * @param y1 y of the 1st point
     * @param z1 z of the 1st point
     * @param x2 x of the 2nd point
     * @param y2 y of the 2nd point
     * @param z2 z of the 2nd point
     * @param x3 x of the 3rd point
     * @param y3 y of the 3rd point
     * @param z3 z of the 3rd point
     */
    void addTriangle(double x1, double y1, double z1, double x2, double y2, double z2,
                     double x3, double y3, double z3);


    /**
     * Method to add a specific polygon.
     * @param vertices a vector containing the polygon vertices.
     */
    void addPolygon(const std::vector<RealPoint> &vertices);


    /**
     * Method to add a line to the current display.
     * x1, y1, z1, x2, y2, z2 the two extremty line points.
     * @param x1 x of the 1st point
     * @param y1 y of the 1st point
     * @param z1 z of the 1st point
     * @param x2 x of the 2nd point
     * @param y2 y of the 2nd point
     * @param z2 z of the 2nd point
     * @param width the line width
     *
     */

    void addLine(double x1, double y1, double z1,
                 double x2, double y2, double z2, double width=0.03);


    /**
     * Method to add specific cube. It includes several modes to
     * display the cube with and without the wire visualisation.
     *
     * @param x cube center x
     * @param y cube center y
     * @param z cube center z.
     * @param width the cube width.
     */
    void addCube(double x, double y, double z, double width=1.0);


    /**
     * Method to add a point to the current display.
     * @param x ball center x
     * @param y ball center y
     * @param z ball center z.
     * @param size the point width
     *
     */
    void addBall(double x, double y, double z , double size=0.05);



    /**
     * Specific to display a surfel from Kahlimsky space. The display can
     * take into accounts the sign of the cell.
     * @param x base quad center x
     * @param y base quad center y
     * @param z base quad center z
     * @param xSurfel true if the surfel has its main face in the direction of the x-axis
     * @param ySurfel true if the surfel has its main face in the direction of the y-axis
     * @param zSurfel true if the surfel has its main face in the direction of the z-axis
     * @param sizeShiftFactor set the distance between the display of the surfel and potential Cube.
     * @param sizeFactor set the difference between the upper face of the prism and the down face
     * @param isSigned to specify if we want to display an signed or unsigned Cell.
     * @param aSign if @ref isSigned is true it will be used to apply a different displays
     * according this boolean parameter (if @a aSign=true oriented in the direct axis orientation)
     */
    void addSurfelPrism(double x, double y, double z,
                        bool xSurfel, bool ySurfel, bool zSurfel, double sizeShiftFactor,
                        double sizeFactor=1.0, bool isSigned= false, bool aSign=true);

    /**
     * Specific to display a surfel from Kahlimsky space in basic mode.
     *
     * @param x base quad center x
     * @param y base quad center y
     * @param z base quad center z
     * @param xSurfel true if the surfel has its main face in the direction of the x-axis
     * @param ySurfel true if the surfel has its main face in the direction of the y-axis
     * @param zSurfel true if the surfel has its main face in the direction of the z-axis
     * @param sizeShiftFactor set the distance between the display of the surfel and potential Cube.
     * @param sizeFactor set the difference between the upper face of the prism and the down face
     * @param isSigned to specify if we want to display an signed or unsigned Cell.
     * @param aSign if @ref isSigned is true it will be used to apply a different displays
     * according this boolean parameter (if @a aSign=true oriented in the direct axis orientation)
     */
    void addQuad(double x, double y, double z,
                 bool xSurfel, bool ySurfel, bool zSurfel, double sizeShiftFactor,
                 double sizeFactor=1.0, bool isSigned= false, bool aSign=true);



    /**
     * Add a signed KSLinel from the Kahlimsky space. Display it as a cone.
     *
     * @param x1 x coordinate of the cone apex
     * @param y1 y coordinate of the cone apex
     * @param z1 z coordinate of the cone apex
     * @param x2 x coordinate of the cone base
     * @param y2 y coordinate of the cone base
     * @param z2 z coordinate of the cone base
     * @param width the width of the cone (default= 0.02)
     */
    void addCone(double x1, double y1, double z1,
                 double x2, double y2, double z2,
                 double width=0.02);


    /**
     * Add a non signed KSLinel from the Kahlimsky space. Display it as a simple cylinder.
     * @param x1 x coordinates of the 1st point
     * @param y1 y coordinates of the 1st point
     * @param z1 z coordinates of the 1st point
     * @param x2 x coordinates of the 2nd point
     * @param y2 y coordinates of the 2nd point
     * @param z2 z coordinates of the 2nd point
     * @param width the width of the cylinder (default= 0.02)
     */
    void addCylinder(const double x1, const double y1, const  double z1,
                     const double x2, const double y2, const double z2,
                     const double width=0.02);


    /**
     * Used to update the scene bounding box when objects are added.
     *
     * @param x the x coordinate to be taken into accounts.
     * @param y the y coordinate to be taken into accounts.
     * @param z the z coordinate to be taken into accounts.
     */
    void updateBoundingBox(const double x, const double y, const double z);




    /**
     * Export as Mesh the current displayed elements.
     *
     * @param aMesh : (return) the mesh containing the elements of the display.
     *
     **/
    void exportToMesh(Mesh<Display3D::BallD3D> & aMesh ) const;


    /**
     * Draws the drawable [object] in this board. It should satisfy
     * the concept CDrawableWithViewer3D, which requires for instance a
     * method setStyle( Viewer3D & ).
     *
     * @param object any drawable object.
     * @return a reference on 'this'.
     */
    template <typename TDrawableWithDisplay3D>
    Display3D & operator<<( const TDrawableWithDisplay3D & object );



    /**
     * Writes/Displays the object on an output stream.
     * @param out the output stream where the object is written.
     */
    void selfDisplay ( std::ostream & out ) const;


    /**
     * Checks the validity/consistency of the object.
     * @return 'true' if the object is valid, 'false' otherwise.
     */
    bool isValid() const;



    /**
     * Use to embed a DGtal point into space
     * @param dp a DGtal Point
     * @return the point embeded in real space
     */
    typename DGtal::CanonicEmbedder<Space >::RealPoint embed(const Z3i::Point & dp) const ;

    /**
     * Use to embed a signed DGtal kahlimsky cell into space
     * @param cell a kahlimsky cell
     * @return the cell embeded in real space
     */
    typename DGtal::CanonicSCellEmbedder<KSpace >::RealPoint embedKS( const Z3i::SCell & cell ) const;


    /**
     * Use to embed a signed DGtal kahlimsky cell into space
     * @param aTrans a transformed surfel prism
     * @return the cell embeded in real space
     */
    typename DGtal::CanonicSCellEmbedder<KSpace >::RealPoint embedKS( const DGtal::TransformedSurfelPrism& aTrans ) const;


    /**
     * Use to embed an unsigned DGtal kahlimsky cell into space
     * @param cell kahlimsky cell
     * @return the point embeded in real space
     */
    typename DGtal::CanonicCellEmbedder<KSpace >::RealPoint embedK( const Z3i::Cell & cell ) const;

    //---end interface

    // ------------------------- Protected Datas ------------------------------
  public:

    /**
     * The associated map type for storing possible modes used for
     * displaying for digital objects.
     */
    typedef std::map< std::string, std::string > ModeMapping;

    /**
     * The associated map type for storing the default styles of
     * digital objects.
     */
    typedef std::map< std::string,CountedPtr<DrawableWithDisplay3D> > StyleMapping;


    ModeMapping myModes;
    /**
     * For instance, may associate a new style object T1 to the class
     * "HyperRectDomain": myStyles[ "HyperRectDomain" ] = T1.
     *
     * One can also store a new style T2 for a specific mode used for
     * drawing a class: myStyles[ "HyperRectDomain/Paving" ] = T2.
     *
     * Modes may only be used in objects implementing the concept
     * CDrawableWithBoard2D.
     */
    StyleMapping myStyles;

    /// True if the bounding box is empty (no objects added)
    bool myBoundingPtEmptyTag;
    ///upper point of the bounding box
    double myBoundingPtUp [3];
    /// lower point of the bouding box
    double myBoundingPtLow [3];

  protected:
    //the current fill color of the display
    DGtal::Color myCurrentFillColor;
    //the current line color of the display
    DGtal::Color myCurrentLineColor;

    /// Used to specialized visualisation with KSpace surfels/cubes.
    ///
    double myCurrentfShiftVisuSurfelPrisms;

    /// Used to represent all the list used in the display.
    ///
    std::vector< std::vector<CubeD3D> > myCubeSetList;

    /// Used to represent all the list of line primitive
    ///
    std::vector< std::vector<LineD3D> > myLineSetList;

    /// Used to represent all the list of point primitive
    ///
    std::vector< std::vector<BallD3D> > myBallSetList;

    /// Represent all the clipping planes added to the scene (of maxSize=5).
    ///
    std::vector< ClippingPlaneD3D > myClippingPlaneList;

    /// For saving all surfels of Khalimsky space (used to display Khalimsky Space Cell)
    ///
    std::vector< QuadD3D > mySurfelPrismList;

    /// Represents all the planes drawn in the Display3D
    std::vector<std::vector< QuadD3D > > myQuadSetList;

    /// Represents all the triangles drawn in the Display3D
    std::vector<std::vector< TriangleD3D > > myTriangleSetList;

    /// Represents all the polygon drawn in the Display3D
    std::vector<std::vector<PolygonD3D> > myPolygonSetList;

    /// names of the lists in myCubeSetList
    ///
    std::vector<std::string> myCubeSetNameList;

    /// names of the lists in myLineSetList
    ///
    std::vector<std::string> myLineSetNameList;

    /// names of the lists in myBallSetList
    ///
    std::vector<std::string> myBallSetNameList;
    /// names of the lists in myClippingPlaneList
    ///
    std::vector<std::string> myClippingPlaneNameList;

    /// names of the lists in mySurfelPrismList
    ///
    std::vector<std::string> mySurfelPrismNameList;

    /// names of the lists in myQuadList
    ///
    std::vector<std::string> myQuadSetNameList;

    /// names of the lists in myTriangleList
    ///
    std::vector<std::string> myTriangleSetNameList;

    /// names of the lists in myPolygonList
    ///
    std::vector<std::string> myPolygonSetNameList;




    //----end of protected datas

    // ------------------------- Hidden services ------------------------------

  private:

    /**
     * Copy constructor.
     * @param other the object to clone.
     * Forbidden by default.
     */
    Display3D ( const Display3D & other );

    /**
     * Assignment.
     * @param other the object to copy.
     * @return a reference on 'this'.
     * Forbidden by default.
     */
    Display3D & operator= ( const Display3D & other );

    //----end of hidden services

    // ------------------------- Internals ------------------------------------
  protected:

    /**
     * Calculate the cross product of two 3d vectors and return it.
     * @param dst destination vector.
     * @param srcA source vector A.
     * @param srcB source vector B.
     */
    static void cross (double dst[3], double srcA[3], double srcB[3]);

    /**
     * Normalize the input 3d vector.
     * @param vec source & destination vector.
     */
    static void normalize (double vec[3]);


  }; // end of class Display3D

  /**
<<<<<<< HEAD
* For instance, may associate a new style object T1 to the class
* "HyperRectDomain": myStyles[ "HyperRectDomain" ] = T1.
*
* One can also store a new style T2 for a specific mode used for
* drawing a class: myStyles[ "HyperRectDomain/Paving" ] = T2.
*
* Modes may only be used in objects implementing the concept
* CDrawableWithBoard2D.
*/
  StyleMapping myStyles;

  /// True if the bounding box is empty (no objects added)
  bool myBoundingPtEmptyTag;
  ///upper point of the bounding box
  double myBoundingPtUp [3];
  /// lower point of the bouding box
  double myBoundingPtLow [3];

protected:
  //the current fill color of the display
  DGtal::Color myCurrentFillColor;
  //the current line color of the display
  DGtal::Color myCurrentLineColor;

  /// Used to specialized visualisation with KSpace surfels/cubes.
  ///
  double myCurrentfShiftVisuSurfelPrisms;

  /// Used to represent all the list used in the display.
  ///
  std::vector< std::vector<cubeD3D> > myCubeSetList;

  /// Used to represent all the list of line primitive
  ///
  std::vector< std::vector<lineD3D> > myLineSetList;

  /// Used to represent all the list of point primitive
  ///
  std::vector< std::vector<ballD3D> > myBallSetList;

  /// Represent all the clipping planes added to the scene (of maxSize=5).
  ///
  std::vector< clippingPlaneD3D > myClippingPlaneList;

  /// For saving all surfels of Khalimsky space (used to display Khalimsky Space Cell)
  ///
  std::vector< quadD3D > mySurfelPrismList;

  /// Represents all the planes drawn in the Display3D
  std::vector<std::vector< quadD3D > > myQuadSetList;

  /// Represents all the triangles drawn in the Display3D
  std::vector<std::vector< triangleD3D > > myTriangleSetList;

  /// Represents all the polygon drawn in the Display3D
  std::vector<std::vector<polygonD3D> > myPolygonSetList;

  /// names of the lists in myCubeSetList
  ///
  std::vector<std::string> myCubeSetNameList;

  /// names of the lists in myLineSetList
  ///
  std::vector<std::string> myLineSetNameList;

  /// names of the lists in myBallSetList
  ///
  std::vector<std::string> myBallSetNameList;
  /// names of the lists in myClippingPlaneList
  ///
  std::string myClippingPlaneNameList ;

  /// names of the lists in mySurfelPrismList
  ///
  std::string mySurfelPrismNameList;

  /// names of the lists in myQuadList
  ///
  std::vector<std::string> myQuadSetNameList;

  /// names of the lists in myTriangleList
  ///
  std::vector<std::string> myTriangleSetNameList;

  /// names of the lists in myPolygonList
  ///
  std::vector<std::string> myPolygonSetNameList;
=======
   * Overloads 'operator<<' for displaying objects of class 'Display3D'.
   * @param out the output stream where the object is written.
   * @param object the object of class 'Display3D' to write.
   * @return the output stream after the writing.
   */
  template <typename Space , typename KSpace >
  std::ostream&
  operator<< ( std::ostream & out, const DGtal::Display3D<Space , KSpace > & object );
>>>>>>> 3d4f1476


  template <typename Space , typename KSpace >
  /**
   * Operator ">>" to export a Display3D into a Mesh
   * @param aDisplay3D the Display3D to be exported.
   * @param aMesh (return) the resulting mesh.
   *
   **/
  void
  operator>> ( const Display3D<Space , KSpace > &aDisplay3D,
               DGtal::Mesh< typename Display3D<Space , KSpace >::BallD3D> &aMesh);


  /**
   * Operator ">>" to export a Display3D directly a file
   * @param aDisplay3D the Display3D to be exported.
   * @param aFilename (return) the resulting mesh.
   *
   **/
  template < typename Space , typename KSpace >
  void
  operator>> ( const Display3D< Space , KSpace > &aDisplay3D, std::string aFilename);


} // namespace DGtal


///////////////////////////////////////////////////////////////////////////////
// Includes inline functions.
#include "DGtal/io/Display3D.ih"


// //
///////////////////////////////////////////////////////////////////////////////

#endif // !defined Display3D_h

#undef Display3D_RECURSES
#endif // else defined(Display3D_RECURSES)<|MERGE_RESOLUTION|>--- conflicted
+++ resolved
@@ -91,51 +91,9 @@
   template < typename Space = Z3i::Space, typename KSpace = Z3i::KSpace>
   class Display3D
   {
-
-<<<<<<< HEAD
-    myBoundingPtEmptyTag = true;
-    myClippingPlaneNameList = "ClippingPlane";
-    mySurfelPrismNameList = "SurfelPrism";
-  }
-
-  /**
-* constructor with the Khalimsky Space
-* @param KSEmb the khalimsky space for embedding
-*/
-  Display3D(KSpace KSEmb)
-  {
-    myCurrentFillColor = Color ( 220, 220, 220 );
-    myCurrentLineColor = Color ( 22, 22, 222, 50 );
-    myBoundingPtEmptyTag = true;
-    myCellEmbedder = CanonicCellEmbedder<KSpace >(KSEmb);
-    mySCellEmbedder = CanonicSCellEmbedder<KSpace >(KSEmb);
-    myClippingPlaneNameList = "ClippingPlane";
-    mySurfelPrismNameList = "SurfelPrism";
-  };
-
-  /**
-* constructor with the Space and the Khalimsky Space
-* @param Semb the space for embedding
-* @param KSEmb the khalimsky space for embedding
-*/
-  Display3D(Space Semb, KSpace KSEmb)
-  {
-    myCurrentFillColor = Color ( 220, 220, 220 );
-    myCurrentLineColor = Color ( 22, 22, 222, 50 );
-    myBoundingPtEmptyTag = true;
-    myEmbedder = CanonicEmbedder<Space >(Semb);
-    myCellEmbedder = CanonicCellEmbedder<KSpace >(KSEmb);
-    mySCellEmbedder = CanonicSCellEmbedder<KSpace >(KSEmb);
-    myClippingPlaneNameList = "ClippingPlane";
-    mySurfelPrismNameList = "SurfelPrism";
-  };
-=======
+  public:
+
     BOOST_CONCEPT_ASSERT((CSpace<Space>));
->>>>>>> 3d4f1476
-
-
-    // ------------------------- Private Datas --------------------------------
-  private:
 
 
   protected:
@@ -823,95 +781,6 @@
   }; // end of class Display3D
 
   /**
-<<<<<<< HEAD
-* For instance, may associate a new style object T1 to the class
-* "HyperRectDomain": myStyles[ "HyperRectDomain" ] = T1.
-*
-* One can also store a new style T2 for a specific mode used for
-* drawing a class: myStyles[ "HyperRectDomain/Paving" ] = T2.
-*
-* Modes may only be used in objects implementing the concept
-* CDrawableWithBoard2D.
-*/
-  StyleMapping myStyles;
-
-  /// True if the bounding box is empty (no objects added)
-  bool myBoundingPtEmptyTag;
-  ///upper point of the bounding box
-  double myBoundingPtUp [3];
-  /// lower point of the bouding box
-  double myBoundingPtLow [3];
-
-protected:
-  //the current fill color of the display
-  DGtal::Color myCurrentFillColor;
-  //the current line color of the display
-  DGtal::Color myCurrentLineColor;
-
-  /// Used to specialized visualisation with KSpace surfels/cubes.
-  ///
-  double myCurrentfShiftVisuSurfelPrisms;
-
-  /// Used to represent all the list used in the display.
-  ///
-  std::vector< std::vector<cubeD3D> > myCubeSetList;
-
-  /// Used to represent all the list of line primitive
-  ///
-  std::vector< std::vector<lineD3D> > myLineSetList;
-
-  /// Used to represent all the list of point primitive
-  ///
-  std::vector< std::vector<ballD3D> > myBallSetList;
-
-  /// Represent all the clipping planes added to the scene (of maxSize=5).
-  ///
-  std::vector< clippingPlaneD3D > myClippingPlaneList;
-
-  /// For saving all surfels of Khalimsky space (used to display Khalimsky Space Cell)
-  ///
-  std::vector< quadD3D > mySurfelPrismList;
-
-  /// Represents all the planes drawn in the Display3D
-  std::vector<std::vector< quadD3D > > myQuadSetList;
-
-  /// Represents all the triangles drawn in the Display3D
-  std::vector<std::vector< triangleD3D > > myTriangleSetList;
-
-  /// Represents all the polygon drawn in the Display3D
-  std::vector<std::vector<polygonD3D> > myPolygonSetList;
-
-  /// names of the lists in myCubeSetList
-  ///
-  std::vector<std::string> myCubeSetNameList;
-
-  /// names of the lists in myLineSetList
-  ///
-  std::vector<std::string> myLineSetNameList;
-
-  /// names of the lists in myBallSetList
-  ///
-  std::vector<std::string> myBallSetNameList;
-  /// names of the lists in myClippingPlaneList
-  ///
-  std::string myClippingPlaneNameList ;
-
-  /// names of the lists in mySurfelPrismList
-  ///
-  std::string mySurfelPrismNameList;
-
-  /// names of the lists in myQuadList
-  ///
-  std::vector<std::string> myQuadSetNameList;
-
-  /// names of the lists in myTriangleList
-  ///
-  std::vector<std::string> myTriangleSetNameList;
-
-  /// names of the lists in myPolygonList
-  ///
-  std::vector<std::string> myPolygonSetNameList;
-=======
    * Overloads 'operator<<' for displaying objects of class 'Display3D'.
    * @param out the output stream where the object is written.
    * @param object the object of class 'Display3D' to write.
@@ -920,7 +789,6 @@
   template <typename Space , typename KSpace >
   std::ostream&
   operator<< ( std::ostream & out, const DGtal::Display3D<Space , KSpace > & object );
->>>>>>> 3d4f1476
 
 
   template <typename Space , typename KSpace >
