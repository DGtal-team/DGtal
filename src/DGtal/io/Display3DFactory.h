--- conflicted
+++ resolved
@@ -197,21 +197,14 @@
     static void draw( Display & display, const DGtal::StandardDSS6Computer<TIterator,TInteger,connectivity> & anObject );
     // StandardDSS6Computer
 
-<<<<<<< HEAD
     // Naive3DDSSComputer
     /**
+     * @brief defaultStyle
      * Default drawing style object.
-=======
-
-    // DigitalSetByAssociativeContainer
-    /**
-     * @brief defaultStyle
->>>>>>> 6901ae45
-     * @param str the name of the class
-     * @param anObject the object to draw
-     * @return the dyn. alloc. default style for this object.
-     */
-<<<<<<< HEAD
+     * @param str the name of the class
+     * @param anObject the object to draw
+     * @return the dyn. alloc. default style for this object.
+     */
     template <typename TIterator, typename TInteger, int connectivity>
     static DGtal::DrawableWithDisplay3D * defaultStyle( std::string str, const DGtal::Naive3DDSSComputer<TIterator,TInteger,connectivity> & anObject );
 
@@ -223,7 +216,6 @@
     template <typename TIterator, typename TInteger, int connectivity>
     static void drawAsBalls( Display & display, const DGtal::Naive3DDSSComputer<TIterator,TInteger,connectivity> & anObject );
 
-
     /**
      * @brief drawAsBoundingBox
      * @param display the display where to draw
@@ -231,7 +223,24 @@
      */
     template <typename TIterator, typename TInteger, int connectivity>
     static void drawAsBoundingBox( Display & display, const DGtal::Naive3DDSSComputer<TIterator,TInteger,connectivity> & anObject );
-=======
+    
+    /**
+     * @brief draw
+     * @param display the display where to draw
+     * @param anObject the object to draw
+     */
+    template <typename TIterator, typename TInteger, int connectivity>
+    static void draw( Display & display, const DGtal::Naive3DDSSComputer<TIterator,TInteger,connectivity> & anObject );
+    // Naive3DDSSComputer 
+   
+    
+    // DigitalSetByAssociativeContainer
+    /**
+     * @brief defaultStyle
+     * @param str the name of the class
+     * @param anObject the object to draw
+     * @return the dyn. alloc. default style for this object.
+     */
     template<typename Domain, typename Container>
     static DGtal::DrawableWithDisplay3D * defaultStyle( std::string str, const DGtal::DigitalSetByAssociativeContainer<Domain, Container> & anObject );
 
@@ -259,25 +268,16 @@
     template<typename Domain, typename Container>
     static void drawAsGrid( Display & display, const DGtal::DigitalSetByAssociativeContainer<Domain, Container> & anObject );
 
->>>>>>> 6901ae45
-    /**
-     * @brief draw
-     * @param display the display where to draw
-     * @param anObject the object to draw
-     */
-<<<<<<< HEAD
-    template <typename TIterator, typename TInteger, int connectivity>
-    static void draw( Display & display, const DGtal::Naive3DDSSComputer<TIterator,TInteger,connectivity> & anObject );
-    // Naive3DDSSComputer
-
-=======
+    /**
+     * @brief draw
+     * @param display the display where to draw
+     * @param anObject the object to draw
+     */
     template<typename Domain, typename Container>
     static void draw( Display & display, const DGtal::DigitalSetByAssociativeContainer<Domain, Container> & anObject );
     // DigitalSetByAssociativeContainer
 
-
     
->>>>>>> 6901ae45
     // DigitalSetBySTLSet
     /**
      * @brief defaultStyle
