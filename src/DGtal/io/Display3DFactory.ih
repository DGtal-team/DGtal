/**
 * This program is free software: you can redistribute it and/or modify
 * it under the terms of the GNU Lesser General Public License as
 * published by the Free Software Foundation, either version 3 of the
 * License, or (at your option) any later version.
 *
 * This program is distributed in the hope that it will be useful,
 * but WITHOUT ANY WARRANTY; without even the implied warranty of
 * MERCHANTABILITY or FITNESS FOR A PARTICULAR PURPOSE. See the
 * GNU General Public License for more details.
 *
 * You should have received a copy of the GNU General Public License
 * along with this program. If not, see <http://www.gnu.org/licenses/>.
 *
 **/

/**
 * @file Display3DFactory.ih
 * @author Martial Tola <http://liris.cnrs.fr/martial.tola/>
 * @date mercredi 21 septembre 2011
 *
 * @brief
 *
 * Implementation of inline methods defined in Display3DFactory.h
 *
 * This file is part of the DGtal library.
 */

#include "DGtal/helpers/StdDefs.h"
#include "DGtal/images/ImageHelper.h"

///////////////////////////////////////////////////////////////////////////////
// Implementation of inline methods //

//
///////////////////////////////////////////////////////////////////////////////

///////////////////////////////////////////////////////////////////////////////
// Implementation of inline functions and external operators //

// DiscreteExteriorCalculus
template <typename Space, typename KSpace>
template <DGtal::Dimension dim_embedded, DGtal::Dimension dim_ambient, typename TLinearAlgebraBackend, typename TInteger>
inline
void
DGtal::Display3DFactory<Space, KSpace>::draw(Display3D<Space, KSpace>& display, const DGtal::DiscreteExteriorCalculus<dim_embedded, dim_ambient, TLinearAlgebraBackend, TInteger>& calculus)
{
    BOOST_STATIC_ASSERT(( dim_ambient == 3 ));

<<<<<<< HEAD
    typedef DiscreteExteriorCalculus<dim, TLinearAlgebraBackend, TInteger> Calculus;
=======
    typedef DiscreteExteriorCalculus<dim_embedded, dim_ambient, TLinearAlgebraBackend, TInteger> Calculus;
>>>>>>> f23f8beb
    typedef typename Calculus::ConstIterator ConstIterator;
    typedef typename Calculus::Cell Cell;
    typedef typename Calculus::SCell SCell;
    typedef typename Calculus::KSpace KSpace;

    display << DGtal::CustomColors3D(DGtal::Color::Black, DGtal::Color::White);

    for (ConstIterator ci=calculus.begin(), cie=calculus.end(); ci!=cie; ci++)
    {
        const Cell& cell = ci->first;
        const bool& flipped = ci->second.flipped;
        const SCell displayed_cell = calculus.myKSpace.signs(cell, flipped ? KSpace::NEG : KSpace::POS);

        display << displayed_cell;
    }
}
// DiscreteExteriorCalculus

// KForm
template <typename Space, typename KSpace>
template <typename TCalculus, DGtal::Order order, DGtal::Duality duality>
inline
void
DGtal::Display3DFactory<Space, KSpace>::draw(Display3D<Space, KSpace>& display, const DGtal::KForm<TCalculus, order, duality>& kform, double cmap_min, double cmap_max)
{
    typedef typename TCalculus::Scalar Scalar;
    typedef typename TCalculus::Index Index;

    if (cmap_min == 0 && cmap_max == 0)
    {
        bool first = true;
        for (Index index=0; index<kform.myContainer.rows(); index++)
        {
            const Scalar value = kform.myContainer(index);
            if (!std::isfinite(value)) continue;
            if (first || cmap_min > value) cmap_min = value;
            if (first || cmap_max < value) cmap_max = value;
            first = false;
        }
    }

    typedef typename DGtal::GradientColorMap<Scalar, DGtal::CMAP_JET> ColorMap;
    const ColorMap color_map(cmap_min, cmap_max);
<<<<<<< HEAD

    drawWithColorMap(display, kform, color_map);
}

template <typename Space, typename KSpace>
template <typename Calculus, DGtal::Order order, DGtal::Duality duality, typename ColorMap>
inline
void
DGtal::Display3DFactory<Space, KSpace>::drawWithColorMap(Display3D<Space, KSpace>& display, const DGtal::KForm<Calculus, order, duality>& kform, const ColorMap& colormap)
{
    BOOST_STATIC_ASSERT(( Calculus::dimension == 3 ));
    ASSERT( kform.myCalculus );

=======

    drawWithColorMap(display, kform, color_map);
}

template <typename Space, typename KSpace>
template <typename Calculus, DGtal::Order order, DGtal::Duality duality, typename ColorMap>
inline
void
DGtal::Display3DFactory<Space, KSpace>::drawWithColorMap(Display3D<Space, KSpace>& display, const DGtal::KForm<Calculus, order, duality>& kform, const ColorMap& colormap)
{
    BOOST_STATIC_ASSERT(( Calculus::dimension_ambient == 3 ));
    ASSERT( kform.myCalculus );

>>>>>>> f23f8beb
    typedef typename Calculus::Scalar Scalar;
    typedef typename Calculus::KSpace KSpace;
    typedef typename Calculus::SCell SCell;
    typedef typename Calculus::Index Index;

    for (Index index=0; index<kform.length(); index++)
    {
        const SCell displayed_cell = kform.getSCell(index);
        const Scalar displayed_value = kform.myContainer(index);

        if (std::isfinite(displayed_value)) display << DGtal::CustomColors3D(DGtal::Color::Black, colormap(displayed_value) );
        else display << DGtal::CustomColors3D(DGtal::Color::Black, DGtal::Color::White);

        display << displayed_cell;
    }
}
// KForm

// VectorField
template <typename Space, typename KSpace>
template <typename Calculus, DGtal::Duality duality>
void
DGtal::Display3DFactory<Space, KSpace>::draw(Display3D<Space, KSpace>& display, const DGtal::VectorField<Calculus, duality>& vector_field, const double& scale, const double& epsilon)
{
<<<<<<< HEAD
    BOOST_STATIC_ASSERT(( Calculus::dimension == 3 ));
=======
    BOOST_STATIC_ASSERT(( Calculus::dimension_ambient == 3 ));
>>>>>>> f23f8beb
    ASSERT( vector_field.myCalculus );

    typedef typename DGtal::VectorField<Calculus, duality>::Arrow Arrow;

    display << DGtal::CustomColors3D(DGtal::Color::Black, DGtal::Color::Black);

    for (typename Calculus::Index index=0; index<vector_field.length(); index++)
    {
        const typename Calculus::SCell& cell = vector_field.getSCell(index);
        const DGtal::Z3i::RealPoint origin = DGtal::Z3i::RealPoint(cell.myCoordinates[0]-1, cell.myCoordinates[1]-1, cell.myCoordinates[2]-1)/2.;

        Arrow arrow = vector_field.getArrow(index);

        arrow *= scale;
        if (!std::isfinite(arrow[0]) || !std::isfinite(arrow[1]) || !std::isfinite(arrow[2])) continue;
        const typename Calculus::Scalar& norm = arrow.norm();
        if (norm <= epsilon) continue;
        if (norm <= .5) arrow *= .5/norm;

        display.addCone(origin+arrow, origin);
    }
}
// VectorField

// SphericalAccumulator
template <typename Space, typename KSpace>
template <typename TV>
inline
void
DGtal::Display3DFactory<Space,KSpace>::draw( Display & display,
					     const DGtal::SphericalAccumulator<TV> & aAccumulator,
					     const typename DGtal::SphericalAccumulator<TV>::RealVector &shift,
					     const double radius)
{
  DGtal::Color saveFillColor = display.getFillColor();
  typedef typename DGtal::SphericalAccumulator<TV>::Size Size;
  typename DGtal::SphericalAccumulator<TV>::RealVector a,b,c,d;
  Size i,j;
  DGtal::int32_t m = 1, M=0;
  for(typename DGtal::SphericalAccumulator<TV>::ConstIterator it = aAccumulator.begin(),
        itend= aAccumulator.end(); it != itend; ++it)
    {
      aAccumulator.binCoordinates(it, i,j);
      if (aAccumulator.isValidBin(i,j))
        {
          if (aAccumulator.count(i,j) > M) M=aAccumulator.count(i,j);
          if (aAccumulator.count(i,j) < m) m=aAccumulator.count(i,j);
        }
    }
  HueShadeColorMap<typename DGtal::SphericalAccumulator<TV>::Quantity> cmap(m,M+1);

  for(typename DGtal::SphericalAccumulator<TV>::ConstIterator it = aAccumulator.begin(),
        itend= aAccumulator.end(); it != itend; ++it)
    {
      aAccumulator.binCoordinates(it, i,j);
      if (aAccumulator.isValidBin(i,j))
        {
          aAccumulator.binCoordinates(it, i,j);
          aAccumulator.getBinGeometry(i,j,a,b,c,d);
          a+= shift;
          b+= shift;
          c+= shift;
          d+= shift;
          a = a*radius;
          b = b*radius;
          c = c*radius;
          d = d*radius;
          
          display.setFillColor(cmap(aAccumulator.count(i,j)));
          display.addQuad(a, b, c, d);
        }
    }
  display.setFillColor( saveFillColor);
}
// SphericalAccumulator



// Mesh
template <typename Space, typename KSpace>
template <typename TPoint>
inline
void DGtal::Display3DFactory<Space,KSpace>::draw( Display & display,
						  const DGtal::Mesh<TPoint> & aMesh )
{
  std::string mode = display.getMode( aMesh.className() );
  if ( mode == "Faces" || mode=="")
    drawAsFaces( display, aMesh );
}

template <typename Space, typename KSpace>
template <typename TPoint>
inline
void DGtal::Display3DFactory<Space,KSpace>::drawAsFaces( Display & display,
							 const DGtal::Mesh<TPoint> & aMesh )
{
  DGtal::Color fillColorSave = display.getFillColor();
  bool useGlobalColor =  !aMesh.isStoringFaceColors();
  for(unsigned int i=0; i< aMesh.nbFaces(); i++)
    {
      typename Mesh<TPoint>::MeshFace aFace = aMesh.getFace(i);
      unsigned int aNum = aFace.size();
      if(!useGlobalColor){
        display.setFillColor(aMesh.getFaceColor(i));
      }
      if(aNum==4)
        {
          TPoint p1 = aMesh.getVertex(aFace.at(0));
          TPoint p2 = aMesh.getVertex(aFace.at(1));
          TPoint p3 = aMesh.getVertex(aFace.at(2));
          TPoint p4 = aMesh.getVertex(aFace.at(3));

          display.addQuad(p1, p2, p3, p4);
        }else if(aNum==3)
        {
          TPoint p1 = aMesh.getVertex(aFace.at(0));
          TPoint p2 = aMesh.getVertex(aFace.at(1));
          TPoint p3 = aMesh.getVertex(aFace.at(2));

          display.addTriangle(p1, p2,p3);
        }else if(aNum>4)
        {
          std::vector<typename Display::RealPoint> vectPoly;
          for(unsigned int j=0; j< aFace.size(); j++)
            {
              typename Display::RealPoint point(aMesh.getVertex(aFace.at(j)));
              vectPoly.push_back(point);
            }
          display.addPolygon(vectPoly);
        }else
        {
          trace.warning()<< "Face not valid, only "<< aNum << "vertex... "<< std::endl;
        }
    }
  display.setFillColor(fillColorSave);
}
// Mesh


// StandardDSS6Computer
template <typename Space, typename KSpace>
template <typename TIterator, typename TInteger, int connectivity>
inline
void DGtal::Display3DFactory<Space,KSpace>::drawAsBalls( Display & display,
							 const DGtal::StandardDSS6Computer<TIterator,TInteger,connectivity> & a )
{
  typedef TIterator ConstIterator;
  typedef typename IteratorCirculatorTraits<ConstIterator>::Value Point3d;

  // Draw points
  display << CustomColors3D( display.getLineColor(), display.getFillColor() );
  for (ConstIterator i = a.begin(); i != a.end(); ++i)
    {
      display << *i;
    }

  // Draw a linking polygonal line if the voxels are drawn as points.
  if(display.getMode("PointVector")=="Grid")
    {
      ConstIterator k = a.begin();
      Point3d prevp = *k;
      DGtal::Z3i::RealPoint rprevp = display.embed( prevp);
      ++k;
      for ( ; k != a.end(); ++k) {
        Point3d p = *k;
        DGtal::Z3i::RealPoint rp = display.embed( p );

        display.addLine(rprevp,rp);
        rprevp = rp;
      }
    }
}

template <typename Space, typename KSpace>
template <typename TIterator, typename TInteger, int connectivity>
inline
void
DGtal::Display3DFactory<Space,KSpace>::drawAsBoundingBox( Display & display,
							  const DGtal::StandardDSS6Computer<TIterator,TInteger,connectivity> & a )
{

  typedef TIterator ConstIterator;

  typedef typename IteratorCirculatorTraits<ConstIterator>::Value Point3d;
  typedef DGtal::PointVector<3,double> PointD3d;

  typedef typename IteratorCirculatorTraits<ConstIterator>::Value Vector3d;
  typedef DGtal::PointVector<3,double> VectorD3d;

  typedef TInteger Integer;

  //get DSS parameters
  Vector3d v; //direction vector
  PointD3d mu; //intercept
  PointD3d omega; //thickness
  a.getParameters(v,mu,omega);

  //casting coordinates of v in double
  VectorD3d u = VectorD3d(NumberTraits<Integer>::castToDouble(v[0]),
                          NumberTraits<Integer>::castToDouble(v[1]),
                          NumberTraits<Integer>::castToDouble(v[2]) );
  //L2 norm of u
  double n = u[0]*u[0] + u[1]*u[1] + u[2]*u[2];

  //first and last points
  Point3d first = *a.begin();
  Point3d last = *(--a.end());
  PointD3d f = PointD3d(NumberTraits<Integer>::castToDouble(first[0]),
                        NumberTraits<Integer>::castToDouble(first[1]),
                        NumberTraits<Integer>::castToDouble(first[2]) );
  PointD3d l = PointD3d(NumberTraits<Integer>::castToDouble(last[0]),
                        NumberTraits<Integer>::castToDouble(last[1]),
                        NumberTraits<Integer>::castToDouble(last[2]) );

  if (n != 0) {

    //last coefficient of the normal plane to the DSS direction
    //passing trough f and l
    double df = -u[0]*f[0] -u[1]*f[1] -u[2]*f[2];
    double dl = -u[0]*l[0] -u[1]*l[1] -u[2]*l[2];

    //omega masks
    PointD3d omega1, omega2;
    if (omega[0] == 0) {
      omega1 = PointD3d(0,omega[1],0);
      omega2 = PointD3d(0,0,omega[2]);
    } else {
      if (omega[1] == 0) {
        omega1 = PointD3d(omega[0],0,0);
        omega2 = PointD3d(0,0,omega[2]);
      } else {//omega[2] == 0
        omega1 = PointD3d(omega[0],0,0);
        omega2 = PointD3d(0,omega[1],0);
      }
    }

    double m1 = u[0]*mu[0] + u[1]*mu[1] + u[2]*mu[2];
    double m2 = u[0]*(mu[0]+omega1[0]) + u[1]*(mu[1]+omega1[1]) + u[2]*(mu[2]+omega1[2]);
    double m3 = u[0]*(mu[0]+omega2[0]) + u[1]*(mu[1]+omega2[1]) + u[2]*(mu[2]+omega2[2]);
    double m4 = u[0]*(mu[0]+omega[0]) + u[1]*(mu[1]+omega[1]) + u[2]*(mu[2]+omega[2]);

    //4 lines
    PointD3d pf = PointD3d( mu[0] - ( (m1+df)*u[0] )/n,
                            mu[1] - ( (m1+df)*u[1] )/n,
                            mu[2] - ( (m1+df)*u[2] )/n );
    PointD3d pl = PointD3d( mu[0] - ( (m1+dl)*u[0] )/n,
                            mu[1] - ( (m1+dl)*u[1] )/n,
                            mu[2] - ( (m1+dl)*u[2] )/n );

    display.addLine(pf, pl);

    PointD3d pf2 = PointD3d((mu[0]+omega1[0]) - ( (m2+df)*u[0] )/n,
                            (mu[1]+omega1[1]) - ( (m2+df)*u[1] )/n,
                            (mu[2]+omega1[2]) - ( (m2+df)*u[2] )/n );
    PointD3d pl2 = PointD3d((mu[0]+omega1[0]) - ( (m2+dl)*u[0] )/n,
                            (mu[1]+omega1[1]) - ( (m2+dl)*u[1] )/n,
                            (mu[2]+omega1[2]) - ( (m2+dl)*u[2] )/n );

    display.addLine(pf2, pl2);

    PointD3d pf3 = PointD3d((mu[0]+omega2[0]) - ( (m3+df)*u[0] )/n,
                            (mu[1]+omega2[1]) - ( (m3+df)*u[1] )/n,
                            (mu[2]+omega2[2]) - ( (m3+df)*u[2] )/n );
    PointD3d pl3 = PointD3d((mu[0]+omega2[0]) - ( (m3+dl)*u[0] )/n,
                            (mu[1]+omega2[1]) - ( (m3+dl)*u[1] )/n,
                            (mu[2]+omega2[2]) - ( (m3+dl)*u[2] )/n );

    display.addLine(pf3, pl3);

    PointD3d pf4 = PointD3d((mu[0]+omega[0]) - ( (m4+df)*u[0] )/n,
                            (mu[1]+omega[1]) - ( (m4+df)*u[1] )/n,
                            (mu[2]+omega[2]) - ( (m4+df)*u[2] )/n );
    PointD3d pl4 = PointD3d((mu[0]+omega[0]) - ( (m4+dl)*u[0] )/n,
                            (mu[1]+omega[1]) - ( (m4+dl)*u[1] )/n,
                            (mu[2]+omega[2]) - ( (m4+dl)*u[2] )/n );

    display.addLine(pf4, pl4);

    //two end facets
    display.addLine(pf, pf2); 
    display.addLine(pf2,pf4); 
    display.addLine(pf4, pf3); 
    display.addLine(pf3, pf); 

    display.addLine(pl, pl2); 
    display.addLine(pl2, pl4); 
    display.addLine(pl4, pl3); 
    display.addLine(pl3, pl); 
  }
}

template <typename Space, typename KSpace>
template <typename TIterator, typename TInteger, int connectivity>
inline
void DGtal::Display3DFactory<Space,KSpace>::draw( Display & display,
						  const DGtal::StandardDSS6Computer<TIterator,TInteger,connectivity> & a )
{
  std::string mode = display.getMode( a.className() );
  if ( mode == "BoundingBox" )
    drawAsBoundingBox( display, a );
  else if ( mode == "Points" )
    drawAsBalls( display, a );
  else if ( ( mode == "" ) )
    {
      drawAsBalls( display, a );
    }
}
// StandardDSS6Computer


// DigitalSetBySTLSet
template <typename Space, typename KSpace>
template<typename Domain, typename Compare>
inline
void DGtal::Display3DFactory<Space,KSpace>::drawAsPavingTransparent( Display & display,
								     const DGtal::DigitalSetBySTLSet<Domain, Compare> & s )
{
  typedef typename Domain::Point Point;
  typedef typename std::set<Point>::const_iterator ConstIterator;

  ASSERT(Domain::Space::dimension == 3);

  display.createNewCubeList( s.className());
  for ( ConstIterator it = s.begin();
        it != s.end();
        ++it )
    {
      DGtal::Z3i::RealPoint rp = display.embed((*it) );
      display.addCube(rp);
    }
}

template <typename Space, typename KSpace>
template<typename Domain, typename Compare>
inline
void DGtal::Display3DFactory<Space,KSpace>::drawAsPaving( Display & display,
							  const DGtal::DigitalSetBySTLSet<Domain, Compare> & s )
{
  typedef typename Domain::Point Point;
  typedef typename std::set<Point>::const_iterator ConstIterator;

  ASSERT(Domain::Space::dimension == 3);

  display.createNewCubeList( s.className());
  for ( ConstIterator it = s.begin();
        it != s.end();
        ++it )
    {
      DGtal::Z3i::RealPoint rp = display.embed((*it) );
      display.addCube(rp);
    }
}

template <typename Space, typename KSpace>
template<typename Domain, typename Compare>
inline
void DGtal::Display3DFactory<Space,KSpace>::drawAsGrid( Display & display,
							const DGtal::DigitalSetBySTLSet<Domain, Compare> & s )
{
  typedef typename Domain::Point Point;
  typedef typename std::set<Point>::const_iterator ConstIterator;

  ASSERT(Domain::Space::dimension == 3);

  for ( ConstIterator it = s.begin();
        it != s.end();
        ++it )
    {
      DGtal::Z3i::RealPoint rp = display.embed((*it) );
      display.addBall(rp,1.0/static_cast<double>( POINT_AS_BALL_RADIUS), POINT_AS_BALL_RES);
    }
}

template <typename Space, typename KSpace>
template<typename Domain, typename Compare>
inline
void DGtal::Display3DFactory<Space,KSpace>::draw( Display & display,
						  const DGtal::DigitalSetBySTLSet<Domain, Compare> & s )
{
  ASSERT(Domain::Space::dimension == 3);

  std::string mode = display.getMode( s.className() );
  ASSERT( (mode=="Paving" || mode=="PavingTransp" || mode=="Grid" || mode=="Both" || mode=="") );

  if ( mode == "Paving" || ( mode == "" ) )
    drawAsPaving( display, s );
  else if ( mode == "PavingTransp" )
    drawAsPavingTransparent( display, s );
  else if ( mode == "Grid" )
    drawAsGrid( display, s );
  else if ( ( mode == "Both" ) )
    {
      drawAsPaving( display, s );
      drawAsGrid( display, s );
    }
}
// DigitalSetBySTLSet


// DigitalSetBySTLVector
template <typename Space, typename KSpace>
template<typename Domain>
inline
void DGtal::Display3DFactory<Space,KSpace>::drawAsPavingTransparent( Display & display,
								     const DGtal::DigitalSetBySTLVector<Domain> & v )
{
  typedef typename Domain::Point Point;
  typedef typename std::vector<Point>::const_iterator ConstIterator;

  ASSERT(Domain::Space::dimension == 3);

  display.createNewCubeList( v.className());
  for ( ConstIterator it = v.begin();
        it != v.end();
        ++it )
    {
      DGtal::Z3i::RealPoint rp = display.embed((*it) );
      display.addCube(rp);
    }
}

template <typename Space, typename KSpace>
template<typename Domain>
inline
void DGtal::Display3DFactory<Space,KSpace>::drawAsPaving( Display & display,
							  const DGtal::DigitalSetBySTLVector<Domain> & v )
{
  typedef typename Domain::Point Point;
  typedef typename std::vector<Point>::const_iterator ConstIterator;

  ASSERT(Domain::Space::dimension == 3);

  display.createNewCubeList( v.className());
  for ( ConstIterator it = v.begin();
        it != v.end();
        ++it )
    {
      DGtal::Z3i::RealPoint rp = display.embed((*it) );
      display.addCube(rp);
    }
}

template <typename Space, typename KSpace>
template<typename Domain>
inline
void DGtal::Display3DFactory<Space,KSpace>::drawAsGrid( Display & display,
							const DGtal::DigitalSetBySTLVector<Domain> & v )
{
  typedef typename Domain::Point Point;
  typedef typename std::vector<Point>::const_iterator ConstIterator;

  ASSERT(Domain::Space::dimension == 3);

  for ( ConstIterator it = v.begin();
        it != v.end();
        ++it )
    {
      DGtal::Z3i::RealPoint rp = display.embed((*it) );
      display.addBall(rp,1.0/static_cast<double>( POINT_AS_BALL_RADIUS), POINT_AS_BALL_RES);
    }
}

template <typename Space, typename KSpace>
template<typename Domain>
inline
void DGtal::Display3DFactory<Space,KSpace>::draw( Display & display,
						  const DGtal::DigitalSetBySTLVector<Domain> & v )
{
  ASSERT(Domain::Space::dimension == 3);

  std::string mode = display.getMode( v.className() );
  ASSERT( (mode=="Paving" || mode=="PavingTransp" || mode=="Grid" || mode=="Both" || mode=="") );

  if ( mode == "Paving" || ( mode == "" ) )
    drawAsPaving( display, v );
  else if ( mode == "PavingTransp" )
    drawAsPavingTransparent( display, v );
  else if ( mode == "Grid" )
    drawAsGrid( display, v );
  else if ( ( mode == "Both" ) )
    {
      drawAsPaving( display, v);
      drawAsGrid( display, v );
    }
}
// DigitalSetBySTLVector


// HyperRectDomain
template <typename Space, typename KSpace>
template <typename SpaceDom>
inline
void DGtal::Display3DFactory<Space,KSpace>::drawAsBoundingBox( Display & display,
							       const DGtal::HyperRectDomain<SpaceDom> & h )
{
  DGtal::Color fillColorSave = display.getFillColor();
  ASSERT(Space::dimension == 2 || Space::dimension == 3 || "drawAsBoundingBox-NOT-YET-IMPLEMENTED-in-ND");

  DGtal::Z3i::RealPoint upperBound;
  DGtal::Z3i::RealPoint lowerBound;

  if (SpaceDom::dimension == 3)
    {
      upperBound = display.embed( DGtal::Z3i::Point(h.myUpperBound[0], h.myUpperBound[1], h.myUpperBound[2]));
      lowerBound = display.embed( DGtal::Z3i::Point(h.myLowerBound[0], h.myLowerBound[1], h.myLowerBound[2]));
    }
  if (SpaceDom::dimension == 2)
    {
      upperBound = display.embed( DGtal::Z3i::Point(h.myUpperBound[0], h.myUpperBound[1], 0));
      lowerBound = display.embed( DGtal::Z3i::Point(h.myLowerBound[0], h.myLowerBound[1], 0));
    }


  display.setFillColor(DGtal::Color(250,250,250,10));
  double shiftSize=0.01;
  if (SpaceDom::dimension == 3)
    {
      //Z upper face
      display.addQuad(DGtal::Z3i::RealPoint(upperBound[0]+(0.5+shiftSize),
              upperBound[1]+(0.5+shiftSize),
              upperBound[2]+(0.5+shiftSize)),
                      DGtal::Z3i::RealPoint(lowerBound[0]-(0.5+shiftSize),
              upperBound[1]+(0.5+shiftSize),
              upperBound[2]+(0.5+shiftSize)),
                      DGtal::Z3i::RealPoint(lowerBound[0]-(0.5+shiftSize),
              lowerBound[1]-(0.5+shiftSize),
              upperBound[2]+(0.5+shiftSize)),
                      DGtal::Z3i::RealPoint(upperBound[0]+(0.5+shiftSize),
              lowerBound[1]-(0.5+shiftSize),
              upperBound[2]+(0.5+shiftSize)));
      //Z lower face
      display.addQuad(DGtal::Z3i::RealPoint(upperBound[0]+(0.5+shiftSize),
              upperBound[1]+(0.5+shiftSize),
              lowerBound[2]-(0.5+shiftSize)),
                      DGtal::Z3i::RealPoint(upperBound[0]+(0.5+shiftSize),
              lowerBound[1]-(0.5+shiftSize),
              lowerBound[2]-(0.5+shiftSize)),
                      DGtal::Z3i::RealPoint(lowerBound[0]-(0.5+shiftSize),
              lowerBound[1]-(0.5+shiftSize),
              lowerBound[2]-(0.5+shiftSize)),
                      DGtal::Z3i::RealPoint(lowerBound[0]-(0.5+shiftSize),
              upperBound[1]+(0.5+shiftSize),
              lowerBound[2]-(0.5+shiftSize)));
      //Y upper face
      display.addQuad(DGtal::Z3i::RealPoint(upperBound[0]+(0.5+shiftSize),
              upperBound[1]+(0.5+shiftSize),
              upperBound[2]+(0.5+shiftSize)),
                      DGtal::Z3i::RealPoint(upperBound[0]+(0.5+shiftSize),
              upperBound[1]+(0.5+shiftSize),
              lowerBound[2]-(0.5+shiftSize)),
                      DGtal::Z3i::RealPoint(lowerBound[0]-(0.5+shiftSize),
              upperBound[1]+(0.5+shiftSize),
              lowerBound[2]-(0.5+shiftSize)),
                      DGtal::Z3i::RealPoint(lowerBound[0]-(0.5+shiftSize),
              upperBound[1]+(0.5+shiftSize),
              upperBound[2]+(0.5+shiftSize)));
      //Y lower face
      display.addQuad(DGtal::Z3i::RealPoint(upperBound[0]+(0.5+shiftSize),
              lowerBound[1]-(0.5+shiftSize),
              upperBound[2]+(0.5+shiftSize)),
                      DGtal::Z3i::RealPoint(lowerBound[0]-(0.5+shiftSize),
              lowerBound[1]-(0.5+shiftSize),
              upperBound[2]+(0.5+shiftSize)),
                      DGtal::Z3i::RealPoint(lowerBound[0]-(0.5+shiftSize),
              lowerBound[1]-(0.5+shiftSize),
              lowerBound[2]-(0.5+shiftSize)),
                      DGtal::Z3i::RealPoint(upperBound[0]+(0.5+shiftSize),
              lowerBound[1]-(0.5+shiftSize),
              lowerBound[2]-(0.5+shiftSize)));
      // X upper face
      display.addQuad(DGtal::Z3i::RealPoint(upperBound[0]+(0.5+shiftSize),
              upperBound[1]+(0.5+shiftSize),
              upperBound[2]+(0.5+shiftSize)),
                      DGtal::Z3i::RealPoint(upperBound[0]+(0.5+shiftSize),
              lowerBound[1]-(0.5+shiftSize),
              upperBound[2]+(0.5+shiftSize)),
                      DGtal::Z3i::RealPoint(upperBound[0]+(0.5+shiftSize),
              lowerBound[1]-(0.5+shiftSize),
              lowerBound[2]-(0.5+shiftSize)),
                      DGtal::Z3i::RealPoint(upperBound[0]+(0.5+shiftSize),
              upperBound[1]+(0.5+shiftSize),
              lowerBound[2]-(0.5+shiftSize)));
      // X lower face
      display.addQuad(DGtal::Z3i::RealPoint(lowerBound[0]-(0.5+shiftSize),
              upperBound[1]+(0.5+shiftSize),
              upperBound[2]+(0.5+shiftSize)),
                      DGtal::Z3i::RealPoint(lowerBound[0]-(0.5+shiftSize),
              upperBound[1]+(0.5+shiftSize),
              lowerBound[2]-(0.5+shiftSize)),
                      DGtal::Z3i::RealPoint(lowerBound[0]-(0.5+shiftSize),
              lowerBound[1]-(0.5+shiftSize),
              lowerBound[2]-(0.5+shiftSize)),
                      DGtal::Z3i::RealPoint(lowerBound[0]-(0.5+shiftSize),
              lowerBound[1]-(0.5+shiftSize),
              upperBound[2]+(0.5+shiftSize)));
    }
  display.setFillColor( fillColorSave);
}

template <typename Space, typename KSpace>
template <typename SpaceDom>
inline
void DGtal::Display3DFactory<Space,KSpace>::drawAsGrid( Display & display,
							const DGtal::HyperRectDomain<SpaceDom> & h )
{
  typedef typename Space::Integer Integer;

  ASSERT(Space::dimension == 3 || "drawAsGrid-NOT-YET-IMPLEMENTED-in-ND");

  if (Space::dimension == 3)
    {
      // Face XY
      for (int64_t z = NumberTraits<Integer>::castToInt64_t(h.myLowerBound[2]);
           z <= NumberTraits<Integer>::castToInt64_t(h.myUpperBound[2]); z++)
        {
          for (int64_t x = NumberTraits<Integer>::castToInt64_t(h.myLowerBound[0]);
               x <= NumberTraits<Integer>::castToInt64_t(h.myUpperBound[0]); x++)
            {
              DGtal::Z3i::RealPoint rp1 = display.embed( DGtal::Z3i::Point(x, h.myLowerBound[1], z) );
              DGtal::Z3i::RealPoint rp2 = display.embed( DGtal::Z3i::Point(x, h.myUpperBound[1], z) );

              display.addLine( rp1, rp2);
            }
          for (int64_t y = NumberTraits<Integer>::castToInt64_t(h.myLowerBound[1]);
               y <= NumberTraits<Integer>::castToInt64_t(h.myUpperBound[1]); y++)
            {
              DGtal::Z3i::RealPoint rp1 = display.embed( DGtal::Z3i::Point(h.myLowerBound[0], y, z) );
              DGtal::Z3i::RealPoint rp2 = display.embed( DGtal::Z3i::Point(h.myUpperBound[0], y, z) );

              display.addLine( rp1, rp2 );
            }
        }

      // Faces XZ
      for (int64_t y = NumberTraits<Integer>::castToInt64_t(h.myLowerBound[1]);
           y <= NumberTraits<Integer>::castToInt64_t(h.myUpperBound[1]); y++)
        {
          for (int64_t x = NumberTraits<Integer>::castToInt64_t(h.myLowerBound[0]);
               x <= NumberTraits<Integer>::castToInt64_t(h.myUpperBound[0]); x++)
            {
              DGtal::Z3i::RealPoint rp1 = display.embed( DGtal::Z3i::Point(x, y, h.myLowerBound[2]) );
              DGtal::Z3i::RealPoint rp2 = display.embed( DGtal::Z3i::Point(x, y, h.myLowerBound[2]) );

              display.addLine( rp1, rp2);
            }
          for (int64_t z = NumberTraits<Integer>::castToInt64_t(h.myLowerBound[2]);
               z <= NumberTraits<Integer>::castToInt64_t(h.myUpperBound[2]); z++)
            {
              DGtal::Z3i::RealPoint rp1 = display.embed( DGtal::Z3i::Point(h.myLowerBound[0], y, z) );
              DGtal::Z3i::RealPoint rp2 = display.embed( DGtal::Z3i::Point(h.myUpperBound[0], y, z) );

              display.addLine( rp1, rp2);
            }
        }

      // Faces YZ
      for (int64_t x = NumberTraits<Integer>::castToInt64_t(h.myLowerBound[0]);
           x <= NumberTraits<Integer>::castToInt64_t(h.myUpperBound[0]); x++)
        {
          for (int64_t y = NumberTraits<Integer>::castToInt64_t(h.myLowerBound[1]);
               y <= NumberTraits<Integer>::castToInt64_t(h.myUpperBound[1]); y++)
            {
              DGtal::Z3i::RealPoint rp1 = display.embed( DGtal::Z3i::Point(x, y, h.myLowerBound[2]) );
              DGtal::Z3i::RealPoint rp2 = display.embed( DGtal::Z3i::Point(x, y, h.myUpperBound[2]) );

              display.addLine( rp1, rp2);
            }
          for (int64_t z = NumberTraits<Integer>::castToInt64_t(h.myLowerBound[2]);
               z <= NumberTraits<Integer>::castToInt64_t(h.myUpperBound[2]); z++)
            {
              DGtal::Z3i::RealPoint rp1 = display.embed( DGtal::Z3i::Point(x, h.myLowerBound[1], z) );
              DGtal::Z3i::RealPoint rp2 = display.embed( DGtal::Z3i::Point(x, h.myLowerBound[1], z) );

              display.addLine( rp1, rp2);
            }
        }
    }
}

template <typename Space, typename KSpace>
template <typename SpaceDom>
inline
void DGtal::Display3DFactory<Space,KSpace>::drawAsPavingBalls( Display & display,
							       const DGtal::HyperRectDomain<SpaceDom> & h )
{
  DGtal::Color fillColorSave = display.getFillColor();
  typedef typename Space::Integer Integer;

  ASSERT(Space::dimension == 3 || "drawAsPavingPoints-NOT-YET-IMPLEMENTED-in-ND");
  if (Space::dimension == 3)
    {
      // Face XY
      for (int64_t z = NumberTraits<Integer>::castToInt64_t(h.myLowerBound[2]);
           z <= NumberTraits<Integer>::castToInt64_t(h.myUpperBound[2]); z++)
        {
          for (int64_t x = NumberTraits<Integer>::castToInt64_t(h.myLowerBound[0]);
               x <= NumberTraits<Integer>::castToInt64_t(h.myUpperBound[0]); x++)
            {

              for (int64_t y = NumberTraits<Integer>::castToInt64_t(h.myLowerBound[1]);
                   y <= NumberTraits<Integer>::castToInt64_t(h.myUpperBound[1]); y++)
                {
                  DGtal::Z3i::RealPoint rp = display.embed( DGtal::Z3i::Point(x, y, z) );
                  display.setFillColor(DGtal::Color(255, 0 ,0));
                  display.addBall(rp,1.0/static_cast<double>( POINT_AS_BALL_RADIUS), POINT_AS_BALL_RES);
                }
            }
        }
    }
  display.setFillColor(fillColorSave);
}

template <typename Space, typename KSpace>
template <typename SpaceDom>
inline
void DGtal::Display3DFactory<Space,KSpace>::drawAsPaving( Display & display,
							  const DGtal::HyperRectDomain<SpaceDom> & h )
{
  DGtal::Color fillColorSave = display.getFillColor();
  typedef typename Space::Integer Integer;

  ASSERT(Space::dimension == 3 || "drawAsPaving-NOT-YET-IMPLEMENTED-in-ND");

  if (Space::dimension == 3)
    {
      // Face XY
      for (int64_t z = NumberTraits<Integer>::castToInt64_t(h.myLowerBound[2]);
           z <= NumberTraits<Integer>::castToInt64_t(h.myUpperBound[2]); z++)
        {
          for (int64_t x = NumberTraits<Integer>::castToInt64_t(h.myLowerBound[0]);
               x <= NumberTraits<Integer>::castToInt64_t(h.myUpperBound[0]); x++)
            {
              for (int64_t y = NumberTraits<Integer>::castToInt64_t(h.myLowerBound[1]);
                   y <= NumberTraits<Integer>::castToInt64_t(h.myUpperBound[1]); y++)
                {
                  DGtal::Z3i::RealPoint rp = display.embed( DGtal::Z3i::Point(x, y, z) );
                  rp[0]+=0.5;
                  rp[1]+=0.5;
                  rp[2]+=0.5;
                  //a transparent color for the paving
                  display.setFillColor( Color(255, 255 ,255, 15));
                  display.addCube(rp, 1.0);
                }
            }
        }
    }
  display.setFillColor(fillColorSave);
}


template <typename Space, typename KSpace>
template <typename SpaceDom>
inline
void
DGtal::Display3DFactory<Space,KSpace>::draw( Display & display, const DGtal::HyperRectDomain<SpaceDom> & aDomain )
{
  std::string mode = display.getMode( aDomain.className() );

  ASSERT((mode=="" || mode=="Grid" || mode=="Paving"|| mode=="PavingPoints"|| mode=="PavingGrids" ||
          mode=="BoundingBox")||
         ("DGtal::Display3DFactory<Space,KSpace>::draw( Display3DD<Space, KSpace> & display, const DGtal::HyperRectDomain<Space> & aDomain ): Unknown mode "+mode)=="");

  /*
    if ( mode == "BoundingBox" )
    {
    display.createNewLineList(aDomain.className());
    drawAsBoundingBox( display, aDomain );
    }else if( ( mode == "" ) || (mode == "Grid"))
    {
    display.createNewLineList(aDomain.className());
    drawAsGrid( display, aDomain );
    }
    else if ( mode == "Paving" )
    {
    display.createNewCubeList( aDomain.className());
    }
  */

  ASSERT((Space::dimension==3)|| (Space::dimension==2));
  ASSERT((Space::dimension!=3) || (mode=="" || mode=="Grid" || mode=="Paving"|| mode=="PavingPoints"|| mode=="PavingGrids" ||
				   mode=="BoundingBox")||
         ("DGtal::Display3DFactory<Space,KSpace>::draw( Display & display, const DGtal::HyperRectDomain<Space> & aDomain ): Unknown mode "+mode)=="");
  ASSERT((Space::dimension!=2) || (mode=="" || mode=="BoundingBox" || mode=="Grid") ||
         ("DGtal::Display3DFactory<Space,KSpace>::draw( Display & display, const DGtal::HyperRectDomain<Space> & aDomain ): Unknown mode "+mode)=="");

  if(Space::dimension == 2)
    {
      if (mode=="")
        mode="BoundingBox";
    }else if ( mode == "BoundingBox" )
    {
      display.createNewLineList(aDomain.className());
      drawAsBoundingBox( display, aDomain );
    }else if(( mode == "" ) || (mode == "Grid"))
    {
      display.createNewLineList(aDomain.className());
      drawAsGrid( display, aDomain );
    } else if ( mode == "Paving" )
    {
      display.createNewCubeList(aDomain.className());
      drawAsPaving( display, aDomain );
    } else if ( mode == "PavingPoints" )
    {
      display.createNewBallList(aDomain.className());
      drawAsPavingBalls( display, aDomain );
    }else if ( mode == "PavingGrids" )
    {
      display.createNewLineList(aDomain.className());
      display.createNewCubeList( aDomain.className());
      drawAsGrid( display, aDomain );
      drawAsPaving( display, aDomain );
    }
}
// HyperRectDomain


// KhalimskyCell
template <typename Space, typename KSpace>
inline
void DGtal::Display3DFactory<Space,KSpace>::draw( Display & display,
                                                  const typename KSpace::Cell & k )
{
  ASSERT(Space::dimension == 3);
  DGtal::Color fillColorSave = display.getFillColor();
  std::string mode = display.getMode( k.className() );
  ASSERT((mode=="" || mode=="Highlighted" || mode=="Transparent"|| mode=="Basic"|| mode=="Illustration"||mode=="IllustrationCustomColor")||
         ("DGtal::Display3DFactory<Space,KSpace>::draw( Display & display, const DGtal::KhalimskyCell<dim, TInteger> & k ): Unknown mode "+mode)=="");
  // used to display surfels located at a same position.
  double factorVolSurfel=1.0;
  if(mode=="Highlighted")
    {
      factorVolSurfel = 1.1;
      display.setFillColor(DGtal::Color(255, 50, 50, 255));
    }else if(mode=="Transparent")
    {
      display.setFillColor(DGtal::Color(180, 180, 250, 25));
    }

  DGtal::Z3i::RealPoint rp = display.embedK( k );
  bool xodd = ( NumberTraits<typename KSpace::Integer>::castToInt64_t(k.myCoordinates[ 0 ]) & 1 );
  bool yodd = ( NumberTraits<typename KSpace::Integer>::castToInt64_t(k.myCoordinates[ 1 ]) & 1 );
  bool zodd = ( NumberTraits<typename KSpace::Integer>::castToInt64_t(k.myCoordinates[ 2 ]) & 1 );
  unsigned int spaceDim= (xodd ? 1:0) + (yodd ? 1:0) + (zodd ? 1:0);

  switch (spaceDim) {
  case 0:

    if(mode!="" && mode!="Basic" && mode!="IllustrationCustomColor")
      {
        display.setFillColor(DGtal::Color(200, 200, 20, 255));
      }

    display.addBall(rp, 1.0/static_cast<double>(POINT_AS_BALL_RADIUS), POINT_AS_BALL_RES);
    break;
  case 1:
    if(mode!=""&& mode!="Basic" && mode!="IllustrationCustomColor")
      {
        display.setFillColor(DGtal::Color(255, 255, 50, 255));
      }


    display.addCylinder(DGtal::Z3i::RealPoint(rp[0]- (xodd? 0.5:0 ), rp[1]- (yodd? 0.5:0 ), rp[2]- (zodd? 0.5:0 )),
      DGtal::Z3i::RealPoint(rp[0]+ (xodd? 0.5:0 ), rp[1]+ (yodd? 0.5:0 ), rp[2]+ (zodd? 0.5:0 )));
    break;
  case 2:
    if(mode!="" && mode!="Basic" && mode!="IllustrationCustomColor")
      {
        display.setFillColor(DGtal::Color(20, 200, 200, 255));
      }
    if(mode=="Basic")
      {
        display.addQuadFromSurfelCenter(DGtal::Z3i::RealPoint(rp[0]+(xodd? 0:0.5 ), rp[1]+(yodd? 0:0.5 ), rp[2]+(zodd? 0:0.5 )),
                                        ! xodd, !yodd, !zodd);
      }
    else
      display.addPrism(DGtal::Z3i::RealPoint(rp[0]+(xodd? 0:0.5 ), rp[1]+(yodd? 0:0.5 ), rp[2]+(zodd? 0:0.5 )),
                             ! xodd, !yodd, !zodd, factorVolSurfel,1.0, false, false);
    break;
  case 3:
    if(mode!="" && mode!="Basic" && mode!="IllustrationCustomColor")
      {
        display.setFillColor(DGtal::Color(255, 180, 250, 255));
      }
    if(mode=="Illustration"|| mode=="IllustrationCustomColor")
      {
        display.createNewCubeList("khalimsky cell");
        display.addCube(rp,0.80);
      }else{
      display.createNewCubeList("khalimsky cell");
      display.addCube(rp,0.90);
    }
    break;
  }
  display.setFillColor(fillColorSave);
}
// KhalimskyCell

// KhalimskyCell
template <typename Space, typename KSpace>
inline
void DGtal::Display3DFactory<Space,KSpace>::drawUnorientedSurfelWithNormal( Display & display,
                                                                            const typename KSpace::Cell & k ,
                                                                            const RealVector &normalVector,
                                                                            const bool enableDoubleFace)
{
  ASSERT(Space::dimension == 3);
  DGtal::Color fillColorSave = display.getFillColor();
  std::string mode = display.getMode( k.className() );
  ASSERT(( mode=="Basic")|| ( mode=="") ||
         ("DGtal::Display3DFactory<Space,KSpace>::drawUnorientedSurfelWithNormal( Display & display, const DGtal::KhalimskyCell<dim, TInteger> & k ): Unknown mode "+mode)=="");

  RealPoint rp = display.embedK( k );
  const KSpace& K = display.space();
  bool xodd = K.uIsOpen( k, 0 );
  bool yodd = K.uIsOpen( k, 1 );
  bool zodd = K.uIsOpen( k, 2 );
  display.addQuadFromSurfelCenterWithNormal
    ( RealPoint( rp[0]+(xodd? 0:0.5 ), rp[1]+(yodd? 0:0.5 ), rp[2]+(zodd? 0:0.5 ) ),
      ! xodd, ! yodd, ! zodd, normalVector,
      true, true,  //reorientation enabled
      enableDoubleFace);
}
// KhalimskyCell

// KhalimskyCell
template <typename Space, typename KSpace>
inline
void DGtal::Display3DFactory<Space,KSpace>::drawOrientedSurfelWithNormal( Display & display,
                                                                          const typename KSpace::SCell & k ,
                                                                          const RealVector &normalVector,
                                                                          const bool enableDoubleFace)
{
  ASSERT(Space::dimension == 3);
  DGtal::Color fillColorSave = display.getFillColor();
  std::string mode = display.getMode( k.className() );
  ASSERT(( mode=="Basic")|| ( mode=="") ||
         ("DGtal::Display3DFactory<Space,KSpace>::drawOrientedSurfelWithNormal( Display & display, const DGtal::KhalimskyCell<dim, TInteger> & k ): Unknown mode "+mode)=="");

  RealPoint rp = display.embedKS( k );
  const KSpace& K = display.space();
  bool xodd = K.sIsOpen( k, 0 );
  bool yodd = K.sIsOpen( k, 1 );
  bool zodd = K.sIsOpen( k, 2 );
  bool sign = K.sDirect( k, K.sOrthDir( k ) ); // tells the direction toward the inside
  display.addQuadFromSurfelCenterWithNormal
    ( RealPoint( rp[0]+(xodd? 0:0.5 ), rp[1]+(yodd? 0:0.5 ), rp[2]+(zodd? 0:0.5 ) ),
      ! xodd, ! yodd, ! zodd, normalVector,
      false,  !sign, enableDoubleFace );
}
// KhalimskyCell


// SignedKhalimskyCell
template <typename Space, typename KSpace>
inline
void DGtal::Display3DFactory<Space,KSpace>::draw( Display & display,
                                                  const typename KSpace::SCell & sk )
{

  ASSERT(Space::dimension == 3);
  DGtal::Color fillColorSave = display.getFillColor();
  std::string mode = display.getMode( sk.className() );
  ASSERT((mode=="" || mode=="Highlighted" || mode=="Transparent" || mode=="Basic" || mode=="Illustration" || mode=="IllustrationCustomColor")||
         ("DGtal::Display3DFactory<Space,KSpace>::draw( Display & display, const DGtal::SignedKhalimskyCell<dim, TInteger> & sk ): Unknown mode "+mode)=="");
  // used to display surfels located at a same position.
  double factorVolSurfel=1.0;
  if(mode=="Highlighted")
    {
      factorVolSurfel = 1.2;
      display.setFillColor(DGtal::Color(255, 50, 50, 255));
    }else if(mode=="Transparent")
    {
      display.setFillColor(DGtal::Color(180, 180, 250, 25));
    }

  DGtal::Z3i::RealPoint rps = display.embedKS( sk );
  bool xodd = ( sk.myCoordinates[ 0 ] & 1 );
  bool yodd = ( sk.myCoordinates[ 1 ] & 1 );
  bool zodd = ( sk.myCoordinates[ 2 ] & 1 );
  unsigned int spaceDim= (xodd ? 1:0) + (yodd ? 1:0) + (zodd ? 1:0);
  // pointel

  switch (spaceDim)
    {
    case 0:
      if(mode!="" && mode!="Basic" && mode!="IllustrationCustomColor")
        {
          if( sk.myPositive)
            display.setFillColor(DGtal::Color(20, 20, 250, 255));
          else
            display.setFillColor(DGtal::Color(20, 20, 150, 255));
        }
      display.addBall(rps, 1.0/static_cast<double>( POINT_AS_BALL_RADIUS), POINT_AS_BALL_RES);
      break;
    case 1:
      if(mode!="" && mode!="Basic" && mode!="IllustrationCustomColor")
        {
          display.setFillColor(  DGtal::Color(255, 50, 50, 255));
        }
      if (sk.myPositive)
        {
          display.addCone(DGtal::Z3i::RealPoint(rps[0]- (xodd? 0.5:0 ), rps[1]- (yodd? 0.5:0 ), rps[2]- (zodd? 0.5:0 )),
        DGtal::Z3i::RealPoint(rps[0]+ (xodd? 0.5:0 ), rps[1]+ (yodd? 0.5:0 ), rps[2]+ (zodd? 0.5:0 )));
        }
      else
        {
          display.addCone(DGtal::Z3i::RealPoint(rps[0]+ (xodd? 0.5:0 ), rps[1]+ (yodd? 0.5:0 ), rps[2]+ (zodd? 0.5:0 )),
        DGtal::Z3i::RealPoint(rps[0]- (xodd? 0.5:0 ),rps[1]- (yodd? 0.5:0 ), rps[2]- (zodd? 0.5:0 )));
        }
      break;
    case 2:
      if(mode=="Basic")
        {
          display.addQuadFromSurfelCenter(DGtal::Z3i::RealPoint(rps[0]+(xodd? 0:0.5 ), rps[1]+(yodd? 0:0.5 ), rps[2]+(zodd? 0:0.5 )),
                                          ! xodd, !yodd, !zodd );
        }else
        display.addPrism(DGtal::Z3i::RealPoint(rps[0]+(xodd? 0:0.5 ), rps[1]+(yodd? 0:0.5 ), rps[2]+(zodd? 0:0.5 )),
                               ! xodd, !yodd, !zodd, factorVolSurfel,1.0, true, sk.myPositive );
      break;
    case 3:
      if(mode!="" && mode!="IllustrationCustomColor")
        {
          if( sk.myPositive)
            {
              display.setFillColor(DGtal::Color(200, 20, 20, 255));
            }else
            {
              display.setFillColor(DGtal::Color(20, 200, 20, 255));
            }
        }
      if(mode=="Illustration"|| mode=="IllustrationCustomColor")
        {
          //KSCube
          display.createNewCubeList("signed khalimsky cell");
          display.addCube(rps, 0.80);
        }else
        {
          display.createNewCubeList("signed khalimsky cell");
          display.addCube(rps, 0.90 );
        }
      break;
    }
  display.setFillColor(fillColorSave);
}
// SignedKhalimskyCell



// Object
template <typename Space, typename KSpace>
template <typename TDigitalTopology, typename TDigitalSet>
inline
void DGtal::Display3DFactory<Space,KSpace>::drawWithAdjacencies( Display & display,
								 const DGtal::Object<TDigitalTopology, TDigitalSet> & o )
{
  typedef typename TDigitalSet::Point Point;

  typedef typename TDigitalSet::Domain Domain;
  typedef
    typename DigitalSetSelector < Domain,
                                  SMALL_DS + HIGH_ITER_DS >::Type SmallSet;
  typedef Object<TDigitalTopology, SmallSet> SmallObject;

  Point p;
  for (typename TDigitalSet::ConstIterator it = o.pointSet().begin();
       it != o.pointSet().end();
       ++it)
    {
      //Brute-force scan of the neighborhood.
      SmallObject neig = o.properNeighborhood(*it);
      for (typename SmallObject::DigitalSet::ConstIterator it2 = neig.pointSet().begin();
           it2 != neig.pointSet().end();
           ++it2)
        {
          p = (*it2) - (*it);
          draw(display, p, (*it));
        }
    }
}

template <typename Space, typename KSpace>
template <typename TDigitalTopology, typename TDigitalSet>
inline
void DGtal::Display3DFactory<Space,KSpace>::draw( Display & display,
						  const DGtal::Object<TDigitalTopology, TDigitalSet> & o )
{
  std::string mode = display.getMode( o.className() );
  if ( mode == "Basic" || mode == "" )
    draw( display, o.pointSet() );
  else if ( mode == "PavingTransp" )
    {
      drawAsPavingTransparent( display, o.pointSet() );

    }
  else if ( mode == "DrawAdjacencies" )
    {
      draw( display, o.pointSet() );
      drawWithAdjacencies( display, o );
    }
  else
    ASSERT(false && (("DGtal::Display3DFactory<Space,KSpace>::draw( Display & display, const DGtal::Object<TDigitalTopology, TDigitalSet> & o ): Unknown mode " + mode) == ""));
}
// Object


// PointVector
template <typename Space, typename KSpace>
template<DGtal::Dimension dim, typename TComponent>
inline
void DGtal::Display3DFactory<Space,KSpace>::drawAsGrid( Display & display,
							const DGtal::PointVector<dim,TComponent> & p )
{
  DGtal::Color fillColorSave = display.getFillColor();
  ASSERT(dim == 3);
  DGtal::Z3i::RealPoint rp = display.embed( p );
  display.setFillColor(display.getLineColor());
  display.addBall(rp,1.0/static_cast<double>( POINT_AS_BALL_RADIUS), POINT_AS_BALL_RES);
  display.setFillColor(fillColorSave);
}

template <typename Space, typename KSpace>
template<DGtal::Dimension dim, typename TComponent>
inline
void DGtal::Display3DFactory<Space,KSpace>::drawAsPaving( Display & display,
							  const DGtal::PointVector<dim,TComponent> & p )
{
  ASSERT(dim == 3);

  DGtal::Z3i::RealPoint rp = display.embed( p );
  display.addCube(rp);
}

template <typename Space, typename KSpace>
template<DGtal::Dimension dim, typename TComponent>
inline
void DGtal::Display3DFactory<Space,KSpace>::drawAsPavingWired( Display & display,
							       const DGtal::PointVector<dim,TComponent> & p )
{
  DGtal::Color lineColorSave = display.getLineColor();
  ASSERT(dim == 3);

  DGtal::Z3i::RealPoint rp = display.embed( p );
  display.addCube(rp);
  display.setLineColor(DGtal::Color(0,0,0));
  display.addLine(DGtal::Z3i::RealPoint(rp[0]-0.5, rp[1]-0.5, rp[2]-0.5),
      DGtal::Z3i::RealPoint(rp[0]+0.5, rp[1]-0.5, rp[2]-0.5));
  display.addLine(DGtal::Z3i::RealPoint(rp[0]+0.5, rp[1]-0.5, rp[2]-0.5),
      DGtal::Z3i::RealPoint(rp[0]+0.5, rp[1]+0.5, rp[2]-0.5));
  display.addLine(DGtal::Z3i::RealPoint(rp[0]+0.5, rp[1]+0.5, rp[2]-0.5),
      DGtal::Z3i::RealPoint(rp[0]-0.5, rp[1]+0.5, rp[2]-0.5));
  display.addLine(DGtal::Z3i::RealPoint(rp[0]-0.5, rp[1]+0.5, rp[2]-0.5),
      DGtal::Z3i::RealPoint(rp[0]-0.5, rp[1]-0.5, rp[2]-0.5));

  display.addLine(DGtal::Z3i::RealPoint(rp[0]-0.5, rp[1]-0.5, rp[2]+0.5),
      DGtal::Z3i::RealPoint(rp[0]+0.5, rp[1]-0.5, rp[2]+0.5));
  display.addLine(DGtal::Z3i::RealPoint(rp[0]+0.5, rp[1]-0.5, rp[2]+0.5),
      DGtal::Z3i::RealPoint(rp[0]+0.5, rp[1]+0.5, rp[2]+0.5));
  display.addLine(DGtal::Z3i::RealPoint(rp[0]+0.5, rp[1]+0.5, rp[2]+0.5),
      DGtal::Z3i::RealPoint(rp[0]-0.5, rp[1]+0.5, rp[2]+0.5));
  display.addLine(DGtal::Z3i::RealPoint(rp[0]-0.5, rp[1]+0.5, rp[2]+0.5),
      DGtal::Z3i::RealPoint(rp[0]-0.5, rp[1]-0.5, rp[2]+0.5));

  display.addLine(DGtal::Z3i::RealPoint(rp[0]-0.5, rp[1]-0.5, rp[2]-0.5),
      DGtal::Z3i::RealPoint(rp[0]-0.5, rp[1]-0.5, rp[2]+0.5));
  display.addLine(DGtal::Z3i::RealPoint(rp[0]+0.5, rp[1]-0.5, rp[2]-0.5),
      DGtal::Z3i::RealPoint(rp[0]+0.5, rp[1]-0.5, rp[2]+0.5));
  display.addLine(DGtal::Z3i::RealPoint(rp[0]+0.5, rp[1]+0.5, rp[2]-0.5),
      DGtal::Z3i::RealPoint(rp[0]+0.5, rp[1]+0.5, rp[2]+0.5));
  display.addLine(DGtal::Z3i::RealPoint(rp[0]-0.5, rp[1]+0.5, rp[2]-0.5),
      DGtal::Z3i::RealPoint(rp[0]-0.5, rp[1]+0.5, rp[2]+0.5));
  display.setLineColor(lineColorSave);
}

template <typename Space, typename KSpace>
template<DGtal::Dimension dim, typename TComponent>
inline
void DGtal::Display3DFactory<Space,KSpace>::draw( Display & display,
						  const DGtal::PointVector<dim,TComponent> & p )
{
  DGtal::Color fillColorSave = display.getFillColor();
  ASSERT(dim == 3);

  std::string mode = display.getMode( p.className() );
  ASSERT( (mode=="Paving" || mode=="Grid" || mode=="Both" || mode=="PavingWired"|| mode=="") );

  if ( mode == "Paving" || ( mode == "" ) )
    drawAsPaving( display, p );
  else if ( mode == "Grid" )
    drawAsGrid( display, p );
  else if ( ( mode == "Both" ) )
    {
      drawAsPaving( display, p );
      drawAsGrid( display, p );
    }
  else if( mode=="PavingWired")
    {
      drawAsPavingWired( display, p );
    }
  display.setFillColor(fillColorSave);
}

template <typename Space, typename KSpace>
template<DGtal::Dimension dim, typename TComponent>
inline
void DGtal::Display3DFactory<Space,KSpace>::draw( Display & display,
						  const DGtal::PointVector<dim,TComponent> & p,
						  const DGtal::PointVector<dim,TComponent> & aPoint )
{
  ASSERT(dim == 3);

  DGtal::Z3i::RealPoint rp = display.embed(p );
  DGtal::Z3i::RealPoint rpa = display.embed(aPoint );
  display.addLine(rpa, DGtal::Z3i::RealPoint( rpa[0] + rp[0], rpa[1] + rp[1], rpa[2] + rp[2]));
}
// PointVector


// GridCurve
template <typename Space, typename KSpace>
inline
void DGtal::Display3DFactory<Space,KSpace>::draw( Display & display,
						  const DGtal::GridCurve<KSpace> & gc)
{
  typedef typename DGtal::GridCurve<KSpace>::SCellsRange Range;
  Range r = gc.getSCellsRange();
  for ( typename Range::ConstIterator it = r.begin(), itEnd = r.end();
        it != itEnd; ++it )
    {
      draw( display, *it );
    }
}
// GridCurve

// SCellsRange
template <typename Space, typename KSpace>
template <typename TIterator, typename TSCell>
inline
void DGtal::Display3DFactory<Space,KSpace>::draw( Display & display,
						  const DGtal::ConstRangeAdapter<TIterator, DGtal::functors::Identity, TSCell> & object )
{
  typedef DGtal::ConstRangeAdapter<TIterator, DGtal::functors::Identity, TSCell> Range;
  typedef typename Range::ConstIterator ConstIterator;

  ConstIterator it ( object.begin() );
  ConstIterator itEnd ( object.end() );
  for( ; it != itEnd; ++it)
    {
      draw( display, *it);
    }
}
// SCellsRange

// PointsRange
template <typename Space, typename KSpace>
template <typename TIterator>
inline
void DGtal::Display3DFactory<Space,KSpace>::draw( Display & display,
						  const DGtal::ConstRangeAdapter<TIterator, functors::SCellToPoint<KSpace>, typename KSpace::Point> & object )
{
  typedef ConstRangeAdapter<TIterator, functors::SCellToPoint<KSpace>, typename KSpace::Point> Range;
  typedef typename Range::ConstIterator ConstIterator;

  ConstIterator it ( object.begin() );
  ConstIterator itEnd ( object.end() );
  for( ; it != itEnd; ++it)
    {
      display << SetMode3D(it->className(),"Paving");
      display << *it;
    }
}
// PointsRange

// MidPointsRange
template <typename Space, typename KSpace>
template <typename TIterator>
inline
void DGtal::Display3DFactory<Space,KSpace>::draw( Display & display,
                          const DGtal::ConstRangeAdapter<TIterator, CanonicSCellEmbedder<KSpace>,
              typename KSpace::Space::RealPoint> & object )
{
  typedef typename KSpace::Space::RealPoint RPoint;
  typedef ConstRangeAdapter<TIterator, CanonicSCellEmbedder<KSpace>, RPoint > Range;
  typedef typename Range::ConstIterator ConstIterator;

  ConstIterator it ( object.begin() );
  ConstIterator itEnd ( object.end() );
  for( ; it != itEnd; ++it)
    {
      display << SetMode3D(it->className(),"Grid");
      display << *it;
    }
}
// MidPointsRange

// ArrowsRange
template <typename Space, typename KSpace>
template <typename TIterator>
inline
void DGtal::Display3DFactory<Space,KSpace>::draw( Display & display,
						  const DGtal::ConstRangeAdapter<TIterator, functors::SCellToArrow<KSpace>,
						  std::pair<typename KSpace::Point, typename KSpace::Vector> > & object )
{
  typedef typename KSpace::Point Point;
  typedef typename KSpace::Vector Vector;
  typedef std::pair<Point, Vector> Arrow;
  typedef ConstRangeAdapter<TIterator, functors::SCellToArrow<KSpace>, Arrow > Range;
  typedef typename Range::ConstIterator ConstIterator;

  ConstIterator it ( object.begin() );
  ConstIterator itEnd ( object.end() );
  for( ; it != itEnd; ++it)
    { //display the associated cell
      draw( display, *(it.base()) );
    }
}
// ArrowsRange

// InnerPointsRange
template <typename Space, typename KSpace>
template <typename TIterator>
inline
void DGtal::Display3DFactory<Space,KSpace>::draw( Display & display,
						  const DGtal::ConstRangeAdapter<TIterator, functors::SCellToInnerPoint<KSpace>, typename KSpace::Point> & object )
{
  typedef ConstRangeAdapter<TIterator, functors::SCellToInnerPoint<KSpace>, typename KSpace::Point> Range;
  typedef typename Range::ConstIterator ConstIterator;

  ConstIterator it ( object.begin() );
  ConstIterator itEnd ( object.end() );
  for( ; it != itEnd; ++it)
    {
      display << SetMode3D(it->className(),"Paving");
      display << CustomColors3D(Color(0, 0, 255,0),Color(0, 0, 200, 100));
      display << *it;
    }
}
// InnerPointsRange

// OuterPointsRange
template <typename Space, typename KSpace>
template <typename TIterator>
inline
void DGtal::Display3DFactory<Space,KSpace>::draw( Display & display,
						  const DGtal::ConstRangeAdapter<TIterator, functors::SCellToOuterPoint<KSpace>, typename KSpace::Point> & object )
{
  typedef ConstRangeAdapter<TIterator, functors::SCellToOuterPoint<KSpace>, typename KSpace::Point> Range;
  typedef typename Range::ConstIterator ConstIterator;

  ConstIterator it ( object.begin() );
  ConstIterator itEnd ( object.end() );
  for( ; it != itEnd; ++it)
    {
      display << SetMode3D(it->className(),"Paving");
      display << CustomColors3D(Color(0, 255, 0 ,0),Color(0, 200, 0, 100));
      display << *it;
    }
}
// OuterPointsRange

// IncidentPointsRange
template <typename Space, typename KSpace>
template <typename TIterator>
inline
void DGtal::Display3DFactory<Space,KSpace>::draw( Display & display,
						  const DGtal::ConstRangeAdapter<TIterator, functors::SCellToIncidentPoints<KSpace>,
						  std::pair<typename KSpace::Point, typename KSpace::Point > > & object )
{
  typedef std::pair<typename KSpace::Point, typename KSpace::Point > Pair;
  typedef ConstRangeAdapter<TIterator, functors::SCellToIncidentPoints<KSpace>, Pair> Range;
  typedef typename Range::ConstIterator ConstIterator;

  ConstIterator it ( object.begin() );
  ConstIterator itEnd ( object.end() );
  for( ; it != itEnd; ++it)
    {
      Pair pair( *it );
      display << SetMode3D(pair.first.className(),"Paving");
      display << CustomColors3D(Color(0, 0, 255,0),Color(0, 0, 200, 100));
      display << pair.first;
      display << CustomColors3D(Color(0, 255, 0 ,0),Color(0, 200, 0, 100));
      display << pair.second;
    }
}
// IncidentPointsRange

template <typename Space, typename KSpace>
inline
void DGtal::Display3DFactory<Space,KSpace>::draw( Display & display,
						  const DGtal::SetMode3D & sm3d )
{
  if (   display.myModes[ sm3d.myClassname ] != sm3d.myMode )
    display.myModes[ sm3d.myClassname ] = sm3d.myMode;
}

template< typename Space, typename KSpace>
inline
void DGtal::Display3DFactory<Space,KSpace>::draw( Display & display,
						  const DGtal::CustomStyle3D & cs3d )
{
  if (display.myStyles[ cs3d.myClassname ] != cs3d.myStyle )
    display.myStyles[ cs3d.myClassname ] = cs3d.myStyle;
}

template< typename Space, typename KSpace>
inline
void DGtal::Display3DFactory<Space,KSpace>::draw( Display & display, const DGtal::CustomColors3D & cc3d )
{
  display.setFillColor(cc3d.myFillColor);
  display.setLineColor(cc3d.myPenColor);
}


template< typename Space, typename KSpace>
inline
void DGtal::Display3DFactory<Space,KSpace>::draw( Display & display,
						  const DGtal::ClippingPlane & cl )
{
  display.addClippingPlane(cl.myA, cl.myB, cl.myC, cl.myD, cl.myDrawPlane);
}

template< typename Space, typename KSpace>
inline
void DGtal::Display3DFactory<Space,KSpace>::draw( Display & display, const DGtal::TransformedPrism & aTransformedPrism)
{

  DGtal::Color fillColorSave = display.getFillColor();
  std::string mode = display.getMode( aTransformedPrism.mySurfel.className() );
  ASSERT((mode=="" || mode=="Highlighted" || mode=="Transparent" || mode=="Basic" || mode=="Illustration")||
         ("DGtal::Display3DFactory<Space,KSpace>::draw( Display & display, const DGtal::ShiftedKSSurfel & aTransformedPrism ): Unknown mode "+mode)=="");
  // used to display surfels located at a same position.
  double factorVolSurfel=1.0;
  if(mode=="Highlighted")
    {
      factorVolSurfel = 1.2;
      display.setFillColor(DGtal::Color(255, 50, 50, 255));
    }else if(mode=="Transparent")
    {
      display.setFillColor(DGtal::Color(180, 180, 250, 25));
    }else if(mode=="Basic")
    {
      // basicMode=true;
    }
  DGtal::Z3i::RealPoint rps = display.embedKS(aTransformedPrism );

  bool xodd = ( aTransformedPrism.mySurfel.myCoordinates[ 0 ] & 1 );
  bool yodd = ( aTransformedPrism.mySurfel.myCoordinates[ 1 ] & 1 );
  bool zodd = ( aTransformedPrism.mySurfel.myCoordinates[ 2 ] & 1 );

  unsigned int spaceDim= (xodd ? 1:0) + (yodd ? 1:0) + (zodd ? 1:0);
  ASSERT(spaceDim==2);

  //display.addSurfelPrism(rps[0], rps[1], rps[2],! xodd, !yodd, !zodd, factorVolSurfel, aTransformedSurfelPrism.mySizeFactor, true, aTransformedSurfelPrism.mySurfel.myPositive );
  display.addPrism(DGtal::Z3i::RealPoint(rps[0]+(xodd? 0:0.5 ), rps[1]+(yodd? 0:0.5 ), rps[2]+(zodd? 0:0.5 )),! xodd, !yodd, !zodd, factorVolSurfel,1.0, true, aTransformedPrism.mySurfel.myPositive );
  display.setFillColor(fillColorSave);

}

//-----------------------------------------------------------------------------
template< typename Space, typename KSpace>
inline
void 
DGtal::Display3DFactory<Space,KSpace>::
draw( Display & display, const DGtal::SetName3D& aName3d )
{ 
  // Simply sets the "OpenGL name" of class Display3D, so that it
  // names the next graphical structures with it.
  display.setName3d( aName3d.name );
}
//-----------------------------------------------------------------------------
template< typename Space, typename KSpace>
inline
void 
DGtal::Display3DFactory<Space,KSpace>::
draw( Display & display, const DGtal::SetSelectCallback3D& aFct )
{
  display.setSelectCallback3D( aFct.myFct, aFct.myData, aFct.myMin, aFct.myMax );
}

// //
///////////////////////////////////////////////////////////////////////////////<|MERGE_RESOLUTION|>--- conflicted
+++ resolved
@@ -47,11 +47,7 @@
 {
     BOOST_STATIC_ASSERT(( dim_ambient == 3 ));
 
-<<<<<<< HEAD
-    typedef DiscreteExteriorCalculus<dim, TLinearAlgebraBackend, TInteger> Calculus;
-=======
     typedef DiscreteExteriorCalculus<dim_embedded, dim_ambient, TLinearAlgebraBackend, TInteger> Calculus;
->>>>>>> f23f8beb
     typedef typename Calculus::ConstIterator ConstIterator;
     typedef typename Calculus::Cell Cell;
     typedef typename Calculus::SCell SCell;
@@ -95,7 +91,6 @@
 
     typedef typename DGtal::GradientColorMap<Scalar, DGtal::CMAP_JET> ColorMap;
     const ColorMap color_map(cmap_min, cmap_max);
-<<<<<<< HEAD
 
     drawWithColorMap(display, kform, color_map);
 }
@@ -106,24 +101,9 @@
 void
 DGtal::Display3DFactory<Space, KSpace>::drawWithColorMap(Display3D<Space, KSpace>& display, const DGtal::KForm<Calculus, order, duality>& kform, const ColorMap& colormap)
 {
-    BOOST_STATIC_ASSERT(( Calculus::dimension == 3 ));
-    ASSERT( kform.myCalculus );
-
-=======
-
-    drawWithColorMap(display, kform, color_map);
-}
-
-template <typename Space, typename KSpace>
-template <typename Calculus, DGtal::Order order, DGtal::Duality duality, typename ColorMap>
-inline
-void
-DGtal::Display3DFactory<Space, KSpace>::drawWithColorMap(Display3D<Space, KSpace>& display, const DGtal::KForm<Calculus, order, duality>& kform, const ColorMap& colormap)
-{
     BOOST_STATIC_ASSERT(( Calculus::dimension_ambient == 3 ));
     ASSERT( kform.myCalculus );
 
->>>>>>> f23f8beb
     typedef typename Calculus::Scalar Scalar;
     typedef typename Calculus::KSpace KSpace;
     typedef typename Calculus::SCell SCell;
@@ -148,11 +128,7 @@
 void
 DGtal::Display3DFactory<Space, KSpace>::draw(Display3D<Space, KSpace>& display, const DGtal::VectorField<Calculus, duality>& vector_field, const double& scale, const double& epsilon)
 {
-<<<<<<< HEAD
-    BOOST_STATIC_ASSERT(( Calculus::dimension == 3 ));
-=======
     BOOST_STATIC_ASSERT(( Calculus::dimension_ambient == 3 ));
->>>>>>> f23f8beb
     ASSERT( vector_field.myCalculus );
 
     typedef typename DGtal::VectorField<Calculus, duality>::Arrow Arrow;
