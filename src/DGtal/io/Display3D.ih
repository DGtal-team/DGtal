/**
 *  This program is free software: you can redistribute it and/or
 *  modify it under the terms of the GNU Lesser General Public License
 *  as published by the Free Software Foundation, either version 3 of
 *  the License, or (at your option) any later version.
 *
 *  This program is distributed in the hope that it will be useful,
 *  but WITHOUT ANY WARRANTY; without even the implied warranty of
 *  MERCHANTABILITY or FITNESS FOR A PARTICULAR PURPOSE.  See the
 *  GNU General Public License for more details.
 *
 *  You should have received a copy of the GNU General Public License
 *  along with this program.  If not, see <http://www.gnu.org/licenses/>.
 *
 **/

/**
 * @file Display3D.ih
 * @author Bertrand Kerautret (\c kerautre@loria.fr )
 * LORIA (CNRS, UMR 7503), University of Nancy, France
 *
 * @date 2011/08/08
 *
 * Implementation of inline methods defined in Display3D.h
 *
 * This file is part of the DGtal library.
 */

///////////////////////////////////////////////////////////////////////////////
// IMPLEMENTATION of inline methods.
///////////////////////////////////////////////////////////////////////////////

//////////////////////////////////////////////////////////////////////////////
#include <cstdlib>
#include <cmath>
#include "DGtal/io/CDrawableWithDisplay3D.h"
#include "DGtal/io/Display3DFactory.h"
#include "DGtal/io/writers/MeshWriter.h"

//////////////////////////////////////////////////////////////////////////////


#define PI 3.14159265

///////////////////////////////////////////////////////////////////////////////
// Implementation of inline methods                                          //


//                                                                          //
///////////////////////////////////////////////////////////////////////////////

///////////////////////////////////////////////////////////////////////////////
// Implementation of inline functions and external operators                 //


template < typename Space ,typename KSpace >
inline
void
DGtal::Display3D< Space ,KSpace >::setFillColor(DGtal::Color aColor)
{
  myCurrentFillColor=aColor;
}

<<<<<<< HEAD

inline 
void 
DGtal::Display3D::setFillTransparency(unsigned char alpha)
{
  myCurrentFillColor.alpha(alpha);
}


=======
template < typename Space ,typename KSpace >
>>>>>>> 2c52bd4e
inline
void
DGtal::Display3D< Space ,KSpace >::setLineColor(DGtal::Color aColor)
{
  myCurrentLineColor=aColor;
}

template < typename Space ,typename KSpace >
inline
DGtal::Color
DGtal::Display3D< Space ,KSpace >::getLineColor()
{
  return myCurrentLineColor;
}

template < typename Space ,typename KSpace >
inline
DGtal::Color
DGtal::Display3D< Space ,KSpace >::getFillColor()
{
  return myCurrentFillColor;
}

template < typename Space ,typename KSpace >
inline
std::string
DGtal::Display3D< Space ,KSpace >::getMode( const std::string & objectName ) const
{
  ModeMapping::const_iterator itm = myModes.find( objectName );
  return itm == myModes.end() ? "" : itm->second;
}


template < typename Space ,typename KSpace >
inline
void
DGtal::Display3D< Space ,KSpace >::createNewCubeList( std::string str)
{
  std::vector< cubeD3D > v;
  myCubeSetList.push_back(v);
  myCubeSetNameList.push_back(str);
}


template < typename Space ,typename KSpace >
inline
void
DGtal::Display3D< Space ,KSpace >::createNewBallList(std::string str)
{
  std::vector< ballD3D > v;
  myBallSetList.push_back(v);
  myBallSetNameList.push_back(str);
}

template < typename Space ,typename KSpace >
inline
void
DGtal::Display3D< Space ,KSpace >::createNewLineList(std::string str)
{
  std::vector< lineD3D > v;
  myLineSetList.push_back(v);
  myLineSetNameList.push_back(str);
}

template < typename Space ,typename KSpace >
inline
void
DGtal::Display3D< Space ,KSpace >::createNewQuadList(std::string str)
{
  std::vector< quadD3D > v;
  myQuadSetList.push_back(v);
  myQuadSetNameList.push_back(str);
}

template < typename Space ,typename KSpace >
inline
void
DGtal::Display3D< Space ,KSpace >::createNewTriangleList(std::string str)
{
  std::vector< triangleD3D > v;
  myTriangleSetList.push_back(v);
  myTriangleSetNameList.push_back(str);
}

template < typename Space ,typename KSpace >
inline
void
DGtal::Display3D< Space ,KSpace >::createNewPolygonList(std::string str)
{
  std::vector< polygonD3D > v;
  myPolygonSetList.push_back(v);
  myPolygonSetNameList.push_back(str);
}


template < typename Space ,typename KSpace >
inline
void
DGtal::Display3D< Space ,KSpace >::addCube(double x, double y, double z,
                                           DGtal::Color aColor, double width)
{
  //because the width in the cube parameters is actually the distance between the center and the faces
  width = width/2;

  updateBoundingBox((double)x, (double)y, (double)z);
  cubeD3D v;
  v.x=x;
  v.y=y;
  v.z=z;
  v.R=aColor.red();
  v.G=aColor.green();
  v.B=aColor.blue();
  v.T=aColor.alpha();
  v.width=width;
  (myCubeSetList.at(myCubeSetList.size()-1)).push_back(v);
}


template < typename Space ,typename KSpace >
inline
void
DGtal::Display3D< Space ,KSpace >::addBall(double x, double y, double z ,const DGtal::Color &aColor, double size)
{
  updateBoundingBox(x, y, z);
  ballD3D p;
  p.x=x;
  p.y=y;
  p.z=z;


  p.R=aColor.red();
  p.G=aColor.green();
  p.B=aColor.blue();
  p.T=aColor.alpha();
  p.isSigned=false;
  p.signPos=false;
  p.size=size;

  if (myBallSetList.size()== 0)
  {
    createNewBallList("first ball");
  }

  (myBallSetList.at(myBallSetList.size()-1)).push_back(p);
}



template < typename Space ,typename KSpace >
inline
void
DGtal::Display3D< Space ,KSpace >::addLine(double x1, double y1, double z1,  double x2, double y2, double z2,
                                           const DGtal::Color & aColor, double width)
{
  updateBoundingBox(x1, y1, z1);
  updateBoundingBox(x2, y2, z2);
  lineD3D l;
  l.x1=x1;
  l.y1=y1;
  l.z1=z1;

  l.x2=x2;
  l.y2=y2;
  l.z2=z2;

  l.R=aColor.red();
  l.G=aColor.green();
  l.B=aColor.blue();
  l.T=aColor.alpha();
  l.width=width;
  l.isSigned=false;
  l.signPos=false;

  (myLineSetList.at(myLineSetList.size()-1)).push_back(l);
}

template < typename Space ,typename KSpace >
inline
void
DGtal::Display3D< Space ,KSpace >::addQuad(double x1, double y1, double z1,
                                           double x2, double y2, double z2,
                                           double x3, double y3, double z3,
                                           double x4, double y4, double z4, DGtal::Color aColor)
{
  if(myQuadSetList.size() == 0 )
  {
    createNewQuadList("quad");
  }

  quadD3D aQuad;
  updateBoundingBox(x1, y1, z1);
  updateBoundingBox(x2, y2, z2);
  updateBoundingBox(x3, y3, z3);
  updateBoundingBox(x4, y4, z4);
  double u[3]; double v [3]; double n [3];
  u[0]=x2-x1; u[1]=y2-y1; u[2]=z2-z1;
  v[0]=x3-x1; v[1]=y3-y1; v[2]=z3-z1;
  cross(n, u, v );
  normalize(n);

  if(u[0]==0.0 && u[1]==0.0 && u[2]==0.0)
  {
    trace.error()<< "Warning quad not added due to identical vertex... "<<std::endl;
    return;
  }

  aQuad.x1=x1; aQuad.y1=y1; aQuad.z1=z1;
  aQuad.x2=x2; aQuad.y2=y2; aQuad.z2=z2;
  aQuad.x3=x3; aQuad.y3=y3; aQuad.z3=z3;
  aQuad.x4=x4; aQuad.y4=y4; aQuad.z4=z4;
  aQuad.nx= n[0];
  aQuad.ny= n[1];
  aQuad.nz= n[2];

  aQuad.R=aColor.red();
  aQuad.G=aColor.green();
  aQuad.B=aColor.blue();
  aQuad.T=aColor.alpha();

  (myQuadSetList.at(myQuadSetList.size()-1)).push_back(aQuad);
}


template < typename Space ,typename KSpace >
inline
void
DGtal::Display3D< Space ,KSpace >::addTriangle(double x1, double y1, double z1,  double x2,
                                               double y2, double z2,
                                               double x3, double y3, double z3, DGtal::Color aColor)
{
  updateBoundingBox(x1, y1, z1);
  updateBoundingBox(x2, y2, z2);
  updateBoundingBox(x3, y3, z3);

  triangleD3D aTriangle;
  double u[3]; double v [3]; double n [3];
  u[0]=x2-x1; u[1]=y2-y1; u[2]=z2-z1;
  v[0]=x3-x1; v[1]=y3-y1; v[2]=z3-z1;
  cross(n, u, v );
  cross(n, u, v );
  normalize(n);

  if(u[0]==0.0 && u[1]==0.0 && u[2]==0.0)
  {
    trace.error()<< "Warning triangle not added due to identical vertex... "<<std::endl;
    return;
  }

  aTriangle.x1=x1; aTriangle.y1=y1; aTriangle.z1=z1;
  aTriangle.x2=x2; aTriangle.y2=y2; aTriangle.z2=z2;
  aTriangle.x3=x3; aTriangle.y3=y3; aTriangle.z3=z3;

  aTriangle.nx= n[0];
  aTriangle.ny= n[1];
  aTriangle.nz= n[2];

  aTriangle.R=aColor.red();
  aTriangle.G=aColor.green();
  aTriangle.B=aColor.blue();
  aTriangle.T=aColor.alpha();

  (myTriangleSetList.at(myTriangleSetList.size()-1)).push_back(aTriangle);
}


template < typename Space ,typename KSpace >
inline
void
DGtal::Display3D< Space ,KSpace >::addPolygon(std::vector<Display3D< Space ,KSpace >::ballD3D> vectBallsPolygon,
                                              DGtal::Color aColor)
{
  polygonD3D aPolygon;
  for(unsigned int i=0; i< vectBallsPolygon.size();i++)
  {
    aPolygon.vectBalls.push_back(vectBallsPolygon.at(i));
    updateBoundingBox(vectBallsPolygon.at(i).x, vectBallsPolygon.at(i).y, vectBallsPolygon.at(i).z);
  }

  double x1= vectBallsPolygon.at(0).x;
  double y1= vectBallsPolygon.at(0).y;
  double z1= vectBallsPolygon.at(0).z;

  double x2= vectBallsPolygon.at(1).x;
  double y2= vectBallsPolygon.at(1).y;
  double z2= vectBallsPolygon.at(1).z;

  double x3= vectBallsPolygon.at(2).x;
  double y3= vectBallsPolygon.at(2).y;
  double z3= vectBallsPolygon.at(2).z;

  double u[3]; double v [3]; double n [3];
  u[0]=x2-x1; u[1]=y2-y1; u[2]=z2-z1;
  v[0]=x3-x1; v[1]=y3-y1; v[2]=z3-z1;
  cross(n, u, v );
  normalize(n);

  if(u[0]==0.0 && u[1]==0.0 && u[2]==0.0)
  {
    trace.error()<< "Warning polygin not added due to identical vertex... "<<std::endl;
    return;
  }

  aPolygon.nx= n[0];
  aPolygon.ny= n[1];
  aPolygon.nz= n[2];

  aPolygon.R=aColor.red();
  aPolygon.G=aColor.green();
  aPolygon.B=aColor.blue();
  aPolygon.T=aColor.alpha();


  (myPolygonSetList.at(myPolygonSetList.size()-1)).push_back(aPolygon);
}


template < typename Space ,typename KSpace >
inline
void
DGtal::Display3D< Space ,KSpace >::addSurfelPrism(double x, double y, double z,
                                                  bool xSurfel, bool ySurfel, bool zSurfel, double sizeShiftFactor,
                                                  double sizeFactor, bool isSigned, bool aSign)
{
  updateBoundingBox(x, y, z);
  double retract= 0.05*(sizeShiftFactor+myCurrentfShiftVisuSurfelPrisms);
  double width= 0.03*(sizeShiftFactor+myCurrentfShiftVisuSurfelPrisms);


  double x1, y1, z1, x2, y2, z2, x3, y3, z3, x4, y4, z4;
  double x5, y5, z5, x6, y6, z6, x7, y7, z7, x8, y8, z8;
  double dx, dy, dz;


  ASSERT( xSurfel || ySurfel || zSurfel  );

  if(zSurfel)
  {
    x1= x-(0.5*sizeFactor);  y1= y-(0.5*sizeFactor);  z1= z-0.5;
    x2= x+(0.5*sizeFactor);  y2= y-(0.5*sizeFactor);  z2= z-0.5;
    x3= x+(0.5*sizeFactor);  y3= y+(0.5*sizeFactor);  z3= z-0.5;
    x4= x-(0.5*sizeFactor);  y4= y+(0.5*sizeFactor);  z4= z-0.5;
    y1+=retract; y2+=retract; y3-=retract; y4-=retract;
    x1+=retract; x2-=retract; x3-=retract; x4+=retract;
    dx=0.0; dy=0.0; dz=width;
  }
  else if(ySurfel)
  {
    x1= x-(0.5*sizeFactor);  y1= y-0.5;  z1= z-(0.5*sizeFactor);
    x2= x-(0.5*sizeFactor);  y2= y-0.5;  z2= z+(0.5*sizeFactor);
    x3= x+(0.5*sizeFactor);  y3= y-0.5;  z3= z+(0.5*sizeFactor);
    x4= x+(0.5*sizeFactor);  y4= y-0.5;  z4= z-(0.5*sizeFactor);
    x1+=retract; x2+=retract; x3-=retract; x4-=retract;
    z1+=retract; z2-=retract; z3-=retract; z4+=retract;
    dx=0.0; dy=width; dz=0.0;
  }
  else
  {
    x1= x-0.5;  y1= y-(0.5*sizeFactor);  z1= z-(0.5*sizeFactor);
    x2= x-0.5;  y2= y+(0.5*sizeFactor);  z2= z-(0.5*sizeFactor);
    x3= x-0.5;  y3= y+(0.5*sizeFactor);  z3= z+(0.5*sizeFactor);
    x4= x-0.5;  y4= y-(0.5*sizeFactor);  z4= z+(0.5*sizeFactor);
    y1+=retract; y2-=retract; y3-=retract; y4+=retract;
    z1+=retract; z2+=retract; z3-=retract; z4-=retract;
    dx=width; dy=0.0; dz=0.0;
  }

  double xcenter= (x1+x2+x3+x4)/4.0;
  double ycenter= (y1+y2+y3+y4)/4.0;
  double zcenter= (z1+z2+z3+z4)/4.0;

  x5=x1-dx; y5=y1-dy; z5= z1-dz;
  x6=x2-dx; y6=y2-dy; z6= z2-dz;
  x7=x3-dx; y7=y3-dy; z7= z3-dz;
  x8=x4-dx; y8=y4-dy; z8= z4-dz;

  x1=x1+dx; y1=y1+dy; z1= z1+dz;
  x2=x2+dx; y2=y2+dy; z2= z2+dz;
  x3=x3+dx; y3=y3+dy; z3= z3+dz;
  x4=x4+dx; y4=y4+dy; z4= z4+dz;

  //if cell is oriented positively we retrac the upper face:
  if(isSigned && aSign)
  {
    x1= 0.6*x1+0.4*xcenter; x2= 0.6*x2+0.4*xcenter; x3= 0.6*x3+0.4*xcenter; x4= 0.6*x4+0.4*xcenter;
    y1= 0.6*y1+0.4*ycenter; y2= 0.6*y2+0.4*ycenter; y3= 0.6*y3+0.4*ycenter; y4= 0.6*y4+0.4*ycenter;
    z1= 0.6*z1+0.4*zcenter; z2= 0.6*z2+0.4*zcenter; z3= 0.6*z3+0.4*zcenter; z4= 0.6*z4+0.4*zcenter;
  }else if (isSigned)
  {
    x5= 0.6*x5+0.4*xcenter; x6= 0.6*x6+0.4*xcenter; x7= 0.6*x7+0.4*xcenter; x8= 0.6*x8+0.4*xcenter;
    y5= 0.6*y5+0.4*ycenter; y6= 0.6*y6+0.4*ycenter; y7= 0.6*y7+0.4*ycenter; y8= 0.6*y8+0.4*ycenter;
    z5= 0.6*z5+0.4*zcenter; z6= 0.6*z6+0.4*zcenter; z7= 0.6*z7+0.4*zcenter; z8= 0.6*z8+0.4*zcenter;
  }

  //main up face
  quadD3D qFaceUp;
  double normaleUp [3];
  normaleUp[0] = dx!=0.0? 1.0:0.0;
  normaleUp[1] = dy!=0.0 ? 1.0:0.0;
  normaleUp[2] = dz!=0.0? 1.0:0.0;
  qFaceUp.nx=  normaleUp[0];
  qFaceUp.ny=  normaleUp[1];
  qFaceUp.nz=  normaleUp[2];

  qFaceUp.x1=x1; qFaceUp.y1=y1; qFaceUp.z1= z1;
  qFaceUp.x2=x2; qFaceUp.y2=y2; qFaceUp.z2= z2;
  qFaceUp.x3=x3; qFaceUp.y3=y3; qFaceUp.z3= z3;
  qFaceUp.x4=x4; qFaceUp.y4=y4; qFaceUp.z4= z4;

  qFaceUp.R=myCurrentFillColor.red();qFaceUp.G=myCurrentFillColor.green(); qFaceUp.B=myCurrentFillColor.blue();
  qFaceUp.T=myCurrentFillColor.alpha();
  mySurfelPrismList.push_back(qFaceUp);
  //main down face
  quadD3D qFaceDown;
  qFaceDown.nx=  -normaleUp[0];
  qFaceDown.ny=  -normaleUp[1];
  qFaceDown.nz=  -normaleUp[2];
  qFaceDown.x1=x5; qFaceDown.y1=y5; qFaceDown.z1= z5;
  qFaceDown.x2=x8; qFaceDown.y2=y8; qFaceDown.z2= z8;
  qFaceDown.x3=x7; qFaceDown.y3=y7; qFaceDown.z3= z7;
  qFaceDown.x4=x6; qFaceDown.y4=y6; qFaceDown.z4= z6;
  qFaceDown.R=myCurrentFillColor.red();qFaceDown.G=myCurrentFillColor.green(); qFaceDown.B=myCurrentFillColor.blue();
  qFaceDown.T=myCurrentFillColor.alpha();
  mySurfelPrismList.push_back(qFaceDown);

  //small face 1
  quadD3D qFace1;
  double vF1[3]; double v1 [3]; double n1 [3];
  vF1[0] = x2-x1; vF1[1] = y2-y1; vF1[2] = z2-z1;
  v1[0] = x5-x1; v1[1] = y5-y1; v1[2] = z5-z1;

  cross(n1, v1,vF1);
  normalize(n1);
  qFace1.nx=n1[0]; qFace1.ny=n1[1]; qFace1.nz=n1[2];
  qFace1.x1= x1; qFace1.y1 =y1; qFace1.z1=z1;
  qFace1.x2= x5; qFace1.y2 =y5; qFace1.z2=z5;
  qFace1.x3= x6; qFace1.y3 =y6; qFace1.z3=z6;
  qFace1.x4= x2; qFace1.y4 =y2; qFace1.z4=z2;
  qFace1.R=myCurrentFillColor.red();qFace1.G=myCurrentFillColor.green(); qFace1.B=myCurrentFillColor.blue();
  qFace1.T=myCurrentFillColor.alpha();
  mySurfelPrismList.push_back(qFace1);

  //small face 2
  quadD3D qFace2;
  double vF2[3]; double v2 [3]; double n2[3];
  vF2[0]= x3-x2; vF2[1]=y3-y2; vF2[2]= z3-z2;
  v2[0]= x6-x2; v2[1]= y6-y2; v2[2]=z6-z2;
  cross(n2, v2, vF2);
  normalize(n2);

  qFace2.nx=n2[0]; qFace2.ny=n2[1]; qFace2.nz=n2[2];
  qFace2.x1= x2; qFace2.y1 =y2; qFace2.z1=z2;
  qFace2.x2= x6; qFace2.y2 =y6; qFace2.z2=z6;
  qFace2.x3= x7; qFace2.y3 =y7; qFace2.z3=z7;
  qFace2.x4= x3; qFace2.y4 =y3; qFace2.z4=z3;
  qFace2.R=myCurrentFillColor.red();qFace2.G=myCurrentFillColor.green(); qFace2.B=myCurrentFillColor.blue();
  qFace2.T=myCurrentFillColor.alpha();
  mySurfelPrismList.push_back(qFace2);

  //small face 3
  quadD3D qFace3;
  double vF3[3]; double v3 [3]; double n3[3];
  vF3[0]= x4-x3; vF3[1]=y4-y3; vF3[2]= z4-z3;
  v3[0]= x7-x3; v3[1]= y7-y3; v3[2]=z7-z3;
  cross(n3, v3, vF3);
  normalize(n3);
  qFace3.nx=n3[0]; qFace3.ny=n3[1]; qFace3.nz=n3[2];
  qFace3.x1= x3; qFace3.y1 =y3; qFace3.z1=z3;
  qFace3.x2= x7; qFace3.y2 =y7; qFace3.z2=z7;
  qFace3.x3= x8; qFace3.y3 =y8; qFace3.z3=z8;
  qFace3.x4= x4; qFace3.y4 =y4; qFace3.z4=z4;
  qFace3.R=myCurrentFillColor.red();qFace3.G=myCurrentFillColor.green(); qFace3.B=myCurrentFillColor.blue();
  qFace3.T=myCurrentFillColor.alpha();
  mySurfelPrismList.push_back(qFace3);

  //small face 4
  quadD3D qFace4;
  double vF4[3]; double v4 [3]; double n4[3];
  vF4[0]= x1-x4; vF4[1]=y1-y4; vF4[2]= z1-z4;
  v4[0]= x8-x4; v4[1]= y8-y4; v4[2]=z8-z4;
  cross(n4, v4, vF4);
  normalize(n4);
  qFace4.nx=n4[0]; qFace4.ny=n4[1]; qFace4.nz=n4[2];
  qFace4.x1= x4; qFace4.y1 =y4; qFace4.z1=z4;
  qFace4.x2= x8; qFace4.y2 =y8; qFace4.z2=z8;
  qFace4.x3= x5; qFace4.y3 =y5; qFace4.z3=z5;
  qFace4.x4= x1; qFace4.y4 =y1; qFace4.z4=z1;
  qFace4.R=myCurrentFillColor.red();qFace4.G=myCurrentFillColor.green(); qFace4.B=myCurrentFillColor.blue();
  qFace4.T=myCurrentFillColor.alpha();
  mySurfelPrismList.push_back(qFace4);
}

template < typename Space ,typename KSpace >
inline
void
DGtal::Display3D< Space ,KSpace >::addQuad(double x, double y, double z,
                                           bool xSurfel, bool ySurfel, bool zSurfel, double sizeShiftFactor,
                                           double sizeFactor, bool isSigned, bool aSign)
{
  double retract= 0.05*(sizeShiftFactor+myCurrentfShiftVisuSurfelPrisms);
  double x1, y1, z1, x2, y2, z2, x3, y3, z3, x4, y4, z4;

  ASSERT( xSurfel || ySurfel || zSurfel  );

  if(zSurfel)
  {
    x1= x-(0.5*sizeFactor);  y1= y-(0.5*sizeFactor);  z1= z-0.5;
    x2= x+(0.5*sizeFactor);  y2= y-(0.5*sizeFactor);  z2= z-0.5;
    x3= x+(0.5*sizeFactor);  y3= y+(0.5*sizeFactor);  z3= z-0.5;
    x4= x-(0.5*sizeFactor);  y4= y+(0.5*sizeFactor);  z4= z-0.5;
    y1+=retract; y2+=retract; y3-=retract; y4-=retract;
    x1+=retract; x2-=retract; x3-=retract; x4+=retract;
  }
  else if(ySurfel)
  {
    x1= x-(0.5*sizeFactor);  y1= y-0.5;  z1= z-(0.5*sizeFactor);
    x2= x-(0.5*sizeFactor);  y2= y-0.5;  z2= z+(0.5*sizeFactor);
    x3= x+(0.5*sizeFactor);  y3= y-0.5;  z3= z+(0.5*sizeFactor);
    x4= x+(0.5*sizeFactor);  y4= y-0.5;  z4= z-(0.5*sizeFactor);
    x1+=retract; x2+=retract; x3-=retract; x4-=retract;
    z1+=retract; z2-=retract; z3-=retract; z4+=retract;
  }
  else
  {
    x1= x-0.5;  y1= y-(0.5*sizeFactor);  z1= z-(0.5*sizeFactor);
    x2= x-0.5;  y2= y+(0.5*sizeFactor);  z2= z-(0.5*sizeFactor);
    x3= x-0.5;  y3= y+(0.5*sizeFactor);  z3= z+(0.5*sizeFactor);
    x4= x-0.5;  y4= y-(0.5*sizeFactor);  z4= z+(0.5*sizeFactor);
    y1+=retract; y2-=retract; y3-=retract; y4+=retract;
    z1+=retract; z2+=retract; z3-=retract; z4-=retract;
  }

  if(isSigned && ! aSign)
    this->addQuad(x1,y1,z1,x2,y2,z2, x3,y3,z3, x4,y4,z4,myCurrentFillColor );
  else
    this->addQuad(x4,y4,z4,x3,y3,z3, x2,y2,z2, x1,y1,z1,myCurrentFillColor );
}


// add multiple triangular faces which form a hexagonal-based pyramid
template < typename Space ,typename KSpace >
inline
void
DGtal::Display3D< Space ,KSpace >::addCone(double x1, double y1, double z1,
                                           double x2, double y2, double z2,
                                           double width)
{
  updateBoundingBox(x1, y1, z1);
  updateBoundingBox(x2, y2, z2);

  int nbPoints = 6; //the number of point on the base of the cone
  double degree = 360 / nbPoints; // the angle between two points
  double radian = degree * PI/180;
  DGtal::Color color(255, 50, 50, 255);
  double norm; // norm of the vectors

  // A(x1,y1,z1) and B(x2,y2,z2) vector AB
  double xab, yab, zab;

  xab = x2-x1;
  yab = y2-y1;
  zab = z2-z1;

  norm = sqrt( xab*xab + yab*yab + zab*zab);
  assert (norm > 0);
  xab = xab / norm;
  yab = yab / norm;
  zab = zab / norm;

  //take a third point M different from A and B
  double xm = 0;
  double ym = 0;
  double zm = 0;

  while (x1 == xm || x2 ==xm) xm++;
  while (y1 == ym || y2 ==ym) ym++;
  while (z1 == zm || z2 ==zm) zm++;

  //vector AM
  double xam, yam, zam;

  xam = xm-x1;
  yam = ym-y1;
  zam = zm-z1;

  norm = sqrt( xam*xam + yam*yam + zam*zam);
  assert (norm > 0);
  xam = xam / norm;
  yam = yam / norm;
  zam = zam / norm;

  //normal vector n = AB^AM
  double xn, yn, zn;

  xn = yab*zam - yam*zab;
  yn = xam*zab - xab*zam;
  zn = xab*yam - xam*yab;

  //divide n by its norm
  norm = sqrt( xn*xn + yn*yn + zn*zn);
  assert (norm > 0);
  xn = xn / norm;
  yn = yn / norm;
  zn = zn / norm;

  //the first point of the base
  double xf, yf, zf;

  xf = x2 + width  * xn;
  yf = y2 + width  * yn;
  zf = z2 + width  * zn;

  //two following points of the base
  double xb1 = xf;
  double yb1 = yf;
  double zb1 = zf;
  double xb2,yb2, zb2;

  //r = AB^n for the future rotation
  double xr, yr, zr;

  createNewTriangleList("Cone");
  for (int i =0; i < nbPoints-1; i ++)
  {
    // r = AB^n
    xr = yab*zn - yn*zab;
    yr = xn*zab - xab*zn;
    zr = xab*yn - xn*yab;

    //rotate n by degree
    xn = cos(radian)*xn + sin(radian)*xr;
    yn = cos(radian)*yn + sin(radian)*yr;
    zn = cos(radian)*zn + sin(radian)*zr;

    //divide n by its norm
    norm = sqrt( xn*xn + yn*yn + zn*zn);
    assert (norm > 0);
    xn = xn / norm;
    yn = yn / norm;
    zn = zn / norm;

    // calculate one point with the normal vector at a distance width
    xb2 = x2 + width  * xn;
    yb2 = y2 + width  * yn;
    zb2 = z2 + width  * zn;

    //adding the triangles associated with this point
    addTriangle(x1, y1, z1,
                xb1, yb1, zb1,
                xb2, yb2, zb2, color);
    addTriangle(x2, y2, z2,
                xb1, yb1, zb1,
                xb2, yb2, zb2, color);

    xb1 = xb2;
    yb1 = yb2;
    zb1 = zb2;
  }

  //Last part to close the cone
  addTriangle(x1, y1, z1,
              xb1, yb1,zb1,
              xf, yf, zf, color);
  addTriangle(x2, y2, z2,
              xb1, yb1, zb1,
              xf, yf, zf, color);
}

// add multiple triangular faces which form a hexagonal-based cylinder
template < typename Space ,typename KSpace >
inline
void
DGtal::Display3D< Space ,KSpace >::addCylinder(double x1, double y1, double z1,
                                               double x2, double y2, double z2,
                                               double width)
{
  updateBoundingBox(x1, y1, z1);
  updateBoundingBox(x2, y2, z2);

  int nbPoints = 6; //the number of point on the base of the cone
  double degree = 360 / nbPoints; // the angle between two points
  double radian = degree * PI/180;
  DGtal::Color color(255, 255, 50, 255);
  double norm; // norm of the vectors

  // A(x1,y1,z1) and B(x2,y2,z2) vector AB
  double xab, yab, zab;

  xab = x2-x1;
  yab = y2-y1;
  zab = z2-z1;

  norm = sqrt( xab*xab + yab*yab + zab*zab);
  assert (norm > 0);
  xab = xab / norm;
  yab = yab / norm;
  zab = zab / norm;

  //take a third point M different from A and B
  double xm = 0;
  double ym = 0;
  double zm = 0;

  while (x1 == xm || x2 ==xm) xm++;
  while (y1 == ym || y2 ==ym) ym++;
  while (z1 == zm || z2 ==zm) zm++;

  //vector AM
  double xam, yam, zam;

  xam = xm-x1;
  yam = ym-y1;
  zam = zm-z1;

  norm = sqrt( xam*xam + yam*yam + zam*zam);
  assert (norm > 0);
  xam = xam / norm;
  yam = yam / norm;
  zam = zam / norm;

  //normal vector n = AB^AM
  double xn, yn, zn;

  xn = yab*zam - yam*zab;
  yn = xam*zab - xab*zam;
  zn = xab*yam - xam*yab;

  //divide n by its norm
  norm = sqrt( xn*xn + yn*yn + zn*zn);
  assert (norm > 0);
  xn = xn / norm;
  yn = yn / norm;
  zn = zn / norm;


  //the first point of the bases
  double xbf, ybf, zbf;
  double xaf, yaf, zaf;

  xbf = x2 + width  * xn;
  ybf = y2 + width  * yn;
  zbf = z2 + width  * zn;

  xaf = x1 + width  * xn;
  yaf = y1 + width  * yn;
  zaf = z1 + width  * zn;

  //two following points of the bases
  double xb1 = xbf;
  double yb1 = ybf;
  double zb1 = zbf;
  double xb2,yb2, zb2;

  double xa1 = xaf;
  double ya1 = yaf;
  double za1 = zaf;
  double xa2,ya2, za2;

  //r = AB^n for the future rotation
  double xr, yr, zr;

  createNewTriangleList("Cylinder");
  createNewQuadList("Cylinder");
  for (int i =0; i < nbPoints-1; i ++)
  {
    // r = AB^n
    xr = yab*zn - yn*zab;
    yr = xn*zab - xab*zn;
    zr = xab*yn - xn*yab;

    //rotate n by degree
    xn = cos(radian)*xn + sin(radian)*xr;
    yn = cos(radian)*yn + sin(radian)*yr;
    zn = cos(radian)*zn + sin(radian)*zr;

    //divide n by its norm (used when a bug appear)
    norm = sqrt( xn*xn + yn*yn + zn*zn);
    assert (norm > 0);
    xn = xn / norm;
    yn = yn / norm;
    zn = zn / norm;

    // calculate one point with the normal vector at a distance width
    xb2 = x2 + width  * xn;
    yb2 = y2 + width  * yn;
    zb2 = z2 + width  * zn;

    xa2 = x1 + width  * xn;
    ya2 = y1 + width  * yn;
    za2 = z1 + width  * zn;

    //adding the triangles and the quad associated with those points
    addTriangle(x1, y1, z1,
                xa1, ya1, za1,
                xa2, ya2, za2,color);
    addTriangle(x2, y2, z2,
                xb1, yb1, zb1,
                xb2, yb2, zb2,color);
    addQuad(xb1, yb1, zb1,
            xb2, yb2, zb2,
            xa2, ya2, za2,
            xa1, ya1, za1, color);

    xb1 = xb2;
    yb1 = yb2;
    zb1 = zb2;

    xa1 = xa2;
    ya1 = ya2;
    za1 = za2;

  }

  //Last part to close the cylinder
  addTriangle(x1, y1, z1,
              xa1, ya1, za1,
              xaf, yaf, zaf,color);
  addTriangle(x2, y2, z2,
              xb1, yb1, zb1,
              xbf, ybf, zbf,color);
  addQuad(xb1, yb1, zb1,
          xbf, ybf, zbf,
          xaf, yaf, zaf,
          xa1, ya1, za1, color);
}



template < typename Space ,typename KSpace >
inline
void
DGtal::Display3D< Space ,KSpace >::addClippingPlane(double a, double b, double c, double d, bool drawPlane)
{ 
  clippingPlaneD3D cp;
  cp.a=a; cp.b=b; cp.c=c; cp.d=d;
  myClippingPlaneList.push_back(cp);
  if(drawPlane)
  {
    double x1,x2,x3,x4;
    double y1,y2,y3,y4;
    double z1,z2,z3,z4;
    double norm = sqrt(a*a+b*b+c*c);
    double dec=0.1;
    // Z dominant projection of the upper face
    if(abs(c)>=abs(b) && abs(c) >= abs(a))
    {
      x1= myBoundingPtUp[0]+a*dec/norm; y1= myBoundingPtUp[1]+b*dec/norm;
      z1 = c*dec/norm +(-d-a*myBoundingPtUp[0]-b*myBoundingPtUp[1])/c;
      x2= myBoundingPtLow[0]+a*dec/norm; y2= myBoundingPtUp[1]+b*dec/norm;
      z2= c*dec/norm+(-d-a*myBoundingPtLow[0]-b*myBoundingPtUp[1])/c;
      x3= myBoundingPtLow[0]+a*dec/norm; y3= myBoundingPtLow[1]+b*dec/norm;
      z3= c*dec/norm+(-d-a*myBoundingPtLow[0]-b*myBoundingPtLow[1])/c;
      x4= myBoundingPtUp[0]+a*dec/norm; y4= myBoundingPtLow[1]+b*dec/norm;
      z4= c*dec/norm+(-d-a*myBoundingPtUp[0]-b*myBoundingPtLow[1])/c;
      if(c>0)
      {
        addQuad(x4,y4,z4,x3,y3,z3, x2,y2,z2, x1,y1,z1, DGtal::Color(205,0,0, 30));
      }else
      {
        addQuad( x1,y1,z1, x2,y2,z2, x3,y3,z3,x4,y4,z4 , DGtal::Color(205,0,0, 30));
      }
    }// Y dominant projection of the upper face
    else if(abs(b)>=abs(c) && abs(b) >= abs(a))
    {
      x1= myBoundingPtUp[0]+a*dec/norm; z1= myBoundingPtUp[2]+c*dec/norm;
      y1=  b*dec/norm +(-d-a*myBoundingPtUp[0]-c*myBoundingPtUp[2])/b;
      x2= myBoundingPtUp[0]+a*dec/norm; z2= myBoundingPtLow[2]+c*dec/norm;
      y2=  b*dec/norm +(-d-a*myBoundingPtUp[0]-c*myBoundingPtLow[2])/b;
      x3= myBoundingPtLow[0]+a*dec/norm; z3= myBoundingPtLow[2]+c*dec/norm;
      y3=  b*dec/norm +(-d-a*myBoundingPtLow[0]-c*myBoundingPtLow[2])/b;
      x4= myBoundingPtLow[0]+a*dec/norm; z4= myBoundingPtUp[2]+c*dec/norm;
      y4=  b*dec/norm +(-d-a*myBoundingPtLow[0]-c*myBoundingPtUp[2])/b;
      if(b>0)
      {
        addQuad(x4,y4,z4,x3,y3,z3, x2,y2,z2, x1,y1,z1, DGtal::Color(205,0,0, 30));
      }else
      {
        addQuad( x1,y1,z1, x2,y2,z2, x3,y3,z3,x4,y4,z4 , DGtal::Color(205,0,0, 30));
      }
    }// X dominant projection of the upper face
    else   if(abs(a)>=abs(c) && abs(a) >= abs(b))
    {
      y1= myBoundingPtUp[1]+b*dec/norm; z1= myBoundingPtUp[2]+c*dec/norm;
      x1=  a*dec/norm +(-d-b*myBoundingPtUp[1]-c*myBoundingPtUp[2])/a;
      y2= myBoundingPtLow[1]+b*dec/norm; z2= myBoundingPtUp[2]+c*dec/norm;
      x2=  a*dec/norm +(-d-b*myBoundingPtLow[1]-c*myBoundingPtUp[2])/a;
      y3= myBoundingPtLow[1]+b*dec/norm; z3= myBoundingPtLow[2]+c*dec/norm;
      x3=  a*dec/norm +(-d-b*myBoundingPtLow[1]-c*myBoundingPtLow[2])/a;
      y4= myBoundingPtUp[1]+b*dec/norm; z4= myBoundingPtLow[2]+c*dec/norm;
      x4=  a*dec/norm +(-d-b*myBoundingPtUp[1]-c*myBoundingPtLow[2])/a;

      if(a>0)
      {
        addQuad(x4,y4,z4,x3,y3,z3, x2,y2,z2, x1,y1,z1, DGtal::Color(205,0,0, 30));
      }else
      {
        addQuad( x1,y1,z1, x2,y2,z2, x3,y3,z3,x4,y4,z4 , DGtal::Color(205,0,0, 30));
      }
    }
  }
}


template < typename Space ,typename KSpace >
inline
void
DGtal::Display3D< Space ,KSpace >::updateBoundingBox(double x, double y, double z)
{
  if (myBoundingPtEmptyTag)
  {
    myBoundingPtLow[0]= x;
    myBoundingPtLow[1]= y;
    myBoundingPtLow[2]= z;
    myBoundingPtUp[0]= x;
    myBoundingPtUp[1]= y;
    myBoundingPtUp[2]= z;
    myBoundingPtEmptyTag = false;
  }
  else
  {
    if(x <myBoundingPtLow[0])   myBoundingPtLow[0]= x;
    if(y <myBoundingPtLow[1])   myBoundingPtLow[1]= y;
    if(z <myBoundingPtLow[2])   myBoundingPtLow[2]= z;

    if(x >myBoundingPtUp[0])   myBoundingPtUp[0]= x;
    if(y >myBoundingPtUp[1])   myBoundingPtUp[1]= y;
    if(z >myBoundingPtUp[2])   myBoundingPtUp[2]= z;
  }
}


template < typename Space ,typename KSpace >
inline
typename DGtal::CanonicEmbedder<Space>::RealPoint
DGtal::Display3D< Space ,KSpace >::embed( const DGtal::Z3i::Point & dp ) const
{
  ASSERT( myEmbedder.isValid());
  return myEmbedder.embed(dp);
}

template < typename Space ,typename KSpace >
inline
typename DGtal::CanonicSCellEmbedder<KSpace >::RealPoint
DGtal::Display3D< Space ,KSpace >::embedKS( const DGtal::Z3i::SCell & scell ) const
{
  ASSERT( mySCellEmbedder.isValid());
  return mySCellEmbedder.embed(scell);
}

template < typename Space ,typename KSpace >
inline
typename DGtal::CanonicSCellEmbedder<KSpace >::RealPoint
DGtal::Display3D< Space ,KSpace >::embedKS( const TransformedSurfelPrism & aTrans ) const
{
  ASSERT( mySCellEmbedder.isValid());
  return mySCellEmbedder.embed(aTrans.mySurfel);
}


template < typename Space ,typename KSpace >
inline
typename DGtal::CanonicCellEmbedder<KSpace >::RealPoint
DGtal::Display3D< Space ,KSpace >::embedK( const DGtal::Z3i::Cell & cell ) const
{
  ASSERT( myCellEmbedder.isValid());
  return myCellEmbedder.embed(cell);
}

template < typename Space ,typename KSpace >
inline
void
DGtal::Display3D< Space ,KSpace >::exportToMesh(DGtal::Mesh<ballD3D> &aMesh) const
{
  unsigned int vertexIndex=0;

  // Export of SurfelPrism lists (generated from KhalimskyCell or SignedKhalimskyCell (through addSurfelPrism))
  for (unsigned int i=0; i< mySurfelPrismList.size(); i++)
  {
    quadD3D quad = mySurfelPrismList.at(i);
    ballD3D p1, p2, p3, p4;
    p1.x=quad.x1; p1.y=quad.y1; p1.z=quad.z1;
    p2.x=quad.x2; p2.y=quad.y2; p2.z=quad.z2;
    p3.x=quad.x3; p3.y=quad.y3; p3.z=quad.z3;
    p4.x=quad.x4; p4.y=quad.y4; p4.z=quad.z4;
    aMesh.addVertex(p1);
    aMesh.addVertex(p2);
    aMesh.addVertex(p3);
    aMesh.addVertex(p4);
    aMesh.addQuadFace(vertexIndex, vertexIndex+1, vertexIndex+2,vertexIndex+3,
                      DGtal::Color(quad.R, quad.G, quad.B, quad.T));
    vertexIndex+=4;
  }

  // Export QuadList
  for (typename std::vector<std::vector<quadD3D> >::const_iterator it = myQuadSetList.begin(); it != myQuadSetList.end(); it++)
  {
    for (typename std::vector<quadD3D>::const_iterator aQuad = it->begin(); aQuad!=it->end();aQuad ++)
    {
      ballD3D p1, p2, p3, p4;
      p1.x=aQuad->x1; p1.y=aQuad->y1; p1.z=aQuad->z1;
      p2.x=aQuad->x2; p2.y=aQuad->y2; p2.z=aQuad->z2;
      p3.x=aQuad->x3; p3.y=aQuad->y3; p3.z=aQuad->z3;
      p4.x=aQuad->x4; p4.y=aQuad->y4; p4.z=aQuad->z4;
      aMesh.addVertex(p4);
      aMesh.addVertex(p3);
      aMesh.addVertex(p2);
      aMesh.addVertex(p1);
      aMesh.addQuadFace(vertexIndex,vertexIndex+1, vertexIndex+2, vertexIndex+3,
                        DGtal::Color(aQuad->R, aQuad->G, aQuad->B, aQuad->T));
      vertexIndex+=4;
    }
  }

  // Export the mesh from TriangleList
  for ( typename std::vector<std::vector<triangleD3D> >::const_iterator it =myTriangleSetList.begin(); it != myTriangleSetList.end(); it++)
  {
    for (typename std::vector<triangleD3D>::const_iterator aTriangle = it->begin(); aTriangle!=it->end();aTriangle ++)
    {
      ballD3D p1, p2, p3;
      p1.x = aTriangle->x1; p1.y = aTriangle->y1; p1.z = aTriangle->z1;
      p2.x = aTriangle->x2; p2.y = aTriangle->y2; p2.z = aTriangle->z2;
      p3.x = aTriangle->x3; p3.y = aTriangle->y3; p3.z = aTriangle->z3;
      aMesh.addVertex(p1);
      aMesh.addVertex(p2);
      aMesh.addVertex(p3);
      aMesh.addTriangularFace(vertexIndex, vertexIndex+1, vertexIndex+2,
                              DGtal::Color(aTriangle->R, aTriangle->G,
                                           aTriangle->B, aTriangle->T));
      vertexIndex+=3;
    }
  }

  // Export of cubeSet (generated from addCube)
  for(unsigned int j=0; j<myCubeSetList.size(); j++)
  {
    for (unsigned int i=0; i< myCubeSetList.at(j).size(); i++)
    {
      cubeD3D cube = myCubeSetList.at(j).at(i);
      ballD3D p1, p2, p3, p4, p5, p6, p7, p8;
      double width= cube.width;

      p1.x = (cube.x-width); p1.y = (cube.y+width); p1.z = (cube.z+width);
      p2.x = (cube.x+width); p2.y = (cube.y+width); p2.z = (cube.z+width);
      p3.x = (cube.x+width); p3.y = (cube.y-width); p3.z = (cube.z+width);
      p4.x = (cube.x-width); p4.y = (cube.y-width); p4.z = (cube.z+width);
      p5.x = (cube.x-width); p5.y = (cube.y+width); p5.z = (cube.z-width);
      p6.x = (cube.x+width); p6.y = (cube.y+width); p6.z = (cube.z-width);
      p7.x = (cube.x+width); p7.y = (cube.y-width); p7.z = (cube.z-width);
      p8.x = (cube.x-width); p8.y = (cube.y-width); p8.z = (cube.z-width);

      aMesh.addVertex(p1);
      aMesh.addVertex(p2);
      aMesh.addVertex(p3);
      aMesh.addVertex(p4);
      aMesh.addVertex(p5);
      aMesh.addVertex(p6);
      aMesh.addVertex(p7);
      aMesh.addVertex(p8);

      //z+
      aMesh.addQuadFace(vertexIndex, vertexIndex+3, vertexIndex+2, vertexIndex+1,
                        DGtal::Color(cube.R, cube.G, cube.B, cube.T));
      //z-
      aMesh.addQuadFace(vertexIndex+4, vertexIndex+5, vertexIndex+6, vertexIndex+7,
                        DGtal::Color(cube.R, cube.G, cube.B, cube.T));
      //y+
      aMesh.addQuadFace(vertexIndex+1, vertexIndex+2, vertexIndex+6, vertexIndex+5,
                        DGtal::Color(cube.R, cube.G, cube.B, cube.T));
      //y-
      aMesh.addQuadFace(vertexIndex, vertexIndex+4, vertexIndex+7, vertexIndex+3,
                        DGtal::Color(cube.R, cube.G, cube.B, cube.T));
      //x+
      aMesh.addQuadFace(vertexIndex, vertexIndex+1, vertexIndex+5, vertexIndex+4,
                        DGtal::Color(cube.R, cube.G, cube.B, cube.T));
      //x-
      aMesh.addQuadFace(vertexIndex+3, vertexIndex+7, vertexIndex+6, vertexIndex+2,
                        DGtal::Color(cube.R, cube.G, cube.B, cube.T));

<<<<<<< HEAD



template <typename TImageType, typename TFunctor>
inline
void 
DGtal::Display3D::updateTextureImage(unsigned int imageIndex,  const TImageType & image, const  TFunctor & aFunctor, 
				       double xTranslation, double yTranslation, double zTranslation){
  BOOST_CONCEPT_ASSERT(( CConstImage < TImageType > ));
  assert ( imageIndex< myGSImageList.size());
  Display3D::TextureImage &anImage = myGSImageList.at(imageIndex); 
  updateBoundingBox(anImage.x1+xTranslation, anImage.y1+yTranslation, anImage.z1+zTranslation);
  updateBoundingBox(anImage.x2+xTranslation, anImage.y2+yTranslation, anImage.z2+zTranslation);
  updateBoundingBox(anImage.x3+xTranslation, anImage.y3+yTranslation, anImage.z3+zTranslation);
  updateBoundingBox(anImage.x4+xTranslation, anImage.y4+yTranslation, anImage.z4+zTranslation);
  anImage.updateImageDataAndParam(image, aFunctor, xTranslation, yTranslation, zTranslation);
  if(anImage.myDrawDomain){
    *this << DGtal::Translate2DDomain(anImage.myIndexDomain, xTranslation, yTranslation, zTranslation); 
  }
}
    


inline 
void 
DGtal::Display3D::updateOrientationTextureImage(unsigned int imageIndex, 
						  double xPosition, double yPosition, double zPosition, ImageDirection newDirection){
  assert ( imageIndex< myGSImageList.size());
  Display3D::TextureImage &anImage = myGSImageList.at(imageIndex); 
  updateBoundingBox(anImage.x1, anImage.y1, anImage.z1);
  updateBoundingBox(anImage.x2, anImage.y2, anImage.z2);
  updateBoundingBox(anImage.x3, anImage.y3, anImage.z3);
  updateBoundingBox(anImage.x4, anImage.y4, anImage.z4);
  anImage.updateImageOrientation(newDirection, xPosition, yPosition, zPosition);
  if(anImage.myDrawDomain){
    *this << DGtal::Update2DDomainPosition(anImage.myIndexDomain,newDirection, xPosition, yPosition, zPosition);
  }
  
}
    




inline      
void
DGtal::Display3D::TextureImage::updateImageOrientation( DGtal::Display3D::ImageDirection normalDir, 
							  double xBottomLeft, double yBottomLeft, double zBottomLeft){
  if(normalDir==zDirection){
    x1 = xBottomLeft-0.5; y1 = yBottomLeft-0.5; z1 = zBottomLeft;
    x2 = xBottomLeft+myImageWidth-0.5; y2 = yBottomLeft-0.5; z2 = zBottomLeft; 
    x3 = xBottomLeft+myImageWidth-0.5; y3 = yBottomLeft+myImageHeight-0.5; z3 = zBottomLeft; 
    x4 = xBottomLeft-0.5; y4 = yBottomLeft+myImageHeight-0.5; z4 = zBottomLeft; 
  }else if(normalDir==yDirection){
    x1 = xBottomLeft-0.5; y1 = yBottomLeft; z1 = zBottomLeft-0.5;
    x2 = xBottomLeft+myImageWidth-0.5; y2 = yBottomLeft; z2 = zBottomLeft-0.5; 
    x3 = xBottomLeft+myImageWidth-0.5; y3 = yBottomLeft; z3 = zBottomLeft+myImageHeight-0.5;
    x4 = xBottomLeft-0.5; y4 = yBottomLeft; z4 = zBottomLeft+myImageHeight-0.5; 
  }else if(normalDir==xDirection){
    x1 = xBottomLeft; y1 = yBottomLeft-0.5; z1= zBottomLeft-0.5;
    x2 = xBottomLeft; y2 = yBottomLeft+myImageWidth-0.5; z2 = zBottomLeft-0.5; 
    x3 = xBottomLeft; y3 = yBottomLeft+myImageWidth-0.5; z3 = zBottomLeft+myImageHeight-0.5; 
    x4 = xBottomLeft; y4 = yBottomLeft-0.5; z4 = zBottomLeft+myImageHeight-0.5; 
  }
  myDirection=normalDir;
}


inline
void 
DGtal::Display3D::Image2DDomainD3D::updateDomainOrientation( Display3D::ImageDirection normalDir, 
							   double xBottomLeft, double yBottomLeft, double zBottomLeft){
    if(normalDir==zDirection){
    x1 = xBottomLeft-0.5; y1 = yBottomLeft-0.5; z1 = zBottomLeft;
    x2 = xBottomLeft+myDomainWidth-0.5; y2 = yBottomLeft-0.5; z2 = zBottomLeft; 
    x3 = xBottomLeft+myDomainWidth-0.5; y3 = yBottomLeft+myDomainHeight-0.5; z3 = zBottomLeft; 
    x4 = xBottomLeft-0.5; y4 = yBottomLeft+myDomainHeight-0.5; z4 = zBottomLeft; 
  }else if(normalDir==yDirection){
    x1 = xBottomLeft-0.5; y1 = yBottomLeft; z1 = zBottomLeft-0.5;
    x2 = xBottomLeft+myDomainWidth-0.5; y2 = yBottomLeft; z2 = zBottomLeft-0.5; 
    x3 = xBottomLeft+myDomainWidth-0.5; y3 = yBottomLeft; z3 = zBottomLeft+myDomainHeight-0.5;
    x4 = xBottomLeft-0.5; y4 = yBottomLeft; z4 = zBottomLeft+myDomainHeight-0.5; 
  }else if(normalDir==xDirection){
    x1 = xBottomLeft; y1 = yBottomLeft-0.5; z1= zBottomLeft-0.5;
    x2 = xBottomLeft; y2 = yBottomLeft+myDomainWidth-0.5; z2 = zBottomLeft-0.5; 
    x3 = xBottomLeft; y3 = yBottomLeft+myDomainWidth-0.5; z3 = zBottomLeft+myDomainHeight-0.5; 
    x4 = xBottomLeft; y4 = yBottomLeft-0.5; z4 = zBottomLeft+myDomainHeight-0.5; 
  }
  myDirection=normalDir;
}



inline 
void 
DGtal::Display3D::Image2DDomainD3D::translateDomain (double xTranslation, 
						     double yTranslation, double zTranslation){    
  x1 += xTranslation; y1 += yTranslation; z1 += zTranslation;
  x2 += xTranslation; y2 += yTranslation; z2 += zTranslation;
  x3 += xTranslation; y3 += yTranslation; z3 += zTranslation;
  x4 += xTranslation; y4 += yTranslation; z4 += zTranslation;
}



template<typename TDomain>
void 
DGtal::Display3D::addImage2DDomainD3D(const TDomain &aDomain, 
				      std::string mode, const DGtal::Color &aColor){
  DGtal::Display3D::Image2DDomainD3D anImageDomain(aDomain);
  anImageDomain.R = aColor.red();
  anImageDomain.G = aColor.green();
  anImageDomain.B = aColor.blue();
  anImageDomain.T = aColor.alpha();
  
  anImageDomain.myMode =  mode;
  anImageDomain.myLineSetIndex = myLineSetList.size();
  
  myImageDomainList.push_back(anImageDomain);
  updateBoundingBox(anImageDomain.x1, anImageDomain.y1, anImageDomain.z1);
  updateBoundingBox(anImageDomain.x2, anImageDomain.y2, anImageDomain.z2);
  updateBoundingBox(anImageDomain.x3, anImageDomain.y3, anImageDomain.z3);
  updateBoundingBox(anImageDomain.x4, anImageDomain.y4, anImageDomain.z4);
  
  std::vector<DGtal::Display3D::lineD3D> vectLines= compute2DDomainLineRepresentation(anImageDomain);
  myLineSetList.push_back(vectLines);
  
  
}

inline
std::vector<DGtal::Display3D::lineD3D> 
DGtal::Display3D::compute2DDomainLineRepresentation( DGtal::Display3D::Image2DDomainD3D &anImageDomain ){
  std::vector<DGtal::Display3D::lineD3D> vectLinesResu= compute2DDomainLineRepresentation(anImageDomain, 0.05);
  std::vector<DGtal::Display3D::lineD3D> vectLinesVerso= compute2DDomainLineRepresentation(anImageDomain, -0.05);
  for(unsigned int i=0; i<vectLinesVerso.size(); i++){
    vectLinesResu.push_back(vectLinesVerso.at(i));
  }
  return vectLinesResu;
}


inline
std::vector<DGtal::Display3D::lineD3D> 
DGtal::Display3D::compute2DDomainLineRepresentation( DGtal::Display3D::Image2DDomainD3D &anImageDomain, double delta ){
  std::vector<DGtal::Display3D::lineD3D> aLineSet;
  lineD3D aLine;
  aLine.R = anImageDomain.R;
  aLine.G = anImageDomain.G;
  aLine.B = anImageDomain.B;
  aLine.T = anImageDomain.T;
  
  if( anImageDomain.myMode=="BoundingBox"){
    aLine.x1=anImageDomain.x1; aLine.y1=anImageDomain.y1; aLine.z1=anImageDomain.z1; 
    aLine.x2=anImageDomain.x2; aLine.y2=anImageDomain.y2; aLine.z2=anImageDomain.z2;
    aLineSet.push_back(aLine);
    aLine.x1=anImageDomain.x2; aLine.y1=anImageDomain.y2; aLine.z1=anImageDomain.z2;
    aLine.x2=anImageDomain.x3; aLine.y2=anImageDomain.y3; aLine.z2=anImageDomain.z3;
    aLineSet.push_back(aLine);
    aLine.x1=anImageDomain.x3; aLine.y1=anImageDomain.y3; aLine.z1=anImageDomain.z3;
    aLine.x2=anImageDomain.x4; aLine.y2=anImageDomain.y4; aLine.z2=anImageDomain.z4;
    aLineSet.push_back(aLine);
    aLine.x1=anImageDomain.x4; aLine.y1=anImageDomain.y4; aLine.z1=anImageDomain.z4;
    aLine.x2=anImageDomain.x1; aLine.y2=anImageDomain.y1; aLine.z2=anImageDomain.z1;
    aLineSet.push_back(aLine);
  }else if(anImageDomain.myMode=="InterGrid"){
    aLine.width=0.3;
    if(anImageDomain.myDirection==zDirection){
      //lines align to the x direction 
      for(unsigned int i=0; i <= anImageDomain.myDomainHeight; i++){
	aLine.x1 = anImageDomain.x1; aLine.y1 = anImageDomain.y1+i; aLine.z1 = anImageDomain.z1+delta; 
	aLine.x2 = anImageDomain.x2; aLine.y2 = anImageDomain.y1+i; aLine.z2 = anImageDomain.z1+delta; 
	aLineSet.push_back(aLine);
      }
      //lines align to the y direction 
      for(unsigned int i=0; i <= anImageDomain.myDomainWidth; i++){
	aLine.x1 = anImageDomain.x1+i; aLine.y1 = anImageDomain.y1; aLine.z1 = anImageDomain.z1+delta; 
	aLine.x2 = anImageDomain.x1+i; aLine.y2 = anImageDomain.y4; aLine.z2 = anImageDomain.z1+delta; 
	aLineSet.push_back(aLine);
      }
    }else  if(anImageDomain.myDirection==xDirection){
      //lines align to the y direction 
      for(unsigned int i=0; i <= anImageDomain.myDomainHeight; i++){
	aLine.x1 = anImageDomain.x1+delta; aLine.y1 = anImageDomain.y1; aLine.z1 = anImageDomain.z1+i; 
	aLine.x2 = anImageDomain.x1+delta; aLine.y2 = anImageDomain.y2; aLine.z2 = anImageDomain.z1+i; 
	aLineSet.push_back(aLine);
      }
      
      //lines align to the z direction 
      for(unsigned int i=0; i <= anImageDomain.myDomainWidth; i++){
	aLine.x1 = anImageDomain.x1+delta; aLine.y1 = anImageDomain.y1+i; aLine.z1 = anImageDomain.z1; 
	aLine.x2 = anImageDomain.x1+delta; aLine.y2 = anImageDomain.y1+i; aLine.z2 = anImageDomain.z4; 
	aLineSet.push_back(aLine);
      }
    }else  if(anImageDomain.myDirection==yDirection){
      //lines align to the x direction 
      for(unsigned int i=0; i <= anImageDomain.myDomainHeight; i++){
	aLine.x1 = anImageDomain.x1; aLine.y1 = anImageDomain.y1+delta; aLine.z1 = anImageDomain.z1+i; 
	aLine.x2 = anImageDomain.x2; aLine.y2 = anImageDomain.y1+delta; aLine.z2 = anImageDomain.z1+i; 
	aLineSet.push_back(aLine);
      }
      
      //lines align to the z direction 
      for(unsigned int i=0; i <= anImageDomain.myDomainWidth; i++){
	aLine.x1 = anImageDomain.x1+i; aLine.y1 = anImageDomain.y1+delta; aLine.z1 = anImageDomain.z1; 
	aLine.x2 = anImageDomain.x1+i; aLine.y2 = anImageDomain.y1+delta; aLine.z2 = anImageDomain.z4; 
	aLineSet.push_back(aLine);
      }
    }
    
  }else if(anImageDomain.myMode=="Grid"){
    aLine.width=0.3;
    if(anImageDomain.myDirection==zDirection){
      //lines align to the x direction 
      for(unsigned int i=0; i < anImageDomain.myDomainHeight; i++){
	aLine.x1 = anImageDomain.x1; aLine.y1 = anImageDomain.y1+i+0.5; aLine.z1 = anImageDomain.z1+delta; 
	aLine.x2 = anImageDomain.x2; aLine.y2 = anImageDomain.y1+i+0.5; aLine.z2 = anImageDomain.z1+delta; 
	aLineSet.push_back(aLine);
      }
      //lines align to the y direction 
      for(unsigned int i=0; i < anImageDomain.myDomainWidth; i++){
	aLine.x1 = anImageDomain.x1+i+0.5; aLine.y1 = anImageDomain.y1; aLine.z1 = anImageDomain.z1+delta; 
	aLine.x2 = anImageDomain.x1+i+0.5; aLine.y2 = anImageDomain.y4; aLine.z2 = anImageDomain.z1+delta; 
	aLineSet.push_back(aLine);
      }
    }else  if(anImageDomain.myDirection==xDirection){
      //lines align to the y direction 
      for(unsigned int i=0; i < anImageDomain.myDomainHeight; i++){
	aLine.x1 = anImageDomain.x1+delta; aLine.y1 = anImageDomain.y1; aLine.z1 = anImageDomain.z1+i+0.5; 
	aLine.x2 = anImageDomain.x1+delta; aLine.y2 = anImageDomain.y2; aLine.z2 = anImageDomain.z1+i+0.5; 
	aLineSet.push_back(aLine);
      }
      
      //lines align to the z direction 
      for(unsigned int i=0; i < anImageDomain.myDomainWidth; i++){
	aLine.x1 = anImageDomain.x1+delta; aLine.y1 = anImageDomain.y1+i+0.5; aLine.z1 = anImageDomain.z1; 
	aLine.x2 = anImageDomain.x1+delta; aLine.y2 = anImageDomain.y1+i+0.5; aLine.z2 = anImageDomain.z4; 
	aLineSet.push_back(aLine);
      }
    }else  if(anImageDomain.myDirection==yDirection){
      //lines align to the x direction 
      for(unsigned int i=0; i < anImageDomain.myDomainHeight; i++){
	aLine.x1 = anImageDomain.x1; aLine.y1 = anImageDomain.y1+delta; aLine.z1 = anImageDomain.z1+i+0.5; 
	aLine.x2 = anImageDomain.x2; aLine.y2 = anImageDomain.y1+delta; aLine.z2 = anImageDomain.z1+i+0.5; 
	aLineSet.push_back(aLine);
      }
      
      //lines align to the z direction 
      for(unsigned int i=0; i < anImageDomain.myDomainWidth; i++){
	aLine.x1 = anImageDomain.x1+i+0.5; aLine.y1 = anImageDomain.y1+delta; aLine.z1 = anImageDomain.z1; 
	aLine.x2 = anImageDomain.x1+i+0.5; aLine.y2 = anImageDomain.y1+delta; aLine.z2 = anImageDomain.z4; 
	aLineSet.push_back(aLine);
      }
=======
      vertexIndex+=8;
>>>>>>> 2c52bd4e
    }
  }
}


<<<<<<< HEAD


inline 
void 
DGtal::Display3D::updateAn2DDomainOrientation(unsigned int domainIndex, 
					      double xPosition, double yPosition, double zPosition,
					      ImageDirection newDirection){
  Display3D::Image2DDomainD3D &anDomain = myImageDomainList.at(domainIndex); 
  updateBoundingBox(anDomain.x1, anDomain.y1, anDomain.z1);
  updateBoundingBox(anDomain.x2, anDomain.y2, anDomain.z2);
  updateBoundingBox(anDomain.x3, anDomain.y3, anDomain.z3);
  updateBoundingBox(anDomain.x4, anDomain.y4, anDomain.z4);
  anDomain.updateDomainOrientation(newDirection, xPosition, yPosition, zPosition);

  std::vector<DGtal::Display3D::lineD3D> vectNewLines= compute2DDomainLineRepresentation(anDomain);  
   std::vector<DGtal::Display3D::lineD3D> &vectLines = myLineSetList.at(anDomain.myLineSetIndex); 
  vectLines.clear();
  for(unsigned int i=0; i<vectNewLines.size(); i++){
    vectLines.push_back(vectNewLines.at(i));
  }
  
}

=======
template < typename Space ,typename KSpace >
template<typename TDrawableWithDisplay3D>
>>>>>>> 2c52bd4e
inline
DGtal::Display3D< Space ,KSpace >&
DGtal::Display3D< Space ,KSpace >::operator <<( const TDrawableWithDisplay3D & object )
{
  //  BOOST_CONCEPT_ASSERT((CDrawableWithDisplay3D< TDrawableWithDisplay3D >));

  DGtal::Display3DFactory::draw(*this, object);
  return *this;
}


template < typename Space ,typename KSpace >
inline
std::ostream&
DGtal::operator<< ( std::ostream & out,
                    const Display3D< Space ,KSpace >& object )
{
  object.selfDisplay ( out );
  return out;
}


template < typename Space ,typename KSpace >
inline
void
DGtal::operator>> ( const Display3D< Space ,KSpace >&aDisplay3D, DGtal::Mesh< typename Display3D< Space ,KSpace >::ballD3D> &aMesh)
{
  aDisplay3D.exportToMesh(aMesh);
}


template < typename Space ,typename KSpace >
inline
void
DGtal::operator>> ( const Display3D< Space ,KSpace >&aDisplay3D,  std::string aFilename)
{
  // exporting with a mesh containing color (parameter constructor to true):
  DGtal::Mesh<typename Display3D< Space ,KSpace >::ballD3D> mesh(true);
  aDisplay3D >> mesh;
  trace.info() << "generating faces done." << std::endl;
  mesh >> aFilename;
  trace.info() << "file exported in file: " << aFilename << std::endl;
}


template < typename Space ,typename KSpace >
inline
void
DGtal::Display3D< Space ,KSpace >::cross (double dst[3], double srcA[3], double srcB[3])
{
  dst[0] = srcA[1]*srcB[2] - srcA[2]*srcB[1];
  dst[1] = srcA[2]*srcB[0] - srcA[0]*srcB[2];
  dst[2] = srcA[0]*srcB[1] - srcA[1]*srcB[0];
}


template < typename Space ,typename KSpace >
inline
void
DGtal::Display3D< Space ,KSpace >::normalize (double vec[3])
{
  const double squaredLen = vec[0]*vec[0] + vec[1]*vec[1] + vec[2]*vec[2];
  vec[0] /= sqrt (squaredLen);
  vec[1] /= sqrt (squaredLen);
  vec[2] /= sqrt (squaredLen);
}





//                                                                           //
///////////////////////////////////////////////////////////////////////////////

<|MERGE_RESOLUTION|>--- conflicted
+++ resolved
@@ -1,16 +1,16 @@
 /**
- *  This program is free software: you can redistribute it and/or
- *  modify it under the terms of the GNU Lesser General Public License
- *  as published by the Free Software Foundation, either version 3 of
- *  the License, or (at your option) any later version.
+ * This program is free software: you can redistribute it and/or
+ * modify it under the terms of the GNU Lesser General Public License
+ * as published by the Free Software Foundation, either version 3 of
+ * the License, or (at your option) any later version.
  *
- *  This program is distributed in the hope that it will be useful,
- *  but WITHOUT ANY WARRANTY; without even the implied warranty of
- *  MERCHANTABILITY or FITNESS FOR A PARTICULAR PURPOSE.  See the
- *  GNU General Public License for more details.
+ * This program is distributed in the hope that it will be useful,
+ * but WITHOUT ANY WARRANTY; without even the implied warranty of
+ * MERCHANTABILITY or FITNESS FOR A PARTICULAR PURPOSE. See the
+ * GNU General Public License for more details.
  *
- *  You should have received a copy of the GNU General Public License
- *  along with this program.  If not, see <http://www.gnu.org/licenses/>.
+ * You should have received a copy of the GNU General Public License
+ * along with this program. If not, see <http://www.gnu.org/licenses/>.
  *
  **/
 
@@ -43,14 +43,14 @@
 #define PI 3.14159265
 
 ///////////////////////////////////////////////////////////////////////////////
-// Implementation of inline methods                                          //
-
-
-//                                                                          //
+// Implementation of inline methods //
+
+
+// //
 ///////////////////////////////////////////////////////////////////////////////
 
 ///////////////////////////////////////////////////////////////////////////////
-// Implementation of inline functions and external operators                 //
+// Implementation of inline functions and external operators //
 
 
 template < typename Space ,typename KSpace >
@@ -61,19 +61,15 @@
   myCurrentFillColor=aColor;
 }
 
-<<<<<<< HEAD
-
-inline 
-void 
-DGtal::Display3D::setFillTransparency(unsigned char alpha)
+template < typename Space ,typename KSpace >
+inline
+void
+DGtal::Display3D< Space ,KSpace >::setFillTransparency(unsigned char alpha)
 {
   myCurrentFillColor.alpha(alpha);
 }
 
-
-=======
-template < typename Space ,typename KSpace >
->>>>>>> 2c52bd4e
+template < typename Space ,typename KSpace >
 inline
 void
 DGtal::Display3D< Space ,KSpace >::setLineColor(DGtal::Color aColor)
@@ -225,7 +221,7 @@
 template < typename Space ,typename KSpace >
 inline
 void
-DGtal::Display3D< Space ,KSpace >::addLine(double x1, double y1, double z1,  double x2, double y2, double z2,
+DGtal::Display3D< Space ,KSpace >::addLine(double x1, double y1, double z1, double x2, double y2, double z2,
                                            const DGtal::Color & aColor, double width)
 {
   updateBoundingBox(x1, y1, z1);
@@ -300,7 +296,7 @@
 template < typename Space ,typename KSpace >
 inline
 void
-DGtal::Display3D< Space ,KSpace >::addTriangle(double x1, double y1, double z1,  double x2,
+DGtal::Display3D< Space ,KSpace >::addTriangle(double x1, double y1, double z1, double x2,
                                                double y2, double z2,
                                                double x3, double y3, double z3, DGtal::Color aColor)
 {
@@ -407,34 +403,34 @@
   double dx, dy, dz;
 
 
-  ASSERT( xSurfel || ySurfel || zSurfel  );
+  ASSERT( xSurfel || ySurfel || zSurfel );
 
   if(zSurfel)
   {
-    x1= x-(0.5*sizeFactor);  y1= y-(0.5*sizeFactor);  z1= z-0.5;
-    x2= x+(0.5*sizeFactor);  y2= y-(0.5*sizeFactor);  z2= z-0.5;
-    x3= x+(0.5*sizeFactor);  y3= y+(0.5*sizeFactor);  z3= z-0.5;
-    x4= x-(0.5*sizeFactor);  y4= y+(0.5*sizeFactor);  z4= z-0.5;
+    x1= x-(0.5*sizeFactor); y1= y-(0.5*sizeFactor); z1= z-0.5;
+    x2= x+(0.5*sizeFactor); y2= y-(0.5*sizeFactor); z2= z-0.5;
+    x3= x+(0.5*sizeFactor); y3= y+(0.5*sizeFactor); z3= z-0.5;
+    x4= x-(0.5*sizeFactor); y4= y+(0.5*sizeFactor); z4= z-0.5;
     y1+=retract; y2+=retract; y3-=retract; y4-=retract;
     x1+=retract; x2-=retract; x3-=retract; x4+=retract;
     dx=0.0; dy=0.0; dz=width;
   }
   else if(ySurfel)
   {
-    x1= x-(0.5*sizeFactor);  y1= y-0.5;  z1= z-(0.5*sizeFactor);
-    x2= x-(0.5*sizeFactor);  y2= y-0.5;  z2= z+(0.5*sizeFactor);
-    x3= x+(0.5*sizeFactor);  y3= y-0.5;  z3= z+(0.5*sizeFactor);
-    x4= x+(0.5*sizeFactor);  y4= y-0.5;  z4= z-(0.5*sizeFactor);
+    x1= x-(0.5*sizeFactor); y1= y-0.5; z1= z-(0.5*sizeFactor);
+    x2= x-(0.5*sizeFactor); y2= y-0.5; z2= z+(0.5*sizeFactor);
+    x3= x+(0.5*sizeFactor); y3= y-0.5; z3= z+(0.5*sizeFactor);
+    x4= x+(0.5*sizeFactor); y4= y-0.5; z4= z-(0.5*sizeFactor);
     x1+=retract; x2+=retract; x3-=retract; x4-=retract;
     z1+=retract; z2-=retract; z3-=retract; z4+=retract;
     dx=0.0; dy=width; dz=0.0;
   }
   else
   {
-    x1= x-0.5;  y1= y-(0.5*sizeFactor);  z1= z-(0.5*sizeFactor);
-    x2= x-0.5;  y2= y+(0.5*sizeFactor);  z2= z-(0.5*sizeFactor);
-    x3= x-0.5;  y3= y+(0.5*sizeFactor);  z3= z+(0.5*sizeFactor);
-    x4= x-0.5;  y4= y-(0.5*sizeFactor);  z4= z+(0.5*sizeFactor);
+    x1= x-0.5; y1= y-(0.5*sizeFactor); z1= z-(0.5*sizeFactor);
+    x2= x-0.5; y2= y+(0.5*sizeFactor); z2= z-(0.5*sizeFactor);
+    x3= x-0.5; y3= y+(0.5*sizeFactor); z3= z+(0.5*sizeFactor);
+    x4= x-0.5; y4= y-(0.5*sizeFactor); z4= z+(0.5*sizeFactor);
     y1+=retract; y2-=retract; y3-=retract; y4+=retract;
     z1+=retract; z2+=retract; z3-=retract; z4-=retract;
     dx=width; dy=0.0; dz=0.0;
@@ -473,9 +469,9 @@
   normaleUp[0] = dx!=0.0? 1.0:0.0;
   normaleUp[1] = dy!=0.0 ? 1.0:0.0;
   normaleUp[2] = dz!=0.0? 1.0:0.0;
-  qFaceUp.nx=  normaleUp[0];
-  qFaceUp.ny=  normaleUp[1];
-  qFaceUp.nz=  normaleUp[2];
+  qFaceUp.nx= normaleUp[0];
+  qFaceUp.ny= normaleUp[1];
+  qFaceUp.nz= normaleUp[2];
 
   qFaceUp.x1=x1; qFaceUp.y1=y1; qFaceUp.z1= z1;
   qFaceUp.x2=x2; qFaceUp.y2=y2; qFaceUp.z2= z2;
@@ -487,9 +483,9 @@
   mySurfelPrismList.push_back(qFaceUp);
   //main down face
   quadD3D qFaceDown;
-  qFaceDown.nx=  -normaleUp[0];
-  qFaceDown.ny=  -normaleUp[1];
-  qFaceDown.nz=  -normaleUp[2];
+  qFaceDown.nx= -normaleUp[0];
+  qFaceDown.ny= -normaleUp[1];
+  qFaceDown.nz= -normaleUp[2];
   qFaceDown.x1=x5; qFaceDown.y1=y5; qFaceDown.z1= z5;
   qFaceDown.x2=x8; qFaceDown.y2=y8; qFaceDown.z2= z8;
   qFaceDown.x3=x7; qFaceDown.y3=y7; qFaceDown.z3= z7;
@@ -575,32 +571,32 @@
   double retract= 0.05*(sizeShiftFactor+myCurrentfShiftVisuSurfelPrisms);
   double x1, y1, z1, x2, y2, z2, x3, y3, z3, x4, y4, z4;
 
-  ASSERT( xSurfel || ySurfel || zSurfel  );
+  ASSERT( xSurfel || ySurfel || zSurfel );
 
   if(zSurfel)
   {
-    x1= x-(0.5*sizeFactor);  y1= y-(0.5*sizeFactor);  z1= z-0.5;
-    x2= x+(0.5*sizeFactor);  y2= y-(0.5*sizeFactor);  z2= z-0.5;
-    x3= x+(0.5*sizeFactor);  y3= y+(0.5*sizeFactor);  z3= z-0.5;
-    x4= x-(0.5*sizeFactor);  y4= y+(0.5*sizeFactor);  z4= z-0.5;
+    x1= x-(0.5*sizeFactor); y1= y-(0.5*sizeFactor); z1= z-0.5;
+    x2= x+(0.5*sizeFactor); y2= y-(0.5*sizeFactor); z2= z-0.5;
+    x3= x+(0.5*sizeFactor); y3= y+(0.5*sizeFactor); z3= z-0.5;
+    x4= x-(0.5*sizeFactor); y4= y+(0.5*sizeFactor); z4= z-0.5;
     y1+=retract; y2+=retract; y3-=retract; y4-=retract;
     x1+=retract; x2-=retract; x3-=retract; x4+=retract;
   }
   else if(ySurfel)
   {
-    x1= x-(0.5*sizeFactor);  y1= y-0.5;  z1= z-(0.5*sizeFactor);
-    x2= x-(0.5*sizeFactor);  y2= y-0.5;  z2= z+(0.5*sizeFactor);
-    x3= x+(0.5*sizeFactor);  y3= y-0.5;  z3= z+(0.5*sizeFactor);
-    x4= x+(0.5*sizeFactor);  y4= y-0.5;  z4= z-(0.5*sizeFactor);
+    x1= x-(0.5*sizeFactor); y1= y-0.5; z1= z-(0.5*sizeFactor);
+    x2= x-(0.5*sizeFactor); y2= y-0.5; z2= z+(0.5*sizeFactor);
+    x3= x+(0.5*sizeFactor); y3= y-0.5; z3= z+(0.5*sizeFactor);
+    x4= x+(0.5*sizeFactor); y4= y-0.5; z4= z-(0.5*sizeFactor);
     x1+=retract; x2+=retract; x3-=retract; x4-=retract;
     z1+=retract; z2-=retract; z3-=retract; z4+=retract;
   }
   else
   {
-    x1= x-0.5;  y1= y-(0.5*sizeFactor);  z1= z-(0.5*sizeFactor);
-    x2= x-0.5;  y2= y+(0.5*sizeFactor);  z2= z-(0.5*sizeFactor);
-    x3= x-0.5;  y3= y+(0.5*sizeFactor);  z3= z+(0.5*sizeFactor);
-    x4= x-0.5;  y4= y-(0.5*sizeFactor);  z4= z+(0.5*sizeFactor);
+    x1= x-0.5; y1= y-(0.5*sizeFactor); z1= z-(0.5*sizeFactor);
+    x2= x-0.5; y2= y+(0.5*sizeFactor); z2= z-(0.5*sizeFactor);
+    x3= x-0.5; y3= y+(0.5*sizeFactor); z3= z+(0.5*sizeFactor);
+    x4= x-0.5; y4= y-(0.5*sizeFactor); z4= z+(0.5*sizeFactor);
     y1+=retract; y2-=retract; y3-=retract; y4+=retract;
     z1+=retract; z2+=retract; z3-=retract; z4-=retract;
   }
@@ -681,9 +677,9 @@
   //the first point of the base
   double xf, yf, zf;
 
-  xf = x2 + width  * xn;
-  yf = y2 + width  * yn;
-  zf = z2 + width  * zn;
+  xf = x2 + width * xn;
+  yf = y2 + width * yn;
+  zf = z2 + width * zn;
 
   //two following points of the base
   double xb1 = xf;
@@ -715,9 +711,9 @@
     zn = zn / norm;
 
     // calculate one point with the normal vector at a distance width
-    xb2 = x2 + width  * xn;
-    yb2 = y2 + width  * yn;
-    zb2 = z2 + width  * zn;
+    xb2 = x2 + width * xn;
+    yb2 = y2 + width * yn;
+    zb2 = z2 + width * zn;
 
     //adding the triangles associated with this point
     addTriangle(x1, y1, z1,
@@ -812,13 +808,13 @@
   double xbf, ybf, zbf;
   double xaf, yaf, zaf;
 
-  xbf = x2 + width  * xn;
-  ybf = y2 + width  * yn;
-  zbf = z2 + width  * zn;
-
-  xaf = x1 + width  * xn;
-  yaf = y1 + width  * yn;
-  zaf = z1 + width  * zn;
+  xbf = x2 + width * xn;
+  ybf = y2 + width * yn;
+  zbf = z2 + width * zn;
+
+  xaf = x1 + width * xn;
+  yaf = y1 + width * yn;
+  zaf = z1 + width * zn;
 
   //two following points of the bases
   double xb1 = xbf;
@@ -856,13 +852,13 @@
     zn = zn / norm;
 
     // calculate one point with the normal vector at a distance width
-    xb2 = x2 + width  * xn;
-    yb2 = y2 + width  * yn;
-    zb2 = z2 + width  * zn;
-
-    xa2 = x1 + width  * xn;
-    ya2 = y1 + width  * yn;
-    za2 = z1 + width  * zn;
+    xb2 = x2 + width * xn;
+    yb2 = y2 + width * yn;
+    zb2 = z2 + width * zn;
+
+    xa2 = x1 + width * xn;
+    ya2 = y1 + width * yn;
+    za2 = z1 + width * zn;
 
     //adding the triangles and the quad associated with those points
     addTriangle(x1, y1, z1,
@@ -905,7 +901,7 @@
 inline
 void
 DGtal::Display3D< Space ,KSpace >::addClippingPlane(double a, double b, double c, double d, bool drawPlane)
-{ 
+{
   clippingPlaneD3D cp;
   cp.a=a; cp.b=b; cp.c=c; cp.d=d;
   myClippingPlaneList.push_back(cp);
@@ -938,13 +934,13 @@
     else if(abs(b)>=abs(c) && abs(b) >= abs(a))
     {
       x1= myBoundingPtUp[0]+a*dec/norm; z1= myBoundingPtUp[2]+c*dec/norm;
-      y1=  b*dec/norm +(-d-a*myBoundingPtUp[0]-c*myBoundingPtUp[2])/b;
+      y1= b*dec/norm +(-d-a*myBoundingPtUp[0]-c*myBoundingPtUp[2])/b;
       x2= myBoundingPtUp[0]+a*dec/norm; z2= myBoundingPtLow[2]+c*dec/norm;
-      y2=  b*dec/norm +(-d-a*myBoundingPtUp[0]-c*myBoundingPtLow[2])/b;
+      y2= b*dec/norm +(-d-a*myBoundingPtUp[0]-c*myBoundingPtLow[2])/b;
       x3= myBoundingPtLow[0]+a*dec/norm; z3= myBoundingPtLow[2]+c*dec/norm;
-      y3=  b*dec/norm +(-d-a*myBoundingPtLow[0]-c*myBoundingPtLow[2])/b;
+      y3= b*dec/norm +(-d-a*myBoundingPtLow[0]-c*myBoundingPtLow[2])/b;
       x4= myBoundingPtLow[0]+a*dec/norm; z4= myBoundingPtUp[2]+c*dec/norm;
-      y4=  b*dec/norm +(-d-a*myBoundingPtLow[0]-c*myBoundingPtUp[2])/b;
+      y4= b*dec/norm +(-d-a*myBoundingPtLow[0]-c*myBoundingPtUp[2])/b;
       if(b>0)
       {
         addQuad(x4,y4,z4,x3,y3,z3, x2,y2,z2, x1,y1,z1, DGtal::Color(205,0,0, 30));
@@ -953,16 +949,16 @@
         addQuad( x1,y1,z1, x2,y2,z2, x3,y3,z3,x4,y4,z4 , DGtal::Color(205,0,0, 30));
       }
     }// X dominant projection of the upper face
-    else   if(abs(a)>=abs(c) && abs(a) >= abs(b))
+    else if(abs(a)>=abs(c) && abs(a) >= abs(b))
     {
       y1= myBoundingPtUp[1]+b*dec/norm; z1= myBoundingPtUp[2]+c*dec/norm;
-      x1=  a*dec/norm +(-d-b*myBoundingPtUp[1]-c*myBoundingPtUp[2])/a;
+      x1= a*dec/norm +(-d-b*myBoundingPtUp[1]-c*myBoundingPtUp[2])/a;
       y2= myBoundingPtLow[1]+b*dec/norm; z2= myBoundingPtUp[2]+c*dec/norm;
-      x2=  a*dec/norm +(-d-b*myBoundingPtLow[1]-c*myBoundingPtUp[2])/a;
+      x2= a*dec/norm +(-d-b*myBoundingPtLow[1]-c*myBoundingPtUp[2])/a;
       y3= myBoundingPtLow[1]+b*dec/norm; z3= myBoundingPtLow[2]+c*dec/norm;
-      x3=  a*dec/norm +(-d-b*myBoundingPtLow[1]-c*myBoundingPtLow[2])/a;
+      x3= a*dec/norm +(-d-b*myBoundingPtLow[1]-c*myBoundingPtLow[2])/a;
       y4= myBoundingPtUp[1]+b*dec/norm; z4= myBoundingPtLow[2]+c*dec/norm;
-      x4=  a*dec/norm +(-d-b*myBoundingPtUp[1]-c*myBoundingPtLow[2])/a;
+      x4= a*dec/norm +(-d-b*myBoundingPtUp[1]-c*myBoundingPtLow[2])/a;
 
       if(a>0)
       {
@@ -993,13 +989,13 @@
   }
   else
   {
-    if(x <myBoundingPtLow[0])   myBoundingPtLow[0]= x;
-    if(y <myBoundingPtLow[1])   myBoundingPtLow[1]= y;
-    if(z <myBoundingPtLow[2])   myBoundingPtLow[2]= z;
-
-    if(x >myBoundingPtUp[0])   myBoundingPtUp[0]= x;
-    if(y >myBoundingPtUp[1])   myBoundingPtUp[1]= y;
-    if(z >myBoundingPtUp[2])   myBoundingPtUp[2]= z;
+    if(x <myBoundingPtLow[0]) myBoundingPtLow[0]= x;
+    if(y <myBoundingPtLow[1]) myBoundingPtLow[1]= y;
+    if(z <myBoundingPtLow[2]) myBoundingPtLow[2]= z;
+
+    if(x >myBoundingPtUp[0]) myBoundingPtUp[0]= x;
+    if(y >myBoundingPtUp[1]) myBoundingPtUp[1]= y;
+    if(z >myBoundingPtUp[2]) myBoundingPtUp[2]= z;
   }
 }
 
@@ -1151,301 +1147,19 @@
       aMesh.addQuadFace(vertexIndex+3, vertexIndex+7, vertexIndex+6, vertexIndex+2,
                         DGtal::Color(cube.R, cube.G, cube.B, cube.T));
 
-<<<<<<< HEAD
-
-
-
-template <typename TImageType, typename TFunctor>
-inline
-void 
-DGtal::Display3D::updateTextureImage(unsigned int imageIndex,  const TImageType & image, const  TFunctor & aFunctor, 
-				       double xTranslation, double yTranslation, double zTranslation){
-  BOOST_CONCEPT_ASSERT(( CConstImage < TImageType > ));
-  assert ( imageIndex< myGSImageList.size());
-  Display3D::TextureImage &anImage = myGSImageList.at(imageIndex); 
-  updateBoundingBox(anImage.x1+xTranslation, anImage.y1+yTranslation, anImage.z1+zTranslation);
-  updateBoundingBox(anImage.x2+xTranslation, anImage.y2+yTranslation, anImage.z2+zTranslation);
-  updateBoundingBox(anImage.x3+xTranslation, anImage.y3+yTranslation, anImage.z3+zTranslation);
-  updateBoundingBox(anImage.x4+xTranslation, anImage.y4+yTranslation, anImage.z4+zTranslation);
-  anImage.updateImageDataAndParam(image, aFunctor, xTranslation, yTranslation, zTranslation);
-  if(anImage.myDrawDomain){
-    *this << DGtal::Translate2DDomain(anImage.myIndexDomain, xTranslation, yTranslation, zTranslation); 
-  }
-}
-    
-
-
-inline 
-void 
-DGtal::Display3D::updateOrientationTextureImage(unsigned int imageIndex, 
-						  double xPosition, double yPosition, double zPosition, ImageDirection newDirection){
-  assert ( imageIndex< myGSImageList.size());
-  Display3D::TextureImage &anImage = myGSImageList.at(imageIndex); 
-  updateBoundingBox(anImage.x1, anImage.y1, anImage.z1);
-  updateBoundingBox(anImage.x2, anImage.y2, anImage.z2);
-  updateBoundingBox(anImage.x3, anImage.y3, anImage.z3);
-  updateBoundingBox(anImage.x4, anImage.y4, anImage.z4);
-  anImage.updateImageOrientation(newDirection, xPosition, yPosition, zPosition);
-  if(anImage.myDrawDomain){
-    *this << DGtal::Update2DDomainPosition(anImage.myIndexDomain,newDirection, xPosition, yPosition, zPosition);
-  }
-  
-}
-    
-
-
-
-
-inline      
-void
-DGtal::Display3D::TextureImage::updateImageOrientation( DGtal::Display3D::ImageDirection normalDir, 
-							  double xBottomLeft, double yBottomLeft, double zBottomLeft){
-  if(normalDir==zDirection){
-    x1 = xBottomLeft-0.5; y1 = yBottomLeft-0.5; z1 = zBottomLeft;
-    x2 = xBottomLeft+myImageWidth-0.5; y2 = yBottomLeft-0.5; z2 = zBottomLeft; 
-    x3 = xBottomLeft+myImageWidth-0.5; y3 = yBottomLeft+myImageHeight-0.5; z3 = zBottomLeft; 
-    x4 = xBottomLeft-0.5; y4 = yBottomLeft+myImageHeight-0.5; z4 = zBottomLeft; 
-  }else if(normalDir==yDirection){
-    x1 = xBottomLeft-0.5; y1 = yBottomLeft; z1 = zBottomLeft-0.5;
-    x2 = xBottomLeft+myImageWidth-0.5; y2 = yBottomLeft; z2 = zBottomLeft-0.5; 
-    x3 = xBottomLeft+myImageWidth-0.5; y3 = yBottomLeft; z3 = zBottomLeft+myImageHeight-0.5;
-    x4 = xBottomLeft-0.5; y4 = yBottomLeft; z4 = zBottomLeft+myImageHeight-0.5; 
-  }else if(normalDir==xDirection){
-    x1 = xBottomLeft; y1 = yBottomLeft-0.5; z1= zBottomLeft-0.5;
-    x2 = xBottomLeft; y2 = yBottomLeft+myImageWidth-0.5; z2 = zBottomLeft-0.5; 
-    x3 = xBottomLeft; y3 = yBottomLeft+myImageWidth-0.5; z3 = zBottomLeft+myImageHeight-0.5; 
-    x4 = xBottomLeft; y4 = yBottomLeft-0.5; z4 = zBottomLeft+myImageHeight-0.5; 
-  }
-  myDirection=normalDir;
-}
-
-
-inline
-void 
-DGtal::Display3D::Image2DDomainD3D::updateDomainOrientation( Display3D::ImageDirection normalDir, 
-							   double xBottomLeft, double yBottomLeft, double zBottomLeft){
-    if(normalDir==zDirection){
-    x1 = xBottomLeft-0.5; y1 = yBottomLeft-0.5; z1 = zBottomLeft;
-    x2 = xBottomLeft+myDomainWidth-0.5; y2 = yBottomLeft-0.5; z2 = zBottomLeft; 
-    x3 = xBottomLeft+myDomainWidth-0.5; y3 = yBottomLeft+myDomainHeight-0.5; z3 = zBottomLeft; 
-    x4 = xBottomLeft-0.5; y4 = yBottomLeft+myDomainHeight-0.5; z4 = zBottomLeft; 
-  }else if(normalDir==yDirection){
-    x1 = xBottomLeft-0.5; y1 = yBottomLeft; z1 = zBottomLeft-0.5;
-    x2 = xBottomLeft+myDomainWidth-0.5; y2 = yBottomLeft; z2 = zBottomLeft-0.5; 
-    x3 = xBottomLeft+myDomainWidth-0.5; y3 = yBottomLeft; z3 = zBottomLeft+myDomainHeight-0.5;
-    x4 = xBottomLeft-0.5; y4 = yBottomLeft; z4 = zBottomLeft+myDomainHeight-0.5; 
-  }else if(normalDir==xDirection){
-    x1 = xBottomLeft; y1 = yBottomLeft-0.5; z1= zBottomLeft-0.5;
-    x2 = xBottomLeft; y2 = yBottomLeft+myDomainWidth-0.5; z2 = zBottomLeft-0.5; 
-    x3 = xBottomLeft; y3 = yBottomLeft+myDomainWidth-0.5; z3 = zBottomLeft+myDomainHeight-0.5; 
-    x4 = xBottomLeft; y4 = yBottomLeft-0.5; z4 = zBottomLeft+myDomainHeight-0.5; 
-  }
-  myDirection=normalDir;
-}
-
-
-
-inline 
-void 
-DGtal::Display3D::Image2DDomainD3D::translateDomain (double xTranslation, 
-						     double yTranslation, double zTranslation){    
-  x1 += xTranslation; y1 += yTranslation; z1 += zTranslation;
-  x2 += xTranslation; y2 += yTranslation; z2 += zTranslation;
-  x3 += xTranslation; y3 += yTranslation; z3 += zTranslation;
-  x4 += xTranslation; y4 += yTranslation; z4 += zTranslation;
-}
-
-
-
-template<typename TDomain>
-void 
-DGtal::Display3D::addImage2DDomainD3D(const TDomain &aDomain, 
-				      std::string mode, const DGtal::Color &aColor){
-  DGtal::Display3D::Image2DDomainD3D anImageDomain(aDomain);
-  anImageDomain.R = aColor.red();
-  anImageDomain.G = aColor.green();
-  anImageDomain.B = aColor.blue();
-  anImageDomain.T = aColor.alpha();
-  
-  anImageDomain.myMode =  mode;
-  anImageDomain.myLineSetIndex = myLineSetList.size();
-  
-  myImageDomainList.push_back(anImageDomain);
-  updateBoundingBox(anImageDomain.x1, anImageDomain.y1, anImageDomain.z1);
-  updateBoundingBox(anImageDomain.x2, anImageDomain.y2, anImageDomain.z2);
-  updateBoundingBox(anImageDomain.x3, anImageDomain.y3, anImageDomain.z3);
-  updateBoundingBox(anImageDomain.x4, anImageDomain.y4, anImageDomain.z4);
-  
-  std::vector<DGtal::Display3D::lineD3D> vectLines= compute2DDomainLineRepresentation(anImageDomain);
-  myLineSetList.push_back(vectLines);
-  
-  
-}
-
-inline
-std::vector<DGtal::Display3D::lineD3D> 
-DGtal::Display3D::compute2DDomainLineRepresentation( DGtal::Display3D::Image2DDomainD3D &anImageDomain ){
-  std::vector<DGtal::Display3D::lineD3D> vectLinesResu= compute2DDomainLineRepresentation(anImageDomain, 0.05);
-  std::vector<DGtal::Display3D::lineD3D> vectLinesVerso= compute2DDomainLineRepresentation(anImageDomain, -0.05);
-  for(unsigned int i=0; i<vectLinesVerso.size(); i++){
-    vectLinesResu.push_back(vectLinesVerso.at(i));
-  }
-  return vectLinesResu;
-}
-
-
-inline
-std::vector<DGtal::Display3D::lineD3D> 
-DGtal::Display3D::compute2DDomainLineRepresentation( DGtal::Display3D::Image2DDomainD3D &anImageDomain, double delta ){
-  std::vector<DGtal::Display3D::lineD3D> aLineSet;
-  lineD3D aLine;
-  aLine.R = anImageDomain.R;
-  aLine.G = anImageDomain.G;
-  aLine.B = anImageDomain.B;
-  aLine.T = anImageDomain.T;
-  
-  if( anImageDomain.myMode=="BoundingBox"){
-    aLine.x1=anImageDomain.x1; aLine.y1=anImageDomain.y1; aLine.z1=anImageDomain.z1; 
-    aLine.x2=anImageDomain.x2; aLine.y2=anImageDomain.y2; aLine.z2=anImageDomain.z2;
-    aLineSet.push_back(aLine);
-    aLine.x1=anImageDomain.x2; aLine.y1=anImageDomain.y2; aLine.z1=anImageDomain.z2;
-    aLine.x2=anImageDomain.x3; aLine.y2=anImageDomain.y3; aLine.z2=anImageDomain.z3;
-    aLineSet.push_back(aLine);
-    aLine.x1=anImageDomain.x3; aLine.y1=anImageDomain.y3; aLine.z1=anImageDomain.z3;
-    aLine.x2=anImageDomain.x4; aLine.y2=anImageDomain.y4; aLine.z2=anImageDomain.z4;
-    aLineSet.push_back(aLine);
-    aLine.x1=anImageDomain.x4; aLine.y1=anImageDomain.y4; aLine.z1=anImageDomain.z4;
-    aLine.x2=anImageDomain.x1; aLine.y2=anImageDomain.y1; aLine.z2=anImageDomain.z1;
-    aLineSet.push_back(aLine);
-  }else if(anImageDomain.myMode=="InterGrid"){
-    aLine.width=0.3;
-    if(anImageDomain.myDirection==zDirection){
-      //lines align to the x direction 
-      for(unsigned int i=0; i <= anImageDomain.myDomainHeight; i++){
-	aLine.x1 = anImageDomain.x1; aLine.y1 = anImageDomain.y1+i; aLine.z1 = anImageDomain.z1+delta; 
-	aLine.x2 = anImageDomain.x2; aLine.y2 = anImageDomain.y1+i; aLine.z2 = anImageDomain.z1+delta; 
-	aLineSet.push_back(aLine);
-      }
-      //lines align to the y direction 
-      for(unsigned int i=0; i <= anImageDomain.myDomainWidth; i++){
-	aLine.x1 = anImageDomain.x1+i; aLine.y1 = anImageDomain.y1; aLine.z1 = anImageDomain.z1+delta; 
-	aLine.x2 = anImageDomain.x1+i; aLine.y2 = anImageDomain.y4; aLine.z2 = anImageDomain.z1+delta; 
-	aLineSet.push_back(aLine);
-      }
-    }else  if(anImageDomain.myDirection==xDirection){
-      //lines align to the y direction 
-      for(unsigned int i=0; i <= anImageDomain.myDomainHeight; i++){
-	aLine.x1 = anImageDomain.x1+delta; aLine.y1 = anImageDomain.y1; aLine.z1 = anImageDomain.z1+i; 
-	aLine.x2 = anImageDomain.x1+delta; aLine.y2 = anImageDomain.y2; aLine.z2 = anImageDomain.z1+i; 
-	aLineSet.push_back(aLine);
-      }
-      
-      //lines align to the z direction 
-      for(unsigned int i=0; i <= anImageDomain.myDomainWidth; i++){
-	aLine.x1 = anImageDomain.x1+delta; aLine.y1 = anImageDomain.y1+i; aLine.z1 = anImageDomain.z1; 
-	aLine.x2 = anImageDomain.x1+delta; aLine.y2 = anImageDomain.y1+i; aLine.z2 = anImageDomain.z4; 
-	aLineSet.push_back(aLine);
-      }
-    }else  if(anImageDomain.myDirection==yDirection){
-      //lines align to the x direction 
-      for(unsigned int i=0; i <= anImageDomain.myDomainHeight; i++){
-	aLine.x1 = anImageDomain.x1; aLine.y1 = anImageDomain.y1+delta; aLine.z1 = anImageDomain.z1+i; 
-	aLine.x2 = anImageDomain.x2; aLine.y2 = anImageDomain.y1+delta; aLine.z2 = anImageDomain.z1+i; 
-	aLineSet.push_back(aLine);
-      }
-      
-      //lines align to the z direction 
-      for(unsigned int i=0; i <= anImageDomain.myDomainWidth; i++){
-	aLine.x1 = anImageDomain.x1+i; aLine.y1 = anImageDomain.y1+delta; aLine.z1 = anImageDomain.z1; 
-	aLine.x2 = anImageDomain.x1+i; aLine.y2 = anImageDomain.y1+delta; aLine.z2 = anImageDomain.z4; 
-	aLineSet.push_back(aLine);
-      }
+      vertexIndex+=8;
     }
-    
-  }else if(anImageDomain.myMode=="Grid"){
-    aLine.width=0.3;
-    if(anImageDomain.myDirection==zDirection){
-      //lines align to the x direction 
-      for(unsigned int i=0; i < anImageDomain.myDomainHeight; i++){
-	aLine.x1 = anImageDomain.x1; aLine.y1 = anImageDomain.y1+i+0.5; aLine.z1 = anImageDomain.z1+delta; 
-	aLine.x2 = anImageDomain.x2; aLine.y2 = anImageDomain.y1+i+0.5; aLine.z2 = anImageDomain.z1+delta; 
-	aLineSet.push_back(aLine);
-      }
-      //lines align to the y direction 
-      for(unsigned int i=0; i < anImageDomain.myDomainWidth; i++){
-	aLine.x1 = anImageDomain.x1+i+0.5; aLine.y1 = anImageDomain.y1; aLine.z1 = anImageDomain.z1+delta; 
-	aLine.x2 = anImageDomain.x1+i+0.5; aLine.y2 = anImageDomain.y4; aLine.z2 = anImageDomain.z1+delta; 
-	aLineSet.push_back(aLine);
-      }
-    }else  if(anImageDomain.myDirection==xDirection){
-      //lines align to the y direction 
-      for(unsigned int i=0; i < anImageDomain.myDomainHeight; i++){
-	aLine.x1 = anImageDomain.x1+delta; aLine.y1 = anImageDomain.y1; aLine.z1 = anImageDomain.z1+i+0.5; 
-	aLine.x2 = anImageDomain.x1+delta; aLine.y2 = anImageDomain.y2; aLine.z2 = anImageDomain.z1+i+0.5; 
-	aLineSet.push_back(aLine);
-      }
-      
-      //lines align to the z direction 
-      for(unsigned int i=0; i < anImageDomain.myDomainWidth; i++){
-	aLine.x1 = anImageDomain.x1+delta; aLine.y1 = anImageDomain.y1+i+0.5; aLine.z1 = anImageDomain.z1; 
-	aLine.x2 = anImageDomain.x1+delta; aLine.y2 = anImageDomain.y1+i+0.5; aLine.z2 = anImageDomain.z4; 
-	aLineSet.push_back(aLine);
-      }
-    }else  if(anImageDomain.myDirection==yDirection){
-      //lines align to the x direction 
-      for(unsigned int i=0; i < anImageDomain.myDomainHeight; i++){
-	aLine.x1 = anImageDomain.x1; aLine.y1 = anImageDomain.y1+delta; aLine.z1 = anImageDomain.z1+i+0.5; 
-	aLine.x2 = anImageDomain.x2; aLine.y2 = anImageDomain.y1+delta; aLine.z2 = anImageDomain.z1+i+0.5; 
-	aLineSet.push_back(aLine);
-      }
-      
-      //lines align to the z direction 
-      for(unsigned int i=0; i < anImageDomain.myDomainWidth; i++){
-	aLine.x1 = anImageDomain.x1+i+0.5; aLine.y1 = anImageDomain.y1+delta; aLine.z1 = anImageDomain.z1; 
-	aLine.x2 = anImageDomain.x1+i+0.5; aLine.y2 = anImageDomain.y1+delta; aLine.z2 = anImageDomain.z4; 
-	aLineSet.push_back(aLine);
-      }
-=======
-      vertexIndex+=8;
->>>>>>> 2c52bd4e
-    }
-  }
-}
-
-
-<<<<<<< HEAD
-
-
-inline 
-void 
-DGtal::Display3D::updateAn2DDomainOrientation(unsigned int domainIndex, 
-					      double xPosition, double yPosition, double zPosition,
-					      ImageDirection newDirection){
-  Display3D::Image2DDomainD3D &anDomain = myImageDomainList.at(domainIndex); 
-  updateBoundingBox(anDomain.x1, anDomain.y1, anDomain.z1);
-  updateBoundingBox(anDomain.x2, anDomain.y2, anDomain.z2);
-  updateBoundingBox(anDomain.x3, anDomain.y3, anDomain.z3);
-  updateBoundingBox(anDomain.x4, anDomain.y4, anDomain.z4);
-  anDomain.updateDomainOrientation(newDirection, xPosition, yPosition, zPosition);
-
-  std::vector<DGtal::Display3D::lineD3D> vectNewLines= compute2DDomainLineRepresentation(anDomain);  
-   std::vector<DGtal::Display3D::lineD3D> &vectLines = myLineSetList.at(anDomain.myLineSetIndex); 
-  vectLines.clear();
-  for(unsigned int i=0; i<vectNewLines.size(); i++){
-    vectLines.push_back(vectNewLines.at(i));
-  }
-  
-}
-
-=======
+  }
+}
+
+
 template < typename Space ,typename KSpace >
 template<typename TDrawableWithDisplay3D>
->>>>>>> 2c52bd4e
 inline
 DGtal::Display3D< Space ,KSpace >&
 DGtal::Display3D< Space ,KSpace >::operator <<( const TDrawableWithDisplay3D & object )
 {
-  //  BOOST_CONCEPT_ASSERT((CDrawableWithDisplay3D< TDrawableWithDisplay3D >));
+  // BOOST_CONCEPT_ASSERT((CDrawableWithDisplay3D< TDrawableWithDisplay3D >));
 
   DGtal::Display3DFactory::draw(*this, object);
   return *this;
@@ -1475,7 +1189,7 @@
 template < typename Space ,typename KSpace >
 inline
 void
-DGtal::operator>> ( const Display3D< Space ,KSpace >&aDisplay3D,  std::string aFilename)
+DGtal::operator>> ( const Display3D< Space ,KSpace >&aDisplay3D, std::string aFilename)
 {
   // exporting with a mesh containing color (parameter constructor to true):
   DGtal::Mesh<typename Display3D< Space ,KSpace >::ballD3D> mesh(true);
@@ -1512,6 +1226,5 @@
 
 
 
-//                                                                           //
+// //
 ///////////////////////////////////////////////////////////////////////////////
-
