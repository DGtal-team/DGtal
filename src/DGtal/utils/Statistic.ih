/**
 *  This program is free software: you can redistribute it and/or modify
 *  it under the terms of the GNU Lesser General Public License as
 *  published by the Free Software Foundation, either version 3 of the
 *  License, or  (at your option) any later version.
 *
 *  This program is distributed in the hope that it will be useful,
 *  but WITHOUT ANY WARRANTY; without even the implied warranty of
 *  MERCHANTABILITY or FITNESS FOR A PARTICULAR PURPOSE.  See the
 *  GNU General Public License for more details.
 *
 *  You should have received a copy of the GNU General Public License
 *  along with this program.  If not, see <http://www.gnu.org/licenses/>.
 *
 **/

/**
 * @file Statistics.ih
 * @author David Coeurjolly (\c david.coeurjolly@liris.cnrs.fr )
 * Laboratoire d'InfoRmatique en Image et Systèmes d'information - LIRIS (CNRS, UMR 5205), CNRS, France
 *
 * @date 2011/06/24
 *
 * Implementation of inline methods defined in Statistics.h
 * 
 * BAckport from ImaGene
 *
 * This file is part of the DGtal library.
 */

//////////////////////////////////////////////////////////////////////////////
#include <cstdlib>
#include <iostream>
#include <algorithm>
//////////////////////////////////////////////////////////////////////////////

///////////////////////////////////////////////////////////////////////////////
// Implementation of inline methods                                          //
/**
 * Destructor. 
 */
template <typename RealNumberType>
inline
DGtal::Statistic<RealNumberType>::~Statistic()
{}

/**
 * Constructor.
 */
template <typename RealNumberType>
inline
DGtal::Statistic<RealNumberType>::Statistic(bool storeSample)
<<<<<<< HEAD
  : mySamples( 0 ), myExp( 0 ), myExp2( 0 ), myMax( 0 ), myMin( 0 ), myMedian(0),  myStoreSamples (storeSample),
=======
  : mySamples( 0 ), myExp( 0 ), myExp2( 0 ),  myMax( 0 ),myMin( 0 ), myMedian(0),  myStoreSamples (storeSample),
>>>>>>> c9e0e3be
    myIsTerminated(false)
{
  myValues=  std::vector<RealNumberType> ();
}

/**
 * Copy constructor.
 * @param other the object to clone.
 */
template <typename RealNumberType>
inline
DGtal::Statistic<RealNumberType>::Statistic
( const Statistic<RealNumberType> & other )
  : mySamples( other.mySamples ), 
    myExp( other.myExp ), 
    myExp2( other.myExp2 ), 
    myMax( other.myMax ),
    myMin( other.myMin ), 
    myMedian( other.myMedian), 
    myStoreSamples (other.myStoreSamples),
    myIsTerminated(other.myIsTerminated)
{
  if(myStoreSamples){
    myValues=  std::vector<RealNumberType> ();
    for(unsigned int i=0; i<other.myValues.size(); i++){
      myValues.push_back(other.myValues.at(i));
    }
  }
  
}

/**
 * Assignment.
 * @param other the object to copy.
 * @return a reference on 'this'.
 */
template <typename RealNumberType>
inline
DGtal::Statistic<RealNumberType> & 
DGtal::Statistic<RealNumberType>::operator=
( const Statistic<RealNumberType> & other )
{
  if ( this != &other )
    {
      mySamples = other.mySamples;
      myExp = other.myExp;
      myExp2 = other.myExp2;
      myMin = other.myMin;
      myMax = other.myMax;
      myMedian = other.myMedian;
      myStoreSamples = other.myStoreSamples;
      myIsTerminated=other.myIsTerminated;
      if(myStoreSamples){
	myValues=  std::vector<RealNumberType> ();
	for(unsigned int i=0; i<other.myValues.size(); i++){
	  myValues.push_back(other.myValues.at(i));
	}
      }
      
    }
  return *this;
}
 

/**
 * Adds to self another set of statistics (should be of the same
 * variable).
 *
 * @param other the object to add.
 * @return a reference on 'this'.
 */
template <typename RealNumberType>
inline
DGtal::Statistic<RealNumberType> & 
DGtal::Statistic<RealNumberType>::operator+=
( const Statistic<RealNumberType> & other )
{
  if ( other.mySamples != 0 )
    {
      if ( ( mySamples == 0 ) || ( other.myMin < myMin ) )
	myMin = other.myMin;
      if ( ( mySamples == 0 ) || ( other.myMax > myMax ) )
	myMax = other.myMax;
    }
  mySamples += other.mySamples;
  myExp += other.myExp;
  myExp2 += other.myExp2;
  myIsTerminated=false;
  
  if(myStoreSamples && other.myStoreSamples){
    for(unsigned int i=0; i<other.myValues.size(); i++){
      myValues.push_back(other.myValues.at(i));
    }
  }else{
    myStoreSamples=false;
  }
  
}





/**
 * Adds two set of statistics (should be of the same variable).
 *
 * @param other the object to add.
 * @return a new object that is the union of these statistics.
 */
template <typename RealNumberType>
inline
DGtal::Statistic<RealNumberType> 
DGtal::Statistic<RealNumberType>::operator+
( const Statistic<RealNumberType> & other ) const
{
  Statistic<RealNumberType> stat( *this );
  stat += other;
  return stat;
}






///////////////////////////////////////////////////////////////////////////////
// ----------------------- Accessors ------------------------------

/** 
 * @return the number of samples.
 */
template <typename RealNumberType>
inline
unsigned int 
DGtal::Statistic<RealNumberType>::samples() const
{
  return mySamples;
}

/** 
 * @return the sample mean.
 */
template <typename RealNumberType>
inline
RealNumberType
DGtal::Statistic<RealNumberType>::mean() const
{
  return myExp / (RealNumberType) mySamples;
}

/** 
 * @return the sample variance.
 */
template <typename RealNumberType>
inline
RealNumberType
DGtal::Statistic<RealNumberType>::variance() const
{
  return ( myExp2 / (RealNumberType) mySamples ) - mean() * mean();
}

/** 
 * @return the unbiased sample variance.
 */
template <typename RealNumberType>
inline
RealNumberType
DGtal::Statistic<RealNumberType>::unbiasedVariance() const
{
  ASSERT( mySamples != 0 );
  return ( (RealNumberType) mySamples ) * variance() 
    / ( (RealNumberType) mySamples );
}

/** 
 * @return the maximal value.
 */
template <typename RealNumberType>
inline
RealNumberType
DGtal::Statistic<RealNumberType>::max() const
{
  return myMax;
}

/** 
 * @return the minimal value.
 */
template <typename RealNumberType>
inline
RealNumberType
DGtal::Statistic<RealNumberType>::min() const
{
  return myMin;
}



/**
 * Return the median value of the Statistic values. It can be given in two possible cases:
 * - if the the values are stored in the 'Statistic' objects (not always a good solution). (complexity: linear on average)
 * - if the values were first stored and computed by the function @see terminate. 
 *  @return the median value.
 * 
 * @see terminate,  Statistic 
 */
template <typename RealNumberType>
inline
RealNumberType
DGtal::Statistic<RealNumberType>::median() 
{
  ASSERT( myStoreSamples || myIsTerminated );
  if(myIsTerminated){
    return myMedian;
  }
  else{
    nth_element( myValues.begin(), myValues.begin()+(myValues.size()/2), 
		 myValues.end());
    return *(myValues.begin()+(myValues.size()/2));
  }
}


/** 
 * Adds a new sample value [v].
 * 
 * @param v the new sample value.
 */

template <typename RealNumberType>
inline
void 
DGtal::Statistic<RealNumberType>::addValue( RealNumberType v )
{
  if ( mySamples == 0 )
    {
      myMin = v;
      myMax = v;
    }
  else if ( v < myMin ) myMin = v;
  else if ( v > myMax ) myMax = v;
  myExp += v;
  myExp2 += v * v;
  ++mySamples;
  if(myStoreSamples){
    myValues.push_back(v);
  }
}
  
/**
 * Adds a sequence of sample values, scanning a container from
 * iterators [b] to [e].
 * 
 * Exemple: 
 <code>
 vector<RealNumberType> x;
 Statistic stats;
 stats.addValue( x + 4, x + 10 );
 <endcode>
 *
 * @param b an iterator on the starting point.
 * @param e an iterator after the last point.
 */
template <typename RealNumberType>
template <class Iter>
inline
void 
DGtal::Statistic<RealNumberType>::addValues( Iter b, Iter e )
{
  for ( ; b != e; ++b )
    addValue( *b );
}

/** 
 * Clears the object. As if it has just been created.
 */
template <typename RealNumberType>
inline
void
DGtal::Statistic<RealNumberType>::clear()
{
  mySamples = 0;
  myExp = 0;
  myExp2 = 0;
  myMin = 0;
  myMax = 0;
  myMedian=0;
  myIsTerminated=false;
  if(myStoreSamples){
    myValues.clear();
  }
}




/**
 * Computes the median value of the statistics and switch to mode
 * which does not save the statistics samples (@ref
 * myStoreSamples = false). Usefull only if the values are stored
 * (specified in the the constructor) else it doest nothing.
 *
 * @see median, Statistic, myStoreSamples
 */

template< typename RealNumberType> 
inline
void 
DGtal::Statistic<RealNumberType>::terminate()
{
  if(myStoreSamples){
    myMedian=median();
    myValues.clear();
    myStoreSamples=false;
    myIsTerminated=true;
  } 
}
 

///////////////////////////////////////////////////////////////////////////////
// Interface - public :

/**
 * Writes/Displays the object on an output stream.
 * @param thatStream the output stream where the object is written.
 */
template <typename RealNumberType>
inline
void 
DGtal::Statistic<RealNumberType>::selfDisplay
( std::ostream& thatStream ) const
{
  thatStream << "[Statistic "
	     << " nb=" << samples()
	     << " exp=" << mean()
	     << " var=" << variance()
	     << " uvar=" << unbiasedVariance()
	     << " min=" << min()
	     << " max=" << max()
	     << "]";
}

/**
 * Checks the validity/consistency of the object.
 * @return 'true' if the object is valid, 'false' otherwise.
 */
template <typename RealNumberType>
inline
bool 
DGtal::Statistic<RealNumberType>::OK() const
{
  return true;
}


///////////////////////////////////////////////////////////////////////////////
// Implementation of inline functions and external operators                 //

/**
 * Overloads 'operator<<' for displaying objects of class 'Statistic'.
 * @param thatStream the output stream where the object is written.
 * @param that_object_to_display the object of class 'Statistic' to write.
 * @return the output stream after the writing.
 */
template <typename RealNumberType>
inline
std::ostream&
DGtal::operator<<( std::ostream & thatStream, 
		   const Statistic<RealNumberType> & that_object_to_display )
{
  that_object_to_display.selfDisplay( thatStream );
  return thatStream;
}

//                                                                           //
///////////////////////////////////////////////////////////////////////////////

<|MERGE_RESOLUTION|>--- conflicted
+++ resolved
@@ -50,11 +50,7 @@
 template <typename RealNumberType>
 inline
 DGtal::Statistic<RealNumberType>::Statistic(bool storeSample)
-<<<<<<< HEAD
-  : mySamples( 0 ), myExp( 0 ), myExp2( 0 ), myMax( 0 ), myMin( 0 ), myMedian(0),  myStoreSamples (storeSample),
-=======
   : mySamples( 0 ), myExp( 0 ), myExp2( 0 ),  myMax( 0 ),myMin( 0 ), myMedian(0),  myStoreSamples (storeSample),
->>>>>>> c9e0e3be
     myIsTerminated(false)
 {
   myValues=  std::vector<RealNumberType> ();
