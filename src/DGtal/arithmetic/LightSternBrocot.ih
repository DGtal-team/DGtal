--- conflicted
+++ resolved
@@ -89,13 +89,8 @@
       while ( aQ != NumberTraits<Integer>::ZERO )
         {
           ic.getEuclideanDiv( _quot, _rem, aP, aQ );
-<<<<<<< HEAD
-          v = static_cast<Quotient>( _quot );
-          if ( f.k() == j ) 
-=======
           v = NumberTraits<Integer>::castToInt64_t( _quot );
           if ( f.k() == j )
->>>>>>> 91151f97
             f = f.next( v );
           else
             f = f.next1( v );
