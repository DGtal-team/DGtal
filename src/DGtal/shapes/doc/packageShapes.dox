--- conflicted
+++ resolved
@@ -59,11 +59,8 @@
 
 - \ref moduleShape (Jacques-Olivier Lachaud, David Coeurjolly)
 - \ref moduleMesh (Bertrand Kerautret)
-<<<<<<< HEAD
 - \ref moduleMeshVoxelization (David Coeurjolly, Monir Hadji)
-=======
 - \ref moduleHalfEdgeMesh (Jacques-Olivier Lachaud)
->>>>>>> e63ea8b4
 
 @b Package @b Concepts @b Overview
 
