/**
 *  This program is free software: you can redistribute it and/or modify
 *  it under the terms of the GNU Lesser General Public License as
 *  published by the Free Software Foundation, either version 3 of the
 *  License, or  (at your option) any later version.
 *
 *  This program is distributed in the hope that it will be useful,
 *  but WITHOUT ANY WARRANTY; without even the implied warranty of
 *  MERCHANTABILITY or FITNESS FOR A PARTICULAR PURPOSE.  See the
 *  GNU General Public License for more details.
 *
 *  You should have received a copy of the GNU General Public License
 *  along with this program.  If not, see <http://www.gnu.org/licenses/>.
 *
 **/

/**
 * @file Mesh.ih
 * @author Bertrand Kerautret (\c kerautre@loria.fr )
 * LORIA (CNRS, UMR 7503), University of Nancy, France
 *
 * @date 2012/06/29
 *
 * Implementation of inline methods defined in Mesh.h
 *
 * This file is part of the DGtal library.
 */


//////////////////////////////////////////////////////////////////////////////
#include <limits> 
#include <cstdlib>
#include <boost/bind.hpp>
#include <DGtal/kernel/BasicPointPredicates.h>
//////////////////////////////////////////////////////////////////////////////

///////////////////////////////////////////////////////////////////////////////
// IMPLEMENTATION of inline methods.
///////////////////////////////////////////////////////////////////////////////

///////////////////////////////////////////////////////////////////////////////
// ----------------------- Standard services ------------------------------

/**
 * Constructor.
 */
template <typename TPoint>
inline
DGtal::Mesh<TPoint>::Mesh(bool saveFaceColor)
{
  mySaveFaceColor=saveFaceColor;
  myDefaultColor = DGtal::Color::White;
}

/**
 * Constructor.
 */
template <typename TPoint>
inline
DGtal::Mesh<TPoint>::Mesh(const DGtal::Color &aColor)
{
  mySaveFaceColor=false;
  myDefaultColor = aColor;
}

/**
 * Destructor.
 */
template <typename TPoint>
inline
DGtal::Mesh<TPoint>::~Mesh()
{
}


template <typename TPoint>
inline
DGtal::Mesh<TPoint>::Mesh ( const Mesh & other ): myFaceList(other.myFaceList), 
                                                  myVertexList(other.myVertexList), 
                                                  myFaceColorList(other.myFaceColorList),
                                                  mySaveFaceColor(other.mySaveFaceColor),
                                                  myDefaultColor(other.myDefaultColor)
{

}

template <typename TPoint>
inline
DGtal::Mesh<TPoint> &
DGtal::Mesh<TPoint>::operator= ( const Mesh & other )
{
  myFaceList = other.myFaceList;
  myVertexList = other.myVertexList;
  myFaceColorList = other.myFaceColorList;
  mySaveFaceColor = other.mySaveFaceColor;
  myDefaultColor = other. myDefaultColor;
  return *this;
}


///////////////////////////////////////////////////////////////////////////////
// Interface - public :

/**
 * Writes/Displays the object on an output stream.
 * @param out the output stream where the object is written.
 */
template <typename TPoint>
inline
void
DGtal::Mesh<TPoint>::selfDisplay ( std::ostream & out ) const
{
  out << "[Mesh]";
}

/**
 * Checks the validity/consistency of the object.
 * @return 'true' if the object is valid, 'false' otherwise.
 */
template <typename TPoint>
inline
bool
DGtal::Mesh<TPoint>::isValid() const
{
    return true;
}




///////////////////////////////////////////////////////////////////////////////
// Implementation of inline functions                                        //

    





template<typename TPoint>
inline
DGtal::Mesh<TPoint>::Mesh(const DGtal::Mesh<TPoint>::VertexStorage &vertexSet)
{
  mySaveFaceColor=false;
  for(int i =0; i< vertexSet.size(); i++)
    {
      myVertexList.push_back(vertexSet.at(i));
    }
  
}    



template<typename TPoint>
inline
void
DGtal::Mesh<TPoint>::addVertex(const TPoint &point)
{
  myVertexList.push_back(point);
}    



template<typename TPoint>
inline
void
DGtal::Mesh<TPoint>::addTriangularFace(unsigned int indexVertex1, unsigned int indexVertex2, 
						 unsigned int indexVertex3, const DGtal::Color &aColor)
{
  MeshFace aFace;
  aFace.push_back(indexVertex1);
  aFace.push_back(indexVertex2);
  aFace.push_back(indexVertex3);
  myFaceList.push_back(aFace);
  if(mySaveFaceColor)
    {
      myFaceColorList.push_back(aColor);
    }
}    




template<typename TPoint>
inline
void
DGtal::Mesh<TPoint>::addQuadFace(unsigned int indexVertex1, unsigned int indexVertex2, 
					   unsigned int indexVertex3, unsigned int indexVertex4, 
					   const DGtal::Color &aColor)
{
  MeshFace aFace;
  aFace.push_back(indexVertex1);
  aFace.push_back(indexVertex2);
  aFace.push_back(indexVertex3);
  aFace.push_back(indexVertex4);
  myFaceList.push_back(aFace);
  if(mySaveFaceColor)
    {
      myFaceColorList.push_back(aColor);
    }
}    



template<typename TPoint>
inline
void 
DGtal::Mesh<TPoint>::addFace(const MeshFace &aFace,  const DGtal::Color &aColor){
  myFaceList.push_back(aFace);
  if(mySaveFaceColor)
    {
      myFaceColorList.push_back(aColor);
    }


}


template<typename TPoint>
inline
const TPoint &
DGtal::Mesh<TPoint>::getVertex(unsigned int i) const 
{
  return myVertexList.at(i);
}    



template<typename TPoint>
inline
TPoint &
DGtal::Mesh<TPoint>::getVertex(unsigned int i)  
{
  return myVertexList.at(i);
}    



template<typename TPoint>
inline
const typename  DGtal::Mesh<TPoint>::MeshFace & 
DGtal::Mesh<TPoint>::getFace(unsigned int i) const
{
  return myFaceList.at(i);
}    


template<typename TPoint>
inline
typename  DGtal::Mesh<TPoint>::MeshFace & 
DGtal::Mesh<TPoint>::getFace(unsigned int i) 
{
  return myFaceList.at(i);
}    


template<typename TPoint>
inline
unsigned int 
DGtal::Mesh<TPoint>::nbFaces() const
{
  return myFaceList.size();
}

template<typename TPoint>
inline
unsigned int 
DGtal::Mesh<TPoint>::nbVertex() const
{
  return myVertexList.size();
}


template<typename TPoint>
inline
const DGtal::Color & 
DGtal::Mesh<TPoint>::getFaceColor(unsigned int i) const
{
  if(mySaveFaceColor)
    {
      return myFaceColorList.at(i);
    }
  else
    {
      return myDefaultColor;
    }
}

template <typename TPoint>
struct MeshBoundingBoxCompPoints
{
MeshBoundingBoxCompPoints(typename TPoint::Dimension d): myDim(d){};
bool operator() (const TPoint &p1, const TPoint &p2){return p1[myDim]<p2[myDim];};
typename TPoint::Dimension myDim;
};

template<typename TPoint>
inline
std::pair<TPoint, TPoint>  
DGtal::Mesh<TPoint>::getBoundingBox() const
{
  std::pair<TPoint, TPoint> theResult;  
  TPoint lowerBound, upperBound;
  for(unsigned int i=0; i< TPoint::size(); i++)
    {
<<<<<<< HEAD
      const MeshBoundingBoxCompPoints<TPoint> cmp_points(i);
      upperBound[i] = (*(std::max_element(vertexBegin(), vertexEnd(), cmp_points)))[i];
      lowerBound[i] = (*(std::min_element(vertexBegin(), vertexEnd(), cmp_points)))[i];
=======
      CompPoints c(i);
      upperBound[i] = (*(std::max_element(vertexBegin(), vertexEnd(), c)))[i];
      lowerBound[i] = (*(std::min_element(vertexBegin(), vertexEnd(), c)))[i];
>>>>>>> 528029c0
    }
  theResult.first = lowerBound ;
  theResult.second = upperBound ;
  return theResult;
}


template<typename TPoint>
inline
void
DGtal::Mesh<TPoint>::setFaceColor(const unsigned int index,
                                  const DGtal::Color &aColor) 
{
  if (!mySaveFaceColor)
    {
      for(unsigned int i = 0; i<myFaceList.size(); i++)
        {
          myFaceColorList.push_back(myDefaultColor);
        }
      mySaveFaceColor=true;
    }
  myFaceColorList.at(index) = aColor;
}


template<typename TPoint>
inline
bool 
DGtal::Mesh<TPoint>::isStoringFaceColors() const
{
  return mySaveFaceColor;
}




template<typename TPoint> 
inline     
void 
DGtal::Mesh<TPoint>::invertVertexFaceOrder(){
  for(unsigned int i=0; i<myFaceList.size(); i++)
    {
      std::vector<unsigned int> & aFace =  myFaceList.at(i);
      for(unsigned int j=0; j < aFace.size()/2; j++)
        {
          unsigned int tmp=aFace.at(j);
          aFace.at(j)=aFace.at(aFace.size()-1-j);
          aFace.at(aFace.size()-1-j)=tmp;
        }
    }
}

template<typename TPoint> 
inline     
void 
DGtal::Mesh<TPoint>::clearFaces(){
  myFaceList.clear();
}
    
template<typename TPoint>
inline
void 
DGtal::Mesh<TPoint>::changeScale(const double aScale){
  for(typename VertexStorage::iterator it = vertexBegin(); it != vertexEnd(); it++)
    {
      (*it) *= aScale;
    }
}


template<typename TPoint>
inline
double 
DGtal::Mesh<TPoint>::subDivideTriangularFaces(const double minArea){
  double maxArea = 0;
  std::vector<Mesh<TPoint>::MeshFace> facesToAdd;
  for(unsigned int i =0; i< nbFaces(); i++)
    {
      typename Mesh<TPoint>::MeshFace aFace = getFace(i);
      if(aFace.size()==3)
        {
          TPoint p1 = getVertex(aFace[0]);
          TPoint p2 = getVertex(aFace[1]);
          TPoint p3 = getVertex(aFace[2]);
          TPoint c = (p1+p2+p3)/3.0;
          double a  = ((p2-p1).crossProduct(p3-p1)).norm()/2.0;
          if (a>maxArea)
            {
              maxArea = a;
            }
        
          if(a>minArea)
            {
              addVertex(c);
              MeshFace f1, f2, f3;
              f1.push_back(aFace[0]); 
              f1.push_back(aFace[1]);
              f1.push_back(nbVertex()-1); 
              facesToAdd.push_back(f1);
          
              f2.push_back(aFace[1]); 
              f2.push_back(aFace[2]);
              f2.push_back(nbVertex()-1); 
              facesToAdd.push_back(f2);
          
              f3.push_back(aFace[2]); 
              f3.push_back(aFace[0]);
              f3.push_back(nbVertex()-1); 
              facesToAdd.push_back(f3);
            }
          else
            {
              facesToAdd.push_back(aFace);
            }
      
        }
    }
  clearFaces();
  for(unsigned i=0; i<facesToAdd.size(); i++)
    {
      addFace(facesToAdd[i]);
    }
  return maxArea;
}



template<typename TPoint>
inline
unsigned int  
DGtal::Mesh<TPoint>::quadToTriangularFaces(){
  unsigned int nbQuadT=0;
  std::vector<Mesh<TPoint>::MeshFace> facesToAdd;
  for(unsigned int i =0; i< nbFaces(); i++)
    {
      typename Mesh<TPoint>::MeshFace aFace = getFace(i);
      if(aFace.size()==4)
        {
          MeshFace f1, f2;
          f1.push_back(aFace[0]); 
          f1.push_back(aFace[1]);
          f1.push_back(aFace[2]);
          facesToAdd.push_back(f1);
          
          f2.push_back(aFace[2]); 
          f2.push_back(aFace[3]);
          f2.push_back(aFace[0]);          
          facesToAdd.push_back(f2);
          nbQuadT++;
        }
          else
            {
              facesToAdd.push_back(aFace);
            }
    }
  clearFaces();
  for(unsigned i=0; i<facesToAdd.size(); i++)
    {
      addFace(facesToAdd[i]);
    }
  return nbQuadT;
}

    


//------------------------------------------------------------------------------
template<typename TPoint>
inline
std::string
DGtal::Mesh<TPoint>::className() const
{
  return "Mesh";
}






template <typename TPoint>
inline
void 
DGtal::Mesh<TPoint>::createTubularMesh(DGtal::Mesh<TPoint> &aMesh, const std::vector<TPoint> &aSkeleton, 
                                       const double aRadius, 
                                       const double angleStep, const DGtal::Color &aMeshColor)
{
  std::vector<double> aVecR;
  aVecR.push_back(aRadius);
  DGtal::Mesh<TPoint>::createTubularMesh(aMesh, aSkeleton, 
                                         aVecR, angleStep, aMeshColor);
  
}


template <typename TPoint>
inline
void 
DGtal::Mesh<TPoint>::createTubularMesh(DGtal::Mesh<TPoint> &aMesh, const std::vector<TPoint> &aSkeleton, 
                                       const std::vector<double> &aVectRadius, 
                                       const double angleStep, const DGtal::Color &aMeshColor)
{
  unsigned int nbVertexInitial = aMesh.nbVertex();
  ASSERT(aVectRadius.size() > 0);
  // Generating vertices..
  for(unsigned int i = 0; i< aSkeleton.size(); i++)
    {
      TPoint vectDir;
      TPoint uDir1, uDirPrec;
      TPoint uDir2;
      TPoint firstPoint;
      
      if(i != aSkeleton.size()-1)
        { 
          vectDir = aSkeleton.at(i+1) - aSkeleton.at(i);
        }
      else
        {
          vectDir = aSkeleton.at(i) - aSkeleton.at(i-1);
        }
      
      double d = -vectDir[0]* aSkeleton.at(i)[0] - vectDir[1]*aSkeleton.at(i)[1] - vectDir[2]*aSkeleton.at(i)[2];
      TPoint pRefOrigin;
        if(vectDir[0]!=0)
          {
            pRefOrigin [0]= -d/vectDir[0];
            pRefOrigin [1]= 0.0;
            pRefOrigin [2]= 0.0;
            if(pRefOrigin==aSkeleton.at(i))
              {
                pRefOrigin[1]=-1.0;
              }
          }
        else if (vectDir[1]!=0)
          {
            pRefOrigin [0]= 0.0;
            pRefOrigin [1]= -d/vectDir[1];
            pRefOrigin [2]= 0.0;
            if(pRefOrigin==aSkeleton.at(i))
              {
                pRefOrigin[0]=-1.0;
              }
          }else if (vectDir[2]!=0)
          {
            pRefOrigin [0]= 0.0;
            pRefOrigin [1]= 0.0;
            pRefOrigin [2]= -d/vectDir[2];
            if(pRefOrigin==aSkeleton.at(i))
              {
                pRefOrigin[0]=-1.0;
              }
          }        
        uDir1=(pRefOrigin-aSkeleton.at(i))/((pRefOrigin-aSkeleton.at(i)).norm());        
        uDir2[0] = uDir1[1]*vectDir[2]-uDir1[2]*vectDir[1];
        uDir2[1] = uDir1[2]*vectDir[0]-uDir1[0]*vectDir[2];
        uDir2[2] = uDir1[0]*vectDir[1]-uDir1[1]*vectDir[0];
        uDir2/=uDir2.norm();      
        for(double a = 0.0; a < 2.0*M_PI; a += angleStep)
          {
            TPoint vMove = aVectRadius.at(i%aVectRadius.size())*(uDir1*cos(a) + uDir2*sin(a));  
            aMesh.addVertex(vMove + aSkeleton[i]);
            if(a==0)
              {
                firstPoint = vMove + aSkeleton[i]+vectDir;
              }
            
          }
    }
  unsigned int nbPtPerFaces = (aMesh.nbVertex()-nbVertexInitial)/aSkeleton.size();
  
  // Generating faces...
  for(unsigned int i = 0; i< aSkeleton.size()-1; i++)
    {    
      // Looking nearest point to obtain potential shift in face construction
      if (aSkeleton.at(i)==aSkeleton.at(i+1)){
        continue;
      }
      double minNormVecto = std::numeric_limits<double>::max();
      TPoint ptRefRing = aMesh.getVertex(nbVertexInitial+i*nbPtPerFaces);
      unsigned int shift = 0;
      for(unsigned int k=0; k<nbPtPerFaces; k++)
        {
          TPoint vectDir;
          if(i != aSkeleton.size()-1)
            { 
              vectDir = aSkeleton.at(i+1) - aSkeleton.at(i);
          }
          else
            {
          vectDir = aSkeleton.at(i) - aSkeleton.at(i-1);
            }
      TPoint dirComp = aMesh.getVertex(nbVertexInitial+k+(i+1)*nbPtPerFaces)-ptRefRing;
      double normVecto = (dirComp/dirComp.norm()).crossProduct(vectDir/vectDir.norm()).norm();
      if(normVecto < minNormVecto)
        {
          minNormVecto = normVecto;
          shift = k;
        }
    }
    for(unsigned int k=0; k<nbPtPerFaces; k++)
      {
        Mesh<TPoint>::MeshFace aFace;
        aMesh.addQuadFace(nbVertexInitial+k+i*nbPtPerFaces, 
                          nbVertexInitial+(shift+k)%nbPtPerFaces+nbPtPerFaces*(i+1), 
                          nbVertexInitial+(shift+k+1)%nbPtPerFaces+nbPtPerFaces*(i+1),
                          nbVertexInitial+(k+1)%nbPtPerFaces+i*nbPtPerFaces,
                          aMeshColor);
      }
    }
}





template <typename TPoint>
template <typename TValue>
inline
void 
DGtal::Mesh<TPoint>::createMeshFromHeightSequence(Mesh<TPoint> &aMesh,  const std::vector<TValue> & anValueSequence, 
                                                  const unsigned int lengthSequence,
                                                  double stepX, double stepY, double stepZ, 
                                                  const DGtal::Color &aMeshColor ){
  unsigned int nbVertexInitial = aMesh.nbVertex();
  // Generating vertices..
  unsigned int i = 0;
  unsigned int posY = 0;
  while(i+lengthSequence-1 < anValueSequence.size()){
    for(unsigned int j = 0; j < lengthSequence; j++, i++){
      aMesh.addVertex(TPoint(j*stepX, posY*stepY,  stepZ*anValueSequence.at(i)));
    }
    posY++;
  }  
  // Generating faces...
  i = 0, posY = 0;
  while(i+lengthSequence-1 < anValueSequence.size() - lengthSequence){
    for(unsigned int j = 0; j < lengthSequence-1; j++, i++){
      aMesh.addQuadFace(nbVertexInitial+i, nbVertexInitial+i+1, 
                        nbVertexInitial+i+1+lengthSequence, 
                        nbVertexInitial+i+lengthSequence,
                        aMeshColor);
    }
    i++;
    posY++;
  }
}




template <typename TPoint>
inline
std::ostream&
DGtal::operator<< ( std::ostream & out, 
		    const Mesh<TPoint> & object )
{
  object.selfDisplay( out );
  return out;
}





//                                                                           //
///////////////////////////////////////////////////////////////////////////////

<|MERGE_RESOLUTION|>--- conflicted
+++ resolved
@@ -303,15 +303,9 @@
   TPoint lowerBound, upperBound;
   for(unsigned int i=0; i< TPoint::size(); i++)
     {
-<<<<<<< HEAD
-      const MeshBoundingBoxCompPoints<TPoint> cmp_points(i);
-      upperBound[i] = (*(std::max_element(vertexBegin(), vertexEnd(), cmp_points)))[i];
-      lowerBound[i] = (*(std::min_element(vertexBegin(), vertexEnd(), cmp_points)))[i];
-=======
       CompPoints c(i);
       upperBound[i] = (*(std::max_element(vertexBegin(), vertexEnd(), c)))[i];
       lowerBound[i] = (*(std::min_element(vertexBegin(), vertexEnd(), c)))[i];
->>>>>>> 528029c0
     }
   theResult.first = lowerBound ;
   theResult.second = upperBound ;
