--- conflicted
+++ resolved
@@ -7,16 +7,12 @@
   - Adding FunctorHolder to transform any callable object (e.g. function,
     functor, lambda function,...) into a valid DGtal functor.
     (Roland Denis, [#1332](https://github.com/DGtal-team/DGtal/pull/1332))
-<<<<<<< HEAD
-  - VectorRounding - a functor that performs std::round on each component of a vector.
-=======
   - Adding better checks for floating point arithmetic in the test module (Kacper Pluta,
     [#1352](https://github.com/DGtal-team/DGtal/pull/1352))
 
 - *Documentation*
   - Module page about functions, functors and lambdas in DGtal.
     (Roland Denis, [#1332](https://github.com/DGtal-team/DGtal/pull/1332))
->>>>>>> 6df1c276
 
 - *Image package*
   - Adding ConstImageFunctorHolder to transform any callable object
