--- conflicted
+++ resolved
@@ -95,15 +95,11 @@
   Coeurjolly, [#1436](https://github.com/DGtal-team/DGtal/pull/1436))
   - Fixing Travis configuration due to syntax changes in v2
     (Roland Denis, [#1465](https://github.com/DGtal-team/DGtal/pull/1465))
-<<<<<<< HEAD
   - Compression of png files used in for the documentation
     (preparing 1.1 release), (David Coeurjolly, [#1494](https://github.com/DGtal-team/DGtal/pull/1494))
-    
-=======
   - Fix `CMAKE_C_FLAGS` when `WITH_OPENMP=ON`
     (Pablo Hernandez-Cerdan, [#1495](https://github.com/DGtal-team/DGtal/pull/1495))
 
->>>>>>> 8d41548d
 - *Mathematics*
   - Put SimpleMatrix * scalar operation in DGtal namespace (Jacques-Olivier Lachaud,
     [#1412](https://github.com/DGtal-team/DGtal/pull/1412))
