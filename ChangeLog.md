--- conflicted
+++ resolved
@@ -1,7 +1,6 @@
 # DGtal 2.1.beta
 
 ## New features
-<<<<<<< HEAD
 
 - *DGtal project*
   - The default branch for the `DGtal-team/DGtal` project has been switched from `master` to `main`. To update your local copy of DGtal, use the following instructions  (David Coeurjolly, [#1812](https://github.com/DGtal-team/DGtal/pull/1812)): 
@@ -11,13 +10,6 @@
 git branch -u origin/main main
 git remote set-head origin -a
 ```
-=======
->>>>>>> dcdd17cf
-
-- *Geometry*
-  - Add affine geometry module for determining the affine dimension of a subset of points or a set of vectors, and for providing bases and orthogonal bases in reduced-echelon form or in LLL-form (Jacques-Olivier Lachaud, [#1803](https://github.com/DGtal-team/DGtal/pull/1803))
-  - ConvexityHelper::computeLatticePolytope can now outputs exact lattice polytopes for k-dimensional sets of points in dD, whenever k in 0,1,d-1,d (Jacques-Olivier Lachaud, [#1803](https://github.com/DGtal-team/DGtal/pull/1803))
-	
 
 - *Geometry*
   - Add a generic quick hull variant that can process arbitrary input lattice points and outputs their convex hull, even if it is not full dimensional (Jacques-Olivier Lachaud, [#1803](https://github.com/DGtal-team/DGtal/pull/1803))
@@ -35,9 +27,6 @@
 - *Documentation*
   - Refactoring of the volumetric examples in the Shortcuts (David Coeurjolly, [#1807](https://github.com/DGtal-team/DGtal/pull/1807))
   - Removing the doxygen image includes for the latex target (David Coeurjolly, [#1811](https://github.com/DGtal-team/DGtal/pull/1811))
-
-- *Geometry*
-  - Add a generic quick hull variant that can process arbitrary input lattice points and outputs their convex hull, even if it is not full dimensional (Jacques-Olivier Lachaud, [#1803](https://github.com/DGtal-team/DGtal/pull/1803))
 
 ## Bug fixes
 
