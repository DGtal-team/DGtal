--- conflicted
+++ resolved
@@ -20,17 +20,16 @@
     (David Coeurjolly [#1418](https://github.com/DGtal-team/DGtal/pull/1418))
     (Roland Denis [#1419](https://github.com/DGtal-team/DGtal/pull/1419))
 
-<<<<<<< HEAD
 - *Topology*
   - Provides partial flip, split and merge operations for half-edge data structures
     and triangulated surfaces (Jacques-Olivier Lachaud,
     [#1428](https://github.com/DGtal-team/DGtal/pull/1428))
-=======
+
 - *Shapes package*
   - Fix Lemniscate definition following Bernoulli's definition
    (Adrien Krähenbühl,
    [#1427](https://github.com/DGtal-team/DGtal/pull/1427))
->>>>>>> f55b47be
+
 
 ## Bug Fixes
 
