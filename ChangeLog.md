# DGtal 1.4beta

## New features / critical changes

<<<<<<< HEAD
- *Geometry package*
  - Add curvature measures computation on 3D surface mesh:
    implements Normal Cycle, face-constant Corrected Normal Current
    and vertex-interpolated Corrected Normal Current.
    (Jacques-Olivier Lachaud,[#1617](https://github.com/DGtal-team/DGtal/pull/1617))
  - Completes the digital convexity module with new functions
    related to full convexity: check of full convexity for arbitrary
    digital sets in nD, and helper classes for using full convexity in
    practice (local geometric analysis, tangency and shortest paths)
    (Jacques-Olivier Lachaud,[#1594](https://github.com/DGtal-team/DGtal/pull/1594))
  - Add Affine Transformation in the geometry transformation module (Phuc Ngo,[#1571](https://github.com/DGtal-team/DGtal/pull/1571))  
=======
## Changes
>>>>>>> 27878857

## Bug fixes

- *General*
  - Fix of couple of doxygen warnings that cause errors on Github Actions
    CI bots. (David Coeurjolly, [#1672](https://github.com/DGtal-team/DGtal/pull/1672))

# DGtal 1.3

## New features / critical changes

- *General*
  - A Dockerfile is added to create a Docker image to have a base to start development
    using the DGtal library.(J. Miguel Salazar
    [#1580](https://github.com/DGtal-team/DGtal/pull/1580))
  - Continuous integration does not use Travis anymore but Github
    Actions. (David Coeurjolly, [#1591](https://github.com/DGtal-team/DGtal/pull/1591))
  - Examples are not built anymore by default (BUILD_EXAMPLES now set to OFF by default).
    (David Coeurjolly, [#1630](https://github.com/DGtal-team/DGtal/pull/1630))

- *Geometry package*
  - Improve lattice polytope count operations and provide many new
    services related to full convexity, like computing the (relative
    or not) fully convex envelope, and building digital
    polyhedra. (Jacques-Olivier Lachaud, [#1656](https://github.com/DGtal-team/DGtal/pull/1656))
  - Add curvature measures computation on 3D surface mesh:
    implements Normal Cycle, face-constant Corrected Normal Current
    and vertex-interpolated Corrected Normal Current.
    (Jacques-Olivier Lachaud,[#1617](https://github.com/DGtal-team/DGtal/pull/1617))
  - Completes the digital convexity module with new functions
    related to full convexity: check of full convexity for arbitrary
    digital sets in nD, and helper classes for using full convexity in
    practice (local geometric analysis, tangency and shortest paths)
    (Jacques-Olivier Lachaud,[#1594](https://github.com/DGtal-team/DGtal/pull/1594))
  - New VoronoiMapComplete class to store the full Voronoi map (with
    all co-cycling sites (Robin Lamy, David Coeurjolly, Isabelle
    Sivignon [#1605](https://github.com/DGtal-team/DGtal/pull/1605))

- *DEC*
  - New discrete differential operators on polygonal meshes have been
    added. They can be used to process generic polygonal meshes (with
    non-planar, non-convex faces) or digital surfaces. (David
    Coeurjolly, [#1603](https://github.com/DGtal-team/DGtal/pull/1603)
  - New class to compute geodesics on polygonal surfaces using the
    Geodesics in Heat approach and the new differential operators on
    polygonal surfaces (digital surfaces, or any PolygonalMesh instance) (David
    Coeurjolly, [#1603](https://github.com/DGtal-team/DGtal/pull/1603)
    - Updates to PolygonalCalculus: changing sign convention, fix some Eigen
      problems, add Dirichlet boundary conditions, update discrete
      differential calculus examples (Jacques-Olivier
      Lachaud, [#1643](https://github.com/DGtal-team/DGtal/pull/1643))
    - Updates to PolygonalCalculus: adding vector field operators (mainly covariant
      gradient and covariant projection as well as Connection-Laplacian). Also adding two
      more examples: harmonic parametrization and vectors in heat method. (Baptiste Genest, David
      Coeurjolly, [#1646](https://github.com/DGtal-team/DGtal/pull/1646))

- *Mathematical Package*
  - Add Lagrange polynomials and Lagrange interpolation
    (Jacques-Olivier Lachaud, [#1594](https://github.com/DGtal-team/DGtal/pull/1594))

- *Topology*
  - New helper methods to retrieve the interior/exterior voxel of a given
    surfel (signed cell of a Khalimksy space). (David Coeurjolly,
    [#1631](https://github.com/DGtal-team/DGtal/pull/1631))

- *I/O*
  - Imagemagick dependency and related classes. Image file format (png, jpg, tga, bmp, gif)
    are now included in the DGtal core using `stb_image.h` and `stb_image_write.h`.
   (David Coeurjolly, [#1648](https://github.com/DGtal-team/DGtal/pull/1648))

## Changes

- *Image*
  - Bugfix in the SpaceND and HyperRectDomain classes to allow very large extent (e.g. >$1024^3$)
    (David Coeurjolly, [#1636](https://github.com/DGtal-team/DGtal/pull/1636))
  - Improved ITK image selection in ImageSelector and add ITK xx.gz an other
    format support. New option to keep set domain or to compute current bounding
    box of elements of the set in ImageFromSet.
    (Bertrand Kerautret, [#1633](https://github.com/DGtal-team/DGtal/pull/1633))
  - Improved MeshReader for .off format in order to take into account more
    comments and other header code used in CGAL.
    (Bertrand Kerautret, [#1653](https://github.com/DGtal-team/DGtal/pull/1653) and
    [#1654](https://github.com/DGtal-team/DGtal/pull/1654))

- *IO*
  - Add Obj format in MeshReader including colors and fixing obj format read
    with relative face position.
    (Bertrand Kerautret, [#1584](https://github.com/DGtal-team/DGtal/pull/1584))
  - Move static private HSVtoRGB and RGBtoHSV functions in Color class (public) and
    new setters/getters from/to HSV (Python binding updated)
    (Bertrand Kerautret, Phuc Ngo and David Coeurjolly
    [#1593](https://github.com/DGtal-team/DGtal/pull/1593))

- *Geometry*
  - Small fix for shortest paths computation, which could sometimes
    output several times the same node. Add tests and examples.
    (Jacques-Olivier Lachaud, [#1644](https://github.com/DGtal-team/DGtal/pull/1644))
  - First and second curvature directions were inverted in the `IIPrincipalCurvaturesAndDirectionsFunctor`,
    fixed now. (David Coeurjolly, [#1657](https://github.com/DGtal-team/DGtal/pull/1657))
  - Renaming `getVoronoiVector` to `getVoronoiSite` in the DistanceTransformation class.
    (David Coeurjolly, [#1660](https://github.com/DGtal-team/DGtal/pull/1660))

- *Kernel*
  - New constructor in Point2DEmbedderIn3D to explicitly orient the image plane and
    new shift method to avoid recomputing orientation plane.
    (Bertrand Kerautret [#1619](https://github.com/DGtal-team/DGtal/pull/1619))

- *Build*
  - New cmake targets to collect cmake, doxygen and markdown files (David Coeurjolly,
    [#1609](https://github.com/DGtal-team/DGtal/pull/1609))
  - Continuous integration does not use Travis anymore but Github
    Actions. (David Coeurjolly, [#1591](https://github.com/DGtal-team/DGtal/pull/1591))
  - New cmake option (DGTAL_RANDOMIZED_TESTING_THRESHOLD) to set the
    (approximated) % of unit-tests to build and run for randomized
    testing (David Coeurjolly [#1588](https://github.com/DGtal-team/DGtal/pull/1588))
  - Fix missing whitelist for the unit-tests in relation to
    PR [#1591](https://github.com/DGtal-team/DGtal/pull/1591))
    (Bertrand Kerautret [#1595](https://github.com/DGtal-team/DGtal/pull/1595))
  - Fix cmake related ITK usage in other projects (issue #1612).
    (Bertrand Kerautret and Pablo Hernandez-Cerdan [#1613](https://github.com/DGtal-team/DGtal/pull/1613))
  - Adding ITK in Github Actions CI on linux distribution.
    (Bertrand Kerautret [#1615](https://github.com/DGtal-team/DGtal/pull/1615))
  - New variable in the Github Action script to disable some tests (not working in the bots)
    (David Coeurjolly, [#1635](https://github.com/DGtal-team/DGtal/pull/1635))
  - Google benchmark is now fetched when building the unit tests (using Fetch_Content)
    (David Coeurjolly, [#1651](https://github.com/DGtal-team/DGtal/pull/1651))
  - Add new cmake option to avoid linking errors related to STB image library
    (like LNK2005 in MSVC). (Bertrand Kerautret, [#1666](https://github.com/DGtal-team/DGtal/pull/1666))

## Bug fixes

- *General*
  - Fixing OpenMP dependency on macOS when using the DGtalConfig.cmake
    (David Coeurjolly, [#1578](https://github.com/DGtal-team/DGtal/pull/1578))
  - Various warnings / deprecated functions (David Coeurjolly,
    [#1583](https://github.com/DGtal-team/DGtal/pull/1583)
  - Removing old snapshot of catch.hpp. Now DGtal compiles on Apple M1 (David Coeurjolly,
    [#1590](https://github.com/DGtal-team/DGtal/pull/1590)
  - Fix cmake IN_LIST use policy. (Bertrand Kerautret,
    [#1592](https://github.com/DGtal-team/DGtal/pull/1592))
  - Adding a explicit list of tests to exclude from Github Actions
    (David Coeurjolly, [#1596](https://github.com/DGtal-team/DGtal/pull/1596))
  - Fixing bugs in the exclude list for CI
    (David Coeurjolly, [#1602](https://github.com/DGtal-team/DGtal/pull/1602))
  - Reactivating Github Actions bots
    (David Coeurjolly, [#1628](https://github.com/DGtal-team/DGtal/pull/1628))
  - OpenMP fix in DGtalConfig on macOS M1 (David Coeurjolly,
    [#1641](https://github.com/DGtal-team/DGtal/pull/1641))
  - New doxygen settings to reduce diagram generation (David Coeurjolly,
    [#1663](https://github.com/DGtal-team/DGtal/pull/1663))

- *Examples*
  - We can now have examples using [polyscope](https://polyscope.run)
    as viewer (`BUILD_POLYSCOPE_EXAMPLES` cmake variable). (David
    Coeurjolly,
    [#1603](https://github.com/DGtal-team/DGtal/pull/1603))

- *IO*
  - Faster export of OBJ files. (David Coeurjolly, [#1608]((https://github.com/DGtal-team/DGtal/pull/1608))
  - Fixing bugs in writing Longvol from GenericWriter and tests.
    (Bertrand Kerautret, [#1610](https://github.com/DGtal-team/DGtal/pull/1610)
  - Fix compilation issue in MeshReader compilation.
    (Bertrand Kerautret, [#1611](https://github.com/DGtal-team/DGtal/pull/1611)
  - Minor fixes in VolReader and LongVolReader to be able to load large vol files.
    (David Coeurjolly, [#1637](https://github.com/DGtal-team/DGtal/pull/1637))
  - Fix LongVolReader that fails to read large values. It was why testLongvol and
    testCompressedVolWriter were failing on some configurations.
    (Roland Denis, [#1638](https://github.com/DGtal-team/DGtal/pull/1638))
  - Fix missing `#include<map>` in MeshReaeder (Jeremy Fix, [#1649](https://github.com/DGtal-team/DGtal/pull/1649))
  - Fix purple color. (Bertrand Kerautret and Phuc Ngo [#1579](https://github.com/DGtal-team/DGtal/pull/1579))

- *Geometry package*
  - The following changes have been made to fix a bug in `examplePlaneProbingSurfaceLocalEstimator`:
    - in `PlaneProbingDigitalSurfaceLocalEstimator`, the method `probingFrameWithPreEstimation` now
      returns a pair bool-frame instead of just a frame, in order to tell whether the frame will lead
      to a valid initialization or not. The method `eval` now uses this boolean value and returns the
      trivial normal vector if it has been set to 'False'.
    - in `PlaneProbingParallelepipedEstimator`: `isValid` does not call the `isValid` method of the
     delegate, but only checks the relevant parts (which have been pushed in to separate methods).
     (Tristan Roussillon, [#1607](https://github.com/DGtal-team/DGtal/pull/1607))
  - Fixing issue with the automatic deploy of the "nightly" documentation.
    (David Coeurjolly, [#1620](https://github.com/DGtal-team/DGtal/pull/1620))
  - Fix issue on computeHullThickness by adding angle tolerance to detect co-linearity vectors.
    (Bertrand Kerautret, [#1647](https://github.com/DGtal-team/DGtal/pull/1647))

- *DEC*
  - More DEC examples can be built without QGLViewer (they didn't need it).
    (David Coeurjolly, [#1642](https://github.com/DGtal-team/DGtal/pull/1642))
  - Improving PolygonalCalculus and VectorHeatMethod for vector field processing on non-manifold surfaces.
    (David Coeurjolly, [#1659](https://github.com/DGtal-team/DGtal/pull/1659))

- *graph*
  - Fix warning related to copy assignment in class DistanceBreadthFirstVisitor
    (Jacques-Olivier Lachaud, [#1662](https://github.com/DGtal-team/DGtal/pull/1662))

# DGtal 1.2

## New Features / Critical Changes

- *New Feature*
  - DGtal now has a python binding `pip install dgtal`! For all
    details on the list of classes available in python, you can have a
    look to: Pablo Hernandez-Cerdan [#1528](https://github.com/DGtal-team/DGtal/pull/1528)

- *Geometry Package*
  - New normal vector estimation using plane-probing approaches.
    (Jocelyn Meyron, Tristan Roussillon,
    [#1547](https://github.com/DGtal-team/DGtal/pull/1547))
  - New normal vector estimation using slices of digital surfaces
    and maximal segment computation
    (Jocelyn Meyron, Tristan Roussillon,
    [#1547](https://github.com/DGtal-team/DGtal/pull/1547))
  - Add an implementation of the Quick Hull convex hull algorithm. It
    works in arbitrary dimension. It provides several kernels to deal
    with lattice or rational points, and also to compute the Delaunay
    cell complex.
    (Jacques-Olivier Lachaud,[#1539](https://github.com/DGtal-team/DGtal/pull/1539))

## Changes

- *Project*
  - Add azure-pipelines in `wrap` folder to kickstart python wrappings
    (Pablo Hernandez-Cerdan [#1529](https://github.com/DGtal-team/DGtal/pull/1529))
  - Modernize CMake: Avoid global includes and links, use `target_` commands instead
    (Pablo Hernandez-Cerdan, David Coeurjolly [#1524](https://github.com/DGtal-team/DGtal/pull/1524))
  - Modernize CMake: Prefer use targets rather than directories and libraries
    (Pablo Hernandez-Cerdan [#1543](https://github.com/DGtal-team/DGtal/pull/1543))
  - Add python wrappings using pybind11. Check wrap/README.md for details.
    (Pablo Hernandez-Cerdan [#1543](https://github.com/DGtal-team/DGtal/pull/1528))

- *Documentation*
  - Fix typos in blurred segment equation (Phuc Ngo,
    [#1561](https://github.com/DGtal-team/DGtal/pull/1561))
  - Fix some small errors : includes, variable names, code example
    (adrien Krähenbühl, [#1525](https://github.com/DGtal-team/DGtal/pull/1525))
  - Fix doxygen errors in DigitalConvexity, SurfaceMesh
    (Pablo Hernandez-Cerdan [#1534](https://github.com/DGtal-team/DGtal/pull/1534))
  - Fix CSS errors in doxygen
    (Jérémy Levallois, [#1546](https://github.com/DGtal-team/DGtal/pull/1546))

- *General*
  - Only set CMAKE_CXX_STANDARD if not defined already
    (Pablo Hernandez-Cerdan [#1526](https://github.com/DGtal-team/DGtal/pull/1526))
  - Add `container()` member function to DigitalSets and ImageContainers
    (Pablo Hernandez-Cerdan [#1532](https://github.com/DGtal-team/DGtal/pull/1532))

- *Arithmetic*
  - Add default constructor to ClosedIntegerHalfSpace
    (Jacques-Olivier Lachaud,[#1531](https://github.com/DGtal-team/DGtal/pull/1531))

- *IO*
  - Fix Color::getRGBA
    (Pablo Hernandez-Cerdan [#1535](https://github.com/DGtal-team/DGtal/pull/1535))
  - Adding Quad exports in Board3DTo2D  (David Coeurjolly,
    [#1537](https://github.com/DGtal-team/DGtal/pull/1537))
  - Adding spacing in ImageContainerByITKImage and the possibility to export it
    through ITKWriter.
    (Bertrand Kerautret [#1563](https://github.com/DGtal-team/DGtal/pull/#1563))


## Bug fixes

- *Documentation*
  - Removing collaboration graphs in doxygen. Fixing doxygen warnings (David Coeurjolly,
    [#1537](https://github.com/DGtal-team/DGtal/pull/1537))
  - Fixing the homebrew command for building on macOS (Jérémy Levallois,
    [#1560](https://github.com/DGtal-team/DGtal/pull/1560))

- *IO*
  - Removing the default grey background and raising an error if CAIRO has not between
    set for the Board3DTo2D export (David Coeurjolly,
    [#1537](https://github.com/DGtal-team/DGtal/pull/1537))

- *Geometry*
  - Small fixes and updates in BoundedLatticePolytope and BoundedRationalPolytope
    initialization when using half-spaces initialization
    (Jacques-Olivier Lachaud,[#1538](https://github.com/DGtal-team/DGtal/pull/1538))
  - Fix BoundedLatticePolytope::init when using half-spaces initialization
    (Jacques-Olivier Lachaud,[#1531](https://github.com/DGtal-team/DGtal/pull/1531))
  - Fix an issue in DigitalSurfaceRegularization about bad buffer init
    (David Coeurjolly, [#1548](https://github.com/DGtal-team/DGtal/pull/1548))
  - Fix issue [#1552](https://github.com/DGtal-team/DGtal/issues/1552) about a
    plane-probing unit test taking too long
    (Jocelyn Meyron, [#1553](https://github.com/DGtal-team/DGtal/pull/1553))
  - Fix issue
    [#1566](https://github.com/DGtal-team/DGtal/issues/1566): do not
    compile example checkLatticeBallQuickHull if WITH_GMP is not set
    (Jacques-Olivier Lachaud,[#1567](https://github.com/DGtal-team/DGtal/pull/1567))
  - Fix AppVeyor issue on PlaneProbingParallelepipedEstimator and PlaneProbingRNeighborhood
    (Bertrand Kerautret, [#1568](https://github.com/DGtal-team/DGtal/pull/1568))

- *Shapes package*
  - Fix the use of uninitialized variable in NGon2D.
   (Daniel Antunes,[#1540](https://github.com/DGtal-team/DGtal/issues/1540))

- *Build*
  - We now use cmake *Fetch_Content* to download the stable release of
    Catch2 (used in our unit-tests) when building the project (David
    Coeurjolly [#1524](https://github.com/DGtal-team/DGtal/issues/1524))
  - Fixing the required components for CGAL (David Coeurjolly,
    [#1550](https://github.com/DGtal-team/DGtal/issues/1550))
  - Speedup of the compilation of the tests that rely on Catch2
    (Roland Denis [#1551](https://github.com/DGtal-team/DGtal/pull/1551))
  - Comply with cmake Policy CMP0115 "Source file extensions must be
    explicit". (David Coeurjolly, [#1557](https://github.com/DGtal-team/DGtal/pull/1557))
  - Fix AppVeyor issue using new zlib URL.
    (Bertrand Kerautret, [#1571](https://github.com/DGtal-team/DGtal/pull/1571))


# DGtal 1.1

## New Features / Critical Changes

- *Project*
  - For this release, we have cleaned up the git history (using [bfg](https://rtyley.github.io/bfg-repo-cleaner/)),
    removing old deprecated files or commit errors. For a complete description,
    please follow the discussion of Issue [#1477](https://github.com/DGtal-team/DGtal/issues/1477).
    If you are doing a clean `git clone` of the project, or use the release archive,
    everything should be fine. If you have branches on the release 1.1beta, you
    would need to reset your current working copy. For instance, if
    you have cloned the `DGtal-team/DGtal` repository, just reset your
    master branch using:
    ```
    git fetch origin
    git reset --hard origin/master
    ```
    If you have cloned a fork of `DGtal-team/DGtal` (*i.e.* the `origin`
    remote correspond to your fork and not the DGtal-team one), Fetch
    the DGtal-team remote (nammed `DGtal` here):
    ```
    git fetch DGtal
    git reset --hard DGtal/master
    ```

    _For advanced developers_
    If there are some branches out there you want to "update" to the new history:
    First go to unmerged branch and copy the SHA of the commits you want to get. Or, if they are consecutive, copy the oldest and newest SHA.
    ```
    git checkout master #Updated to new history
    git checkout -b myOpenPR_after_new_history
    git cherry-pick oldestSha^..newestSha
    ```

    (David Coeurjolly, [#1510](https://github.com/DGtal-team/DGtal/pull/1510))

- *Kernel package*
  - Making `HyperRectDomain_(sub)Iterator` random-access iterators
    (allowing parallel scans of the domain, Roland Denis,
    [#1416](https://github.com/DGtal-team/DGtal/pull/1416))
  - Fix bug in BasicDomainSubSampler for negative coordinates of the
    domain lower bound. (Bertrand Kerautret
    [#1504](https://github.com/DGtal-team/DGtal/pull/1504))

- *DEC*
  - Add discrete calculus model of Ambrosio-Tortorelli functional in
    order to make piecewise-smooth approximations of scalar or vector
    fields onto 2D domains like 2D images or digital surfaces
    (Jacques-Olivier Lachaud,[#1421](https://github.com/DGtal-team/DGtal/pull/1421))

- *Geometry Package*
  - New piecewise smooth digital surface regularization class (David Coeurjolly,
    [#1440](https://github.com/DGtal-team/DGtal/pull/1440))
  - Provides support for digital full convexity and subconvexity (Jacques-Olivier Lachaud,
    [#1459](https://github.com/DGtal-team/DGtal/pull/1459))
  - Implementation of Shrouds algorithm for smoothing digital surfaces:
    Nielson et al., Shrouds: optimal separating surfaces for enumerated volumes.
    In Proc. VisSym 2003, vol. 3, pp. 75-84
    (Jacques-Olivier Lachaud, [#1500](https://github.com/DGtal-team/DGtal/pull/1500))
  - Updates cell geometry and digital convexity to use specialized
    unordered set data structure UnorderedSetByBlock for storing
    digital points (Jacques-Olivier Lachaud,
    [#1499](https://github.com/DGtal-team/DGtal/pull/1499))

- *Shapes package*
  - Add a new surface mesh representation for manifold or non-manifold polygonal
    surfaces in R^3 (Jacques-Olivier Lachaud,
    [#1503](https://github.com/DGtal-team/DGtal/pull/1503))

## Changes

- *General*
  - DGtal can be compiled and used as a project (git) submodule (David
    Coeurjolly [#1444](https://github.com/DGtal-team/DGtal/pull/1444))
  - Add .gitattributes file for github to recognize ih files as c++
    (Pablo Hernandez-Cerdan [#1457](https://github.com/DGtal-team/DGtal/pull/1457))
  - Add CMake option `DGTAL_ENABLE_FLOATING_POINT_EXCEPTIONS` to control enabling
    `feenableexcept` (only applies in Linux when in Debug mode).
    (Pablo Hernandez-Cerdan, [#1489](https://github.com/DGtal-team/DGtal/pull/1489))
  - Travis: Fix broken Eigen url. Update Eigen in travis to 3.3.7.
    (Pablo Hernandez, [#1508](https://github.com/DGtal-team/DGtal/pull/1508))

- *Geometry*
  - New Integral Invariant functor to retrieve the curvature tensor (principal curvature
    directions and values). (David Coeurjolly, [#1460](https://github.com/DGtal-team/DGtal/pull/1460))
  - Add principal directions of curvature functions for implicit polynomial 3D shapes.
    (Jacques-Olivier Lachaud,[#1470](https://github.com/DGtal-team/DGtal/pull/1470))

- *io*
  - The GenericWriter can now export in 3D ITK format (nii, mha,  mhd,  tiff).  
    (Bertrand Kerautret [#1485](https://github.com/DGtal-team/DGtal/pull/1485))
  - New Viridis ColorGradientPreset and clean of  useless template specializations in
    the GenericWriter for color image. (Bertrand Kerautret
    [#1487](https://github.com/DGtal-team/DGtal/pull/1487))
  - Add the possibility to import images with a shifted domain in ITKReader.
    (Bertrand Kerautret and Pablo Hernandez-Cerdan
    [#1492](https://github.com/DGtal-team/DGtal/pull/1492))

- *Kernel package*
  - Add .data() function to PointVector to expose internal array data.
    (Pablo Hernandez-Cerdan, [#1452](https://github.com/DGtal-team/DGtal/pull/1452))
  - Add a specialized unordered set data structure
    UnorderedSetByBlock for storing digital points, which is more
    compact and as efficient as unordered set
    (Jacques-Olivier Lachaud,[#1499](https://github.com/DGtal-team/DGtal/pull/1499))

- *Helpers*
  - Add vector field output as OBJ to module Shortcuts (Jacques-Olivier Lachaud,
    [#1412](https://github.com/DGtal-team/DGtal/pull/1412))
  - Add shortcuts to Ambrosio-Tortorelli piecewise-smooth approximation
    (Jacques-Olivier Lachaud,[#1421](https://github.com/DGtal-team/DGtal/pull/1421))
  - Add  output as OFF to module Shortcuts (Bertrand Kerautret,
    [#1476](https://github.com/DGtal-team/DGtal/pull/1476))
  - Add shortcuts to principal curvatures and directions of curvature for implicit polynomial
    3D shapes. (Jacques-Olivier Lachaud,[#1470](https://github.com/DGtal-team/DGtal/pull/1470))

- *Tests*
  - Upgrade of the unit-test framework (Catch) to the latest release [Catch2](https://github.com/catchorg/Catch2).
    (David Coeurjolly [#1418](https://github.com/DGtal-team/DGtal/pull/1418))
    (Roland Denis [#1419](https://github.com/DGtal-team/DGtal/pull/1419))

- *Topology*
  - Provides partial flip, split and merge operations for half-edge data structures
    and triangulated surfaces (Jacques-Olivier Lachaud,
    [#1428](https://github.com/DGtal-team/DGtal/pull/1428))
  - Makes testVoxelComplex faster, reducing the size of the test fixture
    (Pablo Hernandez-Cerdan, [#1451](https://github.com/DGtal-team/DGtal/pull/1451))
  - Fix bug in VoxelComplex masks when cell was at the boundary of kspace
    (Pablo Hernandez-Cerdan, [#1488](https://github.com/DGtal-team/DGtal/pull/1488))
  - Fix loadTable not able to read compressed tables in Windows
    (Pablo Hernandez-Cerdan, [#1505](https://github.com/DGtal-team/DGtal/pull/1505))
  - Fix fillData in CubicalComplex
    (Pablo Hernandez-Cerdan, [#1519](https://github.com/DGtal-team/DGtal/pull/1519))

- *Shapes package*
  - Add a moveTo(const RealPoint& point) method to implicit and star shapes
   (Adrien Krähenbühl,
   [#1414](https://github.com/DGtal-team/DGtal/pull/1414))
  - Fix Lemniscate definition following Bernoulli's definition
   (Adrien Krähenbühl,
   [#1427](https://github.com/DGtal-team/DGtal/pull/1427))
  - Homogenizes typedefs of all parametric shapes and fixes some bounding box
    computations (Adrien Krähenbühl,
   [#1462](https://github.com/DGtal-team/DGtal/pull/1462))
  - Add const directives to some curve estimators on shapes.
    (Adrien Krähenbühl [#1429](https://github.com/DGtal-team/DGtal/pull/1429))

- *IO*
  - When the 3D built-in viewer is enabled (libqglviewer), the default
    required Qt version is now Qt5 instead of Qt4. You can revert to
    Qt4 by unsetting the WITH_QT5 cmake flag (David Coeurjolly,
    [#1511](https://github.com/DGtal-team/DGtal/pull/1511))

## Bug Fixes

- *Configuration/General*
  - Fix compilation error/warnings with gcc 9.1.1 and clang 9.0
    (Boris Mansencal, [#1431](https://github.com/DGtal-team/DGtal/pull/1431))
  - Disable some gcc/clang warnings in Qt5 raised by Apple clang compiler (David
    Coeurjolly, [#1436](https://github.com/DGtal-team/DGtal/pull/1436))
  - Fixing Travis configuration due to syntax changes in v2
    (Roland Denis, [#1465](https://github.com/DGtal-team/DGtal/pull/1465))
  - Compression of png files used in for the documentation
    (preparing 1.1 release), (David Coeurjolly, [#1494](https://github.com/DGtal-team/DGtal/pull/1494))
  - Fix `CMAKE_C_FLAGS` when `WITH_OPENMP=ON`
    (Pablo Hernandez-Cerdan, [#1495](https://github.com/DGtal-team/DGtal/pull/1495))

- *Mathematics*
  - Put SimpleMatrix * scalar operation in DGtal namespace (Jacques-Olivier Lachaud,
    [#1412](https://github.com/DGtal-team/DGtal/pull/1412))

- *Geometry*
  - Bugfix in the `testVoronoiCovarianceMeasureOnSurface` (David
    Coeurjolly, [#1439](https://github.com/DGtal-team/DGtal/pull/1439))
  - Defining StandardDSS4Computer & NaiveDSS8Computer as templated aliases of
    ArithmeticalDSSComputer (fix #1483). Also fixing NaiveDSS8 adjacency.
    (Roland Denis, [#1491](https://github.com/DGtal-team/DGtal/pull/1491))
  - Fix initialisation in BoundedLatticePolytope when creating non full
    dimensional simplices in 3D (segments, triangles). (Jacques-Olivier Lachaud,
    [#1502](https://github.com/DGtal-team/DGtal/pull/1502))

- *Kernel*
  - Point2DEmbedderIn3D edit to recover behavior of version 0.9.4 in
    the origin point placement. (Florian Delconte and Bertrand Kerautret
    [#1520](https://github.com/DGtal-team/DGtal/pull/1520))

- *Helpers*
  - Fix Metric problem due to implicit RealPoint toward Point conversion when computing
    convolved trivial normals in ShortcutsGeometry (Jacques-Olivier Lachaud,
    [#1412](https://github.com/DGtal-team/DGtal/pull/1412))
  - Fixing double conversion bug in class Parameters, related to
    English/French decimal point inconsistency between `atof` and
    `boost::program_options` (Jacques-Olivier Lachaud,
    [#1411](https://github.com/DGtal-team/DGtal/pull/1411))
  - Fix bug in Shortcuts::saveVectorFieldOBJ
    (Jacques-Olivier Lachaud,[#1421](https://github.com/DGtal-team/DGtal/pull/1421))
  - Fixing OBJ export: .mtl file written with relative path (Johanna
    Delanoy [#1420](https://github.com/DGtal-team/DGtal/pull/1420))
  - Unify pointel ordering in Shortcuts and MeshHelper so that
    Shortcuts::getPointelRange, Shortcuts::saveOBJ and
    Shortcuts::makePrimalPolygonalSurface, as well as
    MeshHelpers::digitalSurface2PrimalPolygonalSurface, all use the
    CCW ordering by default (in 3D).
    (Jacques-Olivier Lachaud,[#1445](https://github.com/DGtal-team/DGtal/pull/1445))

- *images*
  - Fix the image origin that was not taken into account in class
    ImageContainerByITKImage. (Bertrand Kerautret
    [#1484](https://github.com/DGtal-team/DGtal/pull/1484))
  - Add domainShift to ImageContainerByITKImage.
    (Pablo Hernandez-Cerdan,
    [#1490](https://github.com/DGtal-team/DGtal/pull/1490))

- *IO*
  - Removing a `using namespace std;` in the Viewer3D hearder file. (David
    Coeurjolly [#1413](https://github.com/DGtal-team/DGtal/pull/1413))
  - Fixing cast from const to mutable iterator in GradientColorMap.
    (Roland Denis [#1486](https://github.com/DGtal-team/DGtal/pull/1486))

- *Topology*
  - Add missing constraint to flips in HalfEdgeDataStructure
    (Jacques-Olivier Lachaud,[#1498](https://github.com/DGtal-team/DGtal/pull/1498))

- *Shapes*
  - Fix bug in Astroid parameter() method : orientation correction
    (Adrien Krähenbühl,
    [#1325](https://github.com/DGtal-team/DGtal/pull/1426))
  - Add missing constraint to flips in TriangulatedSurface
    (Jacques-Olivier Lachaud,[#1498](https://github.com/DGtal-team/DGtal/pull/1498))

- *DEC*
  - Fix issue (https://github.com/DGtal-team/DGtal/issues/1441)
    related to bad link in DEC/moduleAT documentation and missing
    associated example exampleSurfaceATnormals.cpp (Jacques-Olivier
    Lachaud,[#1442](https://github.com/DGtal-team/DGtal/pull/1442)
  - Adding missing LGPL headers in the DEC examples (David Coeurjolly
    [#1472]((https://github.com/DGtal-team/DGtal/pull/1472))

- *Documentation*
  - Promoting the `Shortcuts` documentation page on the main page. (David
    Coeurjolly [#1417](https://github.com/DGtal-team/DGtal/pull/1417))
  - Fixing the `doxyfiles` to have the table of contents of module pages (David
    Coeurjolly [#1424](https://github.com/DGtal-team/DGtal/pull/1424))
  - New illustration in the volumetric analysis documentation page (David
    Coeurjolly [#1432](https://github.com/DGtal-team/DGtal/pull/1432))
  - Using SourceForge to download doxygen sources during Travis CI jobs.
    (Roland Denis [#1424](https://github.com/DGtal-team/DGtal/pull/1434))
  - CSS edit to enhance the readability of code snippets (David
    Coeurjolly [#1438](https://github.com/DGtal-team/DGtal/pull/1438))
  - Fixing various links in moduleCellularTopology. Fixing #1454.
    Removing dead links to ImaGene project.
    (Roland Denis [#1455](https://github.com/DGtal-team/DGtal/pull/1455))

- *Build*
  - Fix issue (https://github.com/DGtal-team/DGtal/issues/1478),
    that is a Visual Studio 2019 build error related to befriend
    template specializations
    (Jacques-Olivier Lachaud [#1481](https://github.com/DGtal-team/DGtal/pull/1481))
  - Removing the homemade CPP11 checks, using cmake macro instead
    (David Coeurjolly, [#1446](https://github.com/DGtal-team/DGtal/pull/1446))
  - Removes the check for CPP11 when building WITH_ITK
    (Pablo Hernandez-Cerdan, [#1453](https://github.com/DGtal-team/DGtal/pull/1453))
  - Fix apple clang  compilation issue with a workaround to the
    ConstIteratorAdapter class that does not satisfy the _is_forward concept of the STL:
    using boost::first_max_element instead std::max_element.
    (Bertrand Kerautret, [#1437](https://github.com/DGtal-team/DGtal/pull/1437))  
  - Abort compilation at configure time when the compiler is gcc 10.1 due to compiler bug.
    Fix issue #1501.
    (Pablo Hernandez-Cerdan, [#1506](https://github.com/DGtal-team/DGtal/pull/1506))

# DGtal 1.0

## New Features / Critical Changes

- *Base package*
  - Adding FunctorHolder to transform any callable object (e.g. function,
    functor, lambda function,...) into a valid DGtal functor.
    (Roland Denis, [#1332](https://github.com/DGtal-team/DGtal/pull/1332))
  - Adding better checks for floating point arithmetic in the test module (Kacper Pluta,
    [#1352](https://github.com/DGtal-team/DGtal/pull/1352))

- *Documentation*
  - Module page about functions, functors and lambdas in DGtal.
    (Roland Denis, [#1332](https://github.com/DGtal-team/DGtal/pull/1332))

- *Image package*
  - Adding ConstImageFunctorHolder to transform any callable object
    (e.g. function, functor, lambda function,...) into a CConstImage model.
    (Roland Denis, [#1332](https://github.com/DGtal-team/DGtal/pull/1332))
  - RigidTransformation2D/3D depends on a vector functor that can be,
    for example, VectorRounding (Kacper Pluta,
    [#1339](https://github.com/DGtal-team/DGtal/pull/1339))

- *Kernel package*
  - Adding PointFunctorHolder to transform any callable object (e.g. function,
    functor, lambda function,...) into a CPointFunctor model.
    (Roland Denis, [#1332](https://github.com/DGtal-team/DGtal/pull/1332))
  - ⚠️ The conversion between PointVector of different component types now follows
    the classical conversion rules (e.g. float to double is OK but double
    to int fails if the conversion is not explicitly specified).
    Component type after an arithmetic operation also follows the classical
    arithmetic conversion rules (e.g int * double returns a double).
    Adding some related conversion functors.
    (Roland Denis, [#1345](https://github.com/DGtal-team/DGtal/pull/1345))
  - Making binary operators of PointVector (+-\*/ but also dot, crossProduct,
    inf, isLower,...) available as external functions. The component type of
    the result follows the classical arithmetic conversion rules.
    (Roland Denis, [#1345](https://github.com/DGtal-team/DGtal/pull/1345))
  - Adding square norm method to Point/Vector class. (David Coeurjolly,
    [#1365](https://github.com/DGtal-team/DGtal/pull/1365))

- *Helpers*
  - Classes Shortcuts and ShortcutsGeometry to simplify coding with
    DGtal. Integrate a lot of volume, digital surfaces, mesh,
    surface, geometry, estimators functions, with many conversion
    and input/output tools. (Jacques-Olivier Lachaud,
    [#1357](https://github.com/DGtal-team/DGtal/pull/1357))

- *Shapes package*
  - Add two new star shapes: Astroid and Lemniscate
   (Adrien Krähenbühl, Chouaib Fellah,
   [#1325](https://github.com/DGtal-team/DGtal/pull/1325))

- *Geometry package*
  - Parametric 3D curve digitization see (UglyNaiveParametricCurveDigitizer3D)
   (Kacper Pluta, [#1339](https://github.com/DGtal-team/DGtal/pull/1339))
  - A set of 3D parametric curves: EllipticHelix, Knot_3_1, Knot_3_2, Knot_4_1,
    Knot_4_3, Knot_5_1, Knot_5_2, Knot_6_2, Knot_7_4 (Kacper Pluta,
   [#1339](https://github.com/DGtal-team/DGtal/pull/1339))
  - DecoratorParametricCurveTransformation - a decorator to apply isometries to
    parametric curves (Kacper Pluta, [#1339](https://github.com/DGtal-team/DGtal/pull/1339))
  - LambdaMST3DBy2D - a variation of 3D Lambda Maximal Segment tangent estimator
   that uses only 2D tangents along maximal axis. This estimator has only a
   research value (Kacper Pluta, [#1339](https://github.com/DGtal-team/DGtal/pull/1339))
  - DSSes filtration during L-MST3D computations (Kacper Pluta,
   [#1339](https://github.com/DGtal-team/DGtal/pull/1339))
  - An option for filtering DSSes during LambdaMST3D calculations (Kacper Pluta,
   [#1339](https://github.com/DGtal-team/DGtal/pull/1339))
  - New LpMetric class (model of CMetricSpace) for distance computations in R^n.
    (David Coeurjolly,  [#1388](https://github.com/DGtal-team/DGtal/pull/1388))

- *Documentation*
  - Replacing html internal links by ref command in Digital Topology module
    documentation. Also ignoring doxygen warning when ref begins with a digit.
    (Roland Denis, [#1340](https://github.com/DGtal-team/DGtal/pull/1340))
  - Fix examples filenames in Digital Topology module documentation (Isabelle
    Sivignon, [#1331](https://github.com/DGtal-team/DGtal/pull/1331))
  - Fix doc bug with Hull2D namespace, (Tristan Roussillon,
    [#1330](https://github.com/DGtal-team/DGtal/pull/1330))
  - Checking boost version when including boost/common_factor_rt (David Coeurjolly,
    [#1344](https://github.com/DGtal-team/DGtal/pull/1344))
  - Fix computational costs of separable metric predicates in the documentation.
    (David Coeurjolly, [#1374](https://github.com/DGtal-team/DGtal/pull/1374))
  - Fixing doxygen warnings (typo and doxygen upgrade to v1.8.14)
    (Roland Denis, [#1376](https://github.com/DGtal-team/DGtal/pull/1376))
  - Module page about functions, functors and lambdas in DGtal.
    (Roland Denis, [#1332](https://github.com/DGtal-team/DGtal/pull/1332))

## Changes

- *Configuration/General*
  - Simplifying Travis CI scripts (David Coeurjolly,
    [#1371](https://github.com/DGtal-team/DGtal/pull/1371))

- *Kernel package*
  - Fix NumberTraits for `long long int` types and refactor it.
    (Roland Denis, [#1397](https://github.com/DGtal-team/DGtal/pull/1397))


- *Topology*
  - Remove the internal object from VoxelComplex, improving performance
    (Pablo Hernandez, [#1369](https://github.com/DGtal-team/DGtal/pull/1369))

- *Documentation*
  - Improving KhalimskySpace related classes documentations by displaying
    a short description in the member list.
    (Roland Denis,  [#1398](https://github.com/DGtal-team/DGtal/pull/1398))

- *Helpers*
  - Small fixes in Shortcuts and ShortcutsGeometry, doc, and colormaps.
    (Jacques-Olivier Lachaud, [#1364](https://github.com/DGtal-team/DGtal/pull/1364))

- *Topology*
  - Specializes the method DigitalSurface::facesAroundVertex in the
    3D case, such that faces (ie pointels) are ordered
    counterclockwise with respect of the vertex (ie surfel) seen from
    the exterior. (Jacques-Olivier Lachaud,
    [#1377](https://github.com/DGtal-team/DGtal/pull/1377))
  - This PR fixes two issues related to CubicalComplexFunctions:
    issue [#1362](https://github.com/DGtal-team/DGtal/issues/1362) and
    issue [#1381](https://github.com/DGtal-team/DGtal/issues/1381) for
    programs testCubicalComplex, testVoxelComplex and
    testParDirCollapse. (Jacques-Olivier Lachaud,
    [#1390](https://github.com/DGtal-team/DGtal/pull/1390))
  - Move operators outside of functions namespace in VoxelComplexFunctions.
    (Pablo Hernandez, [#1392](https://github.com/DGtal-team/DGtal/pull/1392))


## Bug Fixes

- *Configuration/General*
  - Continuous integration AppVeyor fix
    [#1326](https://github.com/DGtal-team/DGtal/pull/1326)
  - Fixing documentation checks and updating Travis scripts
    (Roland Denis, [#1335](https://github.com/DGtal-team/DGtal/pull/1335))
  - Fixing warning of Clang when including GraphicsMagick v1.3.31
    (Roland Denis, [#1366](https://github.com/DGtal-team/DGtal/pull/1366))
  - Fix compilation warnings with gcc 8.2.1
    (Boris Mansencal, [#1384](https://github.com/DGtal-team/DGtal/pull/1384))
  - Fix compilation with Visual Studio (15.9.5) and some io tests
    (Boris Mansencal, [#1380](https://github.com/DGtal-team/DGtal/pull/1380))
  - Fixing & updating Travis: documentation deployement and DGtalTools job
    (Roland Denis, [#1383](https://github.com/DGtal-team/DGtal/pull/1383))
  - Various warnings fixed on Xcode (David Coeurjolly,
    [#1389](https://github.com/DGtal-team/DGtal/pull/1389))
  - Fix compilation and adding debug version for the generated file with Visual Studio
    (Raphael Lenain, [#1395](https://github.com/DGtal-team/DGtal/pull/1395))
  - Correct pragma pop in ITK related files
    (Boris Mansencal, [#1400](https://github.com/DGtal-team/DGtal/pull/1400))
  - Fix compilation and execution with Visual Studio
    (Raphael Lenain, [#1407](https://github.com/DGtal-team/DGtal/pull/1407))

- *Kernel*
 - Fixing issue #1341 about unwanted conversions between PointVector with
    different component types (like from double to int) by making explicit
    the default conversion constructor and checking type compatiblity when
    using operators.
    (Roland Denis, [#1345](https://github.com/DGtal-team/DGtal/pull/1345))
 - Fixing issue #1387 about the wrong result of PointVector::crossProduct
    in 2D. Also disabling this method for dimensions other than 2 and 3.
    (Roland Denis, [#1345](https://github.com/DGtal-team/DGtal/pull/1345))
  - Fixing many issues related to invalid conversion between PointVectors
    of different component types.
    (David Coeurjolly, Roland Denis, Monir Hadji, Bertrand Kerautret,
    Tristan Roussillon, [#1345](https://github.com/DGtal-team/DGtal/pull/1345))

- *Base*
  - Fixing wrong members in PredicateCombiner (David Coeurjolly,
    [#1321](https://github.com/DGtal-team/DGtal/pull/1321))
  - Fix testClone2.cpp and efficiency issue in Clone/CountedPtr mechanism
    (Jacques-Olivier Lachaud, [#1382](https://github.com/DGtal-team/DGtal/pull/1382)). Fix issue
    [#1203](https://github.com/DGtal-team/DGtal/issues/1203))

- *Shapes*
  - Fixing openmp flags (David Coeurjolly,
    [#1324](https://github.com/DGtal-team/DGtal/pull/1324))
  - Add assignment operator to ImageContainerByITKImage (Pablo Hernandez,
    [#1336](https://github.com/DGtal-team/DGtal/pull/1336))
  - Fix compilation warning: const qualifier ignored in cast (Pablo Hernandez,
    [#1337](https://github.com/DGtal-team/DGtal/pull/1337))
  - Filter data passed to acos in order to avoid division by zero or an argument
    out of range. (Kacper Pluta, [#1359](https://github.com/DGtal-team/DGtal/pull/1359))

- *IO*
  - Improve ITKReader, testITKio and testITKReader (Boris Mansencal,
    [#1379](https://github.com/DGtal-team/DGtal/pull/1379))
    [#1394](https://github.com/DGtal-team/DGtal/pull/1394))
  - Fix wrong typedef for double case in ITKReader (Adrien Krähenbühl,
    [#1259](https://github.com/DGtal-team/DGtal/pull/1322))
  - Fix safeguard when using ImageMagick without cmake activation (David Coeurjolly,
    [#1344](https://github.com/DGtal-team/DGtal/pull/1344))
  - Fix Color::Green definition (David Coeurjolly,
    [#1385](https://github.com/DGtal-team/DGtal/pull/1385))
  - Fix Visual Studio ContourHelper tests.
    (Bertrand Kerautret, [#1386](https://github.com/DGtal-team/DGtal/pull/1386))

- *Geometry*
   - Fix a possible tangent vector flapping during L-MST3D and L-MST3DBy2D (Kacper Pluta,
   [#1339](https://github.com/DGtal-team/DGtal/pull/1339))
   - Fix a possible issue with data structures orderings in L-MST3D accumulation step (Kacper Pluta,
   [#1339](https://github.com/DGtal-team/DGtal/pull/1339))
   - Add missing API to StandardDSS6Computer i.e., isInDSS (Kacper Pluta,
   [#1339](https://github.com/DGtal-team/DGtal/pull/1339))

- *DEC package*
  - Adding missing headers in some files of DEC.
    (Roland Denis, [#1349](https://github.com/DGtal-team/DGtal/pull/1349))

- *Image*
  - Fix bug in ImageLinearCellEmbedder.
    (Jacques-Olivier Lachaud, [#1356](https://github.com/DGtal-team/DGtal/pull/1356))

- *Miscellaneous*
  - Fix Small bug in Integral Invariant Volume Estimator in 2D
    (Thomas Caissard, [#1316](https://github.com/DGtal-team/DGtal/pull/1316))
  - Change from private to public access of types Input and Output in SCellToPoint
    (Daniel Antunes, [#1346](https://github.com/DGtal-team/DGtal/pull/1346))
  - Correct small typo when compiling with DEBUG defined
    (Boris Mansencal, [#1401](https://github.com/DGtal-team/DGtal/pull/1401))

- *Math packages*
  - Fix possible division by zero in the MultiStatistics class.
    (Kacper Pluta, [#1358](https://github.com/DGtal-team/DGtal/pull/1358))


# DGtal 0.9.4.1

## Bug Fixes

- *Documentation*
  - Fixing path to Mathjax CDN in documentation (David Coeurjolly,
    [#1318](https://github.com/DGtal-team/DGtal/pull/1318))

# DGtal 0.9.4

## New Features / Critical Changes

- *Shapes*
  - Mesh Voxelizer using 6- or 26-separability templated
   (David Coeurjolly, Monir Hadji,
   [#1209](https://github.com/DGtal-team/DGtal/pull/1209))

- *Topology Package*
  - Adding the half-edge data structure to represent arbitrary
    two-dimensional combinatorial surfaces with or without boundary
    (Jacques-Olivier Lachaud
     [#1266](https://github.com/DGtal-team/DGtal/pull/1266))
  - Add VoxelComplex, an extension for CubicalComplex, implementing the Critical-Kernels
    framework, based on the work of M.Couprie and G.Bertrand on isthmus.
    (Pablo Hernandez, [#1147](https://github.com/DGtal-team/DGtal/pull/1147))

- *Shapes Package*
  - Adding classes and helpers to create triangulated surfaces and
    polygonal surfaces to convert them from/to mesh, as well as a conversion from digital
    surfaces to dual triangulated or polygonal surface (Jacques-Olivier
    Lachaud [#1266](https://github.com/DGtal-team/DGtal/pull/1266))

- *Geometry Package*
  - Laplace-Beltrami operators on digital surfaces. (Thomas Caissard,
    [#1303](https://github.com/DGtal-team/DGtal/pull/1303))



## Changes

- *Math package*
  - New SimpleMatrix constructor with a initializer_list argument
    (Nicolas Normand,
    [#1250](https://github.com/DGtal-team/DGtal/pull/1250))

- *IO*
  - New simple way to extend the QGLViewer-based Viewer3D interface,
    for instance to add callbacks to key or mouse events, or to modify
    what is drawn on the window.
    (Jacques-Olivier Lachaud, [#1259](https://github.com/DGtal-team/DGtal/pull/1259))
  - TableReader can now read all elements contained in each line of a file
    with the new method getLinesElementsFromFile().
    (Bertrand Kerautret,
    [#1260](https://github.com/DGtal-team/DGtal/pull/1260))
  - New ImageMagick writer to export images to PNG or JPG formats for
    instance.  (David Coeurjolly,
    [#1304](https://github.com/DGtal-team/DGtal/pull/1304))
  - SimpleDistanceColorMap new colormap to easily display distance maps.
    (David Coeurjolly, [#1302](https://github.com/DGtal-team/DGtal/pull/1302))
  - Fix in MagicReader allowing to load colored images. (David
    Coeurjolly, [#1305](https://github.com/DGtal-team/DGtal/pull/1305))
  - Include New ImageMagick writer in GenericWriter.  (Bertrand Kerautret,
    [#1306](https://github.com/DGtal-team/DGtal/pull/1306))

## Bug Fixes

- *Build*
  - Fix compilation by using DGtal from swift wrapping (Bertrand Kerautret,
    [#1309](https://github.com/DGtal-team/DGtal/pull/1309))
  - Fix C++11 cmake flags and cmake >3.1 is now required (David Coeurjolly,
    Pablo H Cerdan, [#1290](https://github.com/DGtal-team/DGtal/pull/1290))
  - Fix HDF5 link missing in compilation (Bertrand Kerautret,
     [#1301](https://github.com/DGtal-team/DGtal/pull/1301))
  - Fix compilation with QGLViewer (2.7.x) and Qt5 (Boris Mansencal,
     [#1300](https://github.com/DGtal-team/DGtal/pull/1300))

- *Shapes Package*
  - Fix ImplicitPolynomial3Shape and TrueDigitalSurfaceLocalEstimator.
    Improves projection operator on implicit surface and curvature
    computations. (Jacques-Olivier Lachaud,
    [#1279](https://github.com/DGtal-team/DGtal/pull/1279))

- *Configuration/General*
  - Upgrading the benchmarks to match with the new google-benchmark API
   (David Coeurjolly,
     [#1244]((https://github.com/DGtal-team/DGtal/pull/1244))
  - The documentation mainpage now refers to the DGtalTools documentation
    (David Coeurjolly,
    [#1249]((https://github.com/DGtal-team/DGtal/pull/1249))
  - Fix ITK related try_compile command to work for non-default locations.
    (Pablo Hernandez,
    [#1286]((https://github.com/DGtal-team/DGtal/pull/1286))

- *IO*
  - Fix for compilation with 2.7.0 QGLViewer version.
   (Bertrand Kerautret, [#1280](https://github.com/DGtal-team/DGtal/pull/1280))
  - Fix on the ITK reader when used with a functor which is not able to
    handle 32/16 bits images. Also includes a new testITKReader and ITK tests in
    GenericReader.
    (Bertrand Kerautret, [#1255](https://github.com/DGtal-team/DGtal/pull/1255))
  - Viewer3D: fix bad light source move according X/Y mouse move and new Key_Z to
    move away/closer the light source.
    (Bertrand Kerautret, [#1262](https://github.com/DGtal-team/DGtal/pull/1262))
  - Fix ImageContainerByITKImage, fill the itk image buffer with 0 when using the
    domain constructor.
    (Pablo Hernandez, [#1307](https://github.com/DGtal-team/DGtal/pull/1307))

- *Kernel Package*
  - Fix testBasicPointFunctor. (Bertrand Kerautret
    [#1245](https://github.com/DGtal-team/DGtal/pull/1245))

- *Arithmetic Package*
 - Fix SternBrocot and variants static instanciations. (Jacques-Olivier Lachaud
   [#1293](https://github.com/DGtal-team/DGtal/pull/1293))

- *Topology Package*
  - Fix invalid KhalimskyCell coordinates in ctopo-fillContours.cpp example.
    (Roland Denis, [#1296](https://github.com/DGtal-team/DGtal/pull/1296))

- *Documentation*
  - Add import with functors in GenericReader in the main default reader.
    (mainly motivated to show documentation of specialized version of
    importWithValueFunctor and importWithColorFunctor). The tiff format
    was also added to the generic readers when ITK is present (Bertrand
    Kerautret [1251](https://github.com/DGtal-team/DGtal/pull/1245))
  - Fix exampleArithDSS3d compilation (which was not activated).
    (Bertrand Kerautret
    [#1254](https://github.com/DGtal-team/DGtal/pull/1254))

- *DEC*
  - Fix dependencies flags for DEC examples.
    (Jean-David Génevaux, [#1310](https://github.com/DGtal-team/DGtal/pull/1310))

# DGtal 0.9.3

## New Features / Critical Changes

- *Configuration/General*
  - The project has a now a unique compiled library: DGtal. The DGtalIO
   target has been removed. (David Coeurjolly,
   [#1226](https://github.com/DGtal-team/DGtal/pull/1226))
  - New mandatory dependency for DGtal: zlib must be installed in the system.
   (David Coeurjolly, [#1228](https://github.com/DGtal-team/DGtal/pull/1228))
  - Remove cpp11 deprecated usage of std::binder1st and std::binder2nd
    --generates error with c++17 flag. (Pablo Hernandez,
    [#1287](https://github.com/DGtal-team/DGtal/pull/1287))
  - Remove cpp11 deprecated usage of std::unary_function and
    std::binary_function --generates error with c++17 flag.
   (Pablo Hernandez, [#1291](https://github.com/DGtal-team/DGtal/pull/1291))

- *Topology Package*
  -  Implementation of ParDirCollapse with CollapseSurface and CollapseIsthmus.
    (Mohamad ONAYSSI, Bibiana MARTINEZ, Mohamed MELLOULI, Kacper PLUTA,
    [#1199](https://github.com/DGtal-team/DGtal/pull/1199))

- *Geometry Package*
  - VoronoiMap, PowerMap, (Reverse)DistanceTransformation and ReducedMedialAxis
   now work on toric domains (with per-dimension periodicity specification).
   (David Coeurjolly, Roland Denis,
   [#1206](https://github.com/DGtal-team/DGtal/pull/1206))

- *IO*
  - New version (3) for the VOL file format that allows (zlib) compressed volumetric
   data. VolReady and VolWriter can still manage Version 2 Vols.
   (David Coeurjolly, [#1228](https://github.com/DGtal-team/DGtal/pull/1228))

## Changes

- *Configuration/General*
  - Continuous integration Travis bots are now based on ubunutu/trusty containers.
   (David Coeurjolly, [#1227](https://github.com/DGtal-team/DGtal/pull/1208))
  - Set flag -std=c++11 only if needed. Modern compilers set compatible flags
   by default (gnu++14, etc). (Pablo H Cerdan,
   [#1222](https://github.com/DGtal-team/DGtal/pull/1222))

- *Documentation*
   - All the example descriptions are now in their the examples file (instead in
    dox files).
    (Bertrand Kerautret, [#1240](https://github.com/DGtal-team/DGtal/pull/1240))

## Bug Fixes

- *Configuration/General*
  - Fixing errors and warnings raised by g++ 4.7.x.
   (Roland Denis, [#1202](https://github.com/DGtal-team/DGtal/pull/1202))
  - Explicit M_PI definition if needed.
   (David Coeurjolly, [#1208](https://github.com/DGtal-team/DGtal/pull/1208))
  - Continuous integration Travis bots are now based on ubunutu/trusty containers.
   (David Coeurjolly, [#1227](https://github.com/DGtal-team/DGtal/pull/1208))
  - Fix usage of DESTDIR at install time for linux packagers.
   (Pablo Hernandez, [#1235](https://github.com/DGtal-team/DGtal/pull/1235))
  - Fix, let CMake handle DESTDIR instead of manual manipulation.
   (Pablo Hernandez, [#1238](https://github.com/DGtal-team/DGtal/pull/1238))

- *Geometry Package*
  - ArithDSSIterator: fix missing postfix ++.
   (I. Sivignon, [#1187](https://github.com/DGtal-team/DGtal/pull/1187))
  - ContourHelper: add a method to transform a contour into a 8 connected path.
   (B. Kerautret, [#1127](https://github.com/DGtal-team/DGtal/pull/1127))

- *IO Package*
  - Missing TContainer template parameter for overloaded functions/methods that
   rely on PointVector.
   (Roland Denis, [#1232](https://github.com/DGtal-team/DGtal/pull/1232))
  - Viewer3D: fix bad rendering when changing the scale.
   (Bertrand Kerautret, [#1217](https://github.com/DGtal-team/DGtal/pull/1217))

- *Documentation*
  - Fixing various BibTeX references.
   (Bertrand Kerautret, [##1237](https://github.com/DGtal-team/DGtal/pull/1237))

# DGtal 0.9.2

## New Features / Critical Changes

- *Documentation*
  - Fixing all doxygen warnings.
   (Roland Denis, [#1182](https://github.com/DGtal-team/DGtal/pull/1182))
  - New "@seeDGtalTools" doxygen command to cite a DGtalTools tool in
   DGtal documentation (David Coeurjolly,
   [#1179](https://github.com/DGtal-team/DGtal/pull/1179))

- *Geometry Package*
  - New robust normal vector estimator using spherical accumulators and statistical
   voting (Boulc'h & Marlet, SGP 2012).
   (David Coeurjolly, [#1149](https://github.com/DGtal-team/DGtal/pull/1149))

- *Math Package*
  - New RealFFT class for in-place real-complex Fast Fourier Transform using
   fftw3 library.
   (Roland Denis, [#1185](https://github.com/DGtal-team/DGtal/pull/1185))

- *Topology Package*
  - Adding periodic closure for KhalimskySpaceND and per-dimension closure
   specification.
   (Roland Denis, [#1086](https://github.com/DGtal-team/DGtal/pull/1086))
  - Adding CPreCellularGridSpaceND concept and KhalimskyPreSpaceND model
   to manipulate unbounded Khalimsky space and cells.
   KhalimskySpaceND now checks that all given cells are within the bounds.
   (Roland Denis, [#1086](https://github.com/DGtal-team/DGtal/pull/1086))

## Changes
- *Configuration/General*
  - Travis Continuous integration will check that doxygen raises no warnings
   and that the documented file names are valid.
   (David Coeurjolly, Roland Denis,
        [#1182](https://github.com/DGtal-team/DGtal/pull/1182))
  - Cleaning remaining preprocessor directives related to C++11 features.
   (Roland Denis, [#1141](https://github.com/DGtal-team/DGtal/pull/1141))
  - Travis Continuous integration will check that DGtalTools still compiles with
   changes in new pull-requests. (David Coeurjolly,
   [#1133](https://github.com/DGtal-team/DGtal/pull/1133))
  - Add cmake configuration file NeighborhoodTablesConfig to
   decompress and install look up tables. (Pablo Hernandez-Cerdan,
   [#1155](https://github.com/DGtal-team/DGtal/pull/1155))
  - Documentation graphs are now in SVG instead of PNG. (David Coeurjolly,
   [#1192](https://github.com/DGtal-team/DGtal/pull/1192))
  - Check and add all DGtal examples in the Examples listing section.
   (Bertrand Kerautret,[#1166](https://github.com/DGtal-team/DGtal/pull/1166))))

- *Base Package*
  - Alias and ConstAlias now raise compilation error when using invalid
   constructor, like from a rvalue reference. Adding ConstAlias in many classes
   that need it.
   (Roland Denis, [#1140](https://github.com/DGtal-team/DGtal/pull/1140))
   (With ITK related compilation fix, Bertrand Kerautret
   [#1153](https://github.com/DGtal-team/DGtal/pull/1153))
  - Moving all base concepts into namespace concepts. Update doc and
   concepts graphs accordingly. (Jacques-Olivier Lachaud, [#1164]
   (https://github.com/DGtal-team/DGtal/pull/1164))

- *IO Package*
  - Viewer3D: improvement of the viewer state record by saving the rendering
   mode. A new setter was also added to desable/enable double face rendering.
   (Bertrand Kerautret [#1166](https://github.com/DGtal-team/DGtal/pull/1162))
  - Viewer3D: add a mode to display ball primitive with OpenGL point instead of
   quadrangulated mesh.
   (Bertrand Kerautret [#1162](https://github.com/DGtal-team/DGtal/pull/1162))
  - Viewer3D: add a new mode to have the light source position defined from the
   camera (default) or from the scene coordinate system (key P to change
   position mode). A new lambertian rendering mode was added.
   (Bertrand Kerautret [#1149](https://github.com/DGtal-team/DGtal/pull/1149))
  - Add the possibility to interact in QGLViewer Viewer3D class with the voxel
   primitive (was limited to surfel). As with surfel, the user may assign integer
   identifiers (OpenGL names) to voxel and callback functions, which are called
   when voxel are selected. The selected elements are now highlighted.
   (Bertrand Kerautret, [#1146](https://github.com/DGtal-team/DGtal/pull/1146))

- *Topology Package*
  - Add pre-calculated look up tables to speed up Object::isSimple calculations.
   (Pablo Hernandez-Cerdan, [#1155](https://github.com/DGtal-team/DGtal/pull/1155))

## Bug Fixes
- *Configuration/General*
  - Simplification of the windows build instructions. (David
   Coeurjolly, [#1160](https://github.com/DGtal-team/DGtal/pull/1160))
  - Various fixes in the documentation (e.g. links to concepts
   pages). (David Coeurjolly,
   [#1161](https://github.com/DGtal-team/DGtal/pull/1161))
  - Fixing issues raised on some algorithms when changing Euclidean ring
   for SpaceND and KhalimskySpaceND. (Jérémy Levallois,
   [#1163](https://github.com/DGtal-team/DGtal/pull/1163))
  - Moving last concepts to concepts:: namespace. (David Coeurjolly,
   [#1193](https://github.com/DGtal-team/DGtal/pull/1193))

- *DEC Package*
  - Fix compatibility with eigen 3.2.8 by changing default index type for sparse matrix.
   (Pierre Gueth, [#1197](https://github.com/DGtal-team/DGtal/pull/1197))
  - Fixing warnings in DiscreteExteriorCalculus and DiscreteExteriorCalculusFactory.
   (Roland Denis, [#1139](https://github.com/DGtal-team/DGtal/pull/1139))

- *Geometry Package*
  - VoronoiCovarianceMeasure: fix dimension-specific code.
   (Roland Denis, [#1145](https://github.com/DGtal-team/DGtal/pull/1145))
  - AlphaThickSegmentComputer: fix segment display errors which could appear
   when displaying a small segment. Fix a non initialized attribute with
   some improvements on bounding box computation with orientation check.
   (B. Kerautret, [#1123](https://github.com/DGtal-team/DGtal/pull/1123))
  - Frechet Shortcut: fix implicit rounding.
   (I. Sivignon, [#1180](https://github.com/DGtal-team/DGtal/pull/1180))

- *Image Package*
  - Fixing issue [#779](https://github.com/DGtal-team/DGtal/issues/779) by
   storing domain with smart pointer in ImageContainerBySTLMap.
   (Roland Denis [#1151](https://github.com/DGtal-team/DGtal/pull/1151))

- *IO Package*
  - Display3D: Fix embedder usage when using default constructor in Debug mode.
   (Roland Denis [#1143](https://github.com/DGtal-team/DGtal/pull/1143))
  - Viewer3D: Fix a problem when the show() method was called at the end of the
   main program (the list creation was not called).
   (Bertrand Kerautret [#1138](https://github.com/DGtal-team/DGtal/pull/1138))
  - Viewer3D: add three new modes for shape rendering (default, metallic and
   plastic). The rendering can be changed by using the key M. The user can
   also choose its own rendering with some setter/getter on the opengl
   lightning/properties. (B. Kerautret,
   [#1128](https://github.com/DGtal-team/DGtal/pull/1128))
  - readers: fix a vol/pgm/raw reading bug occurring on Windows 10 due to the
   different interpretations of end of line \r\n on Window versus \n on
   unix/mac. Changing reading mode with binary mode instead text mode fix
   the issue. (Bertrand Kerautret
   [#1130](https://github.com/DGtal-team/DGtal/pull/1130))
  - Fixing issue [#899](https://github.com/DGtal-team/DGtal/issues/899) in
   all color maps, (David Coeurjolly, Bertrand Kerautret
   [#1134](https://github.com/DGtal-team/DGtal/pull/1134))
  -  GenericReader: include longvol reader in GenericReader for 64 bit images.
   Update the test for 64 bit longvol. (Bertrand Kerautret
   [#1135](https://github.com/DGtal-team/DGtal/pull/1135))
  - Fix the extension removal in Obj filename export in Board3D. (David
   Coeurjolly,[#1154](https://github.com/DGtal-team/DGtal/pull/1154)))
  - Fix issue when drawing DSS with both points and bounding box. (David
   Coeurjolly,[#1186](https://github.com/DGtal-team/DGtal/pull/1186)))

- *Topology Package*
   - Fix wrong starting point for surface tracking in example code
    frontierAndBoundary.cpp.
    (Roland Denis, [#1144](https://github.com/DGtal-team/DGtal/pull/1144))
   - Fix interior/exterior fill methods of topology/helpers/Surfaces class which
    was wrong on 3d and on closed Khalimsky space.
    (Bertrand Kerautret, [#1156](https://github.com/DGtal-team/DGtal/pull/1156))
   - Fix issue [#1168]
    (https://github.com/DGtal-team/DGtal/issues/1168), related to bad
    linear interpolation for binary volume data in
    volMarchingCubes.cpp (Jacques-Olivier Lachaud,
    [#1169](https://github.com/DGtal-team/DGtal/pull/1169))

- *Shape Package*
   - Fix a tubular mesh construction problem (missing faces) which appears
    when the center line is oriented in a main axis direction (in
    createTubularMesh()). Also improves and fixes the face construction.
    (Bertrand Kerautret, [#1157](https://github.com/DGtal-team/DGtal/pull/1157))

# DGtal 0.9.1

## New Features / Critical Changes

- *Configuration/General*
  - A CONTRIBUTING.md file has been added to describe how to contribute
   to the library. (David Coeurjolly,
   [#1112](https://github.com/DGtal-team/DGtal/pull/1112))
  - DGtal requires now to have a C++11 enabled compiler (gcc>4.6,
   clang>2.9, VS14, ...).  This allows us to use new C++11 features in
   DGtal core and to have more generic and reliable code. (David
   Coeurjolly, [#1080](https://github.com/DGtal-team/DGtal/pull/1080))
  - DGtal core now compiles on Microsoft Windows, Visual Studio (only
   VS14 or above). Many issues have been fixed for compatibility with
   'cl' compiler. (David Coeurjolly, Jérémy Levallois,
   [#1074](https://github.com/DGtal-team/DGtal/pull/1074))
  - DGtal with QGLViewer option activated now compiles on Microsoft Windows,
   Visual Studio (only VS14 or above). (Bertrand Kerautret,
   [#1106](https://github.com/DGtal-team/DGtal/pull/1106))

- *Base Package*
  - Traits class for containers in order to probe their category at
   compile time.  (Jacques-Olivier Lachaud,
   [#1079](https://github.com/DGtal-team/DGtal/pull/1079))
  - Generic set operations for arbitrary containers. You may use
   overloaded operators like &, |,  -, ^ on arbitrary containers (list,
   vector, unordered_set, map, etc).  (Jacques-Olivier Lachaud,
   [#1079](https://github.com/DGtal-team/DGtal/pull/1079))

- *Geometry Package*
  - Hull2DHelpers: implementation of the rotating caliper algorithm to compute
   the width (vertical/horizontal or Euclidean) of a convex hull.
   (Bertrand Kerautret, [#1052](https://github.com/DGtal-team/DGtal/pull/1052))
  - MelkmanConvexHull: new reverse method to allow point insertions and convex
   hull computation on both side of a point sequence.
   (Bertrand Kerautret, [#1073](https://github.com/DGtal-team/DGtal/pull/1073))
  - LogScaleProfile: new class to represent a (multi)scale profile e.g. a sequence
   of statistics on digital lengths parameterized by a grid resolution.
   (Backport of the ScaleProfile class of
   [ImaGene](https://gforge.liris.cnrs.fr/projects/imagene) ).
   (Bertrand Kerautret, Jacques-Olivier Lachaud
   [#1075](https://github.com/DGtal-team/DGtal/pull/1075))
  - IteratorCompletion provides iterators and ranges access from a basic set of methods.
   (Roland Denis, [#1029](https://github.com/DGtal-team/DGtal/pull/1029))

- *Image Package*
  - ArrayImageAdapter adds a read-write image adapter from any random-access iterator,
   e.g. from a C-array.
   (Roland Denis, [#1029](https://github.com/DGtal-team/DGtal/pull/1029))

- *Math Package*
  - MultiStatistics: new class to compute different statistics (like
   mean variance, median) on multiple variables.  (Backport of the
   Statistics class of
   [ImaGene](https://gforge.liris.cnrs.fr/projects/imagene) ).
   (Bertrand Kerautret, Jacques-Olivier Lachaud
   [#1076](https://github.com/DGtal-team/DGtal/pull/1076))

- *Topology Package*
  - New class CubicalComplex and functions associated to
   it. Arbitrary cubical complexes can be represented, displayed and
   multiple operations are defined onto them: incidence, closing,
   opening, closure, star, link, interior, boundary, set operations
   and relations, as a collapse operation.
   (Jacques-Olivier Lachaud, [#1079](https://github.com/DGtal-team/DGtal/pull/1079))


## Changes
- *Configuration*
  - Types and classes in helper namespaces ```Z2i``` and ```Z3i``` for
   ```StdDefs.h``` header (2D and 3D digital geometry with
   computations on 32bit integers) are now explicitly instanciated in
   the compiled library. This reduces compilation time when such types
   are used. (David Coeurjolly,
   [#1117](https://github.com/DGtal-team/DGtal/pull/1117))

- *DEC Package*
  - DiscreteExteriorCalculus holds both primal and dual sizes of each cell.
   Subsequent changes have been made to insertSCell.
   (Pierre Gueth [#1082](https://github.com/DGtal-team/DGtal/pull/1082))
  - Convenient static members for KForm :
   KForm::ones(), KForm::zeros() and KForm::dirac(KSpace::Cell).
   (Pierre Gueth [#1082](https://github.com/DGtal-team/DGtal/pull/1082))
- *Base Package*
  - Enabling circulators in SimpleRandomAccessRangeFromPoint.
   (Roland Denis, [#1060](https://github.com/DGtal-team/DGtal/pull/1060))

- *Base*
  - Deprecated OldAlias, OldClone, OldConstAlias have been removed. (David
   Coeurjolly, [#1074](https://github.com/DGtal-team/DGtal/pull/1074))

- *IO*
  - By default, closing a Viewer3D does not save automatically the viewer
   state anymore (in a .qglviewer.xml file). The automatic save can be
   activated by a flag (myAutoSaveState). (Bertrand Kerautret
    [#1088](https://github.com/DGtal-team/DGtal/pull/1088))
  - In the Viewer3D, the light source position is now saved in the
    QGLViewer state file (.qglviewer.xml). (Bertrand Kerautret
    [#1087](https://github.com/DGtal-team/DGtal/pull/1087))
  - Minor improvements of default settings in Viewer3D. (David
   Coeurjolly, [#1066](https://github.com/DGtal-team/DGtal/pull/1066))
  - change the chronological order to display primitives (in the draw
   function) in order to see the cube primitive through the
   transparency of the ball primitives. (Bertrand Kerautret,
   [#1081](https://github.com/DGtal-team/DGtal/pull/1081))
  - New possibility to move the light source direction using the mouse move
   in Viewer3D (with the key SHIFT+CTRL (SHIFT+CMD on mac)). The light source
   direction is now defined according the main coordinate system (no more from
   the camera center).
   (Bertrand Kerautret [#1070](https://github.com/DGtal-team/DGtal/pull/1070))
  - Adding raw I/O capabilities for non integral types and signed integers.
   (Roland Denis [#1084](https://github.com/DGtal-team/DGtal/pull/1084))

- *Shapes Package*
  - New methods to remove faces from a Mesh  or to obtain the barycenter of a
   face.
   (Bertrand Kerautret [#1091](https://github.com/DGtal-team/DGtal/pull/1091))

## Bug Fixes

- *Configuration/General*
  - catch unit test framework upgraded to the develop version. (David
 Coeurjolly, [#1055](https://github.com/DGtal-team/DGtal/pull/1055))
  - Fixing boost include path issue when building tools using DGtal and
   its cmake DGtalConfig.cmake. (David Coeurjolly,
   [#1059](https://github.com/DGtal-team/DGtal/pull/1059))
  - Fixing parenthese warnings in Catch. Waiting for an official fix.
   (Roland Denis, [#1069](https://github.com/DGtal-team/DGtal/pull/1069))
  - Fix constness in selfDisplay and operator<<.  (Pierre Gueth
   [#1082](https://github.com/DGtal-team/DGtal/pull/1082))
  - DGtal cmake configuration scripts are now installed in the
   ```${PREFIX_PATH}/lib/DGtal/``` folder on linux systems (when
   running ```make install``` command). The documentation is copied to
   the folder ```${PREFIX_PATH}/share/DGtal/html/```. This fixes issue
   [#1095](https://github.com/DGtal-team/DGtal/issues/1095). (David
   Coeurjolly,
   [#1103](https://github.com/DGtal-team/DGtal/issues/1103))
  - Fix for swapped coordinates in TangentFromDSS2DFunctor. (Kacper
   Pluta,
   [#1083](https://github.com/DGtal-team/DGtal/issues/1083))
  - Update of the README.md page. (David Coeurjolly,
   [#1109](https://github.com/DGtal-team/DGtal/issues/1109))

- *Base Package*
  - Fix wrong initialization of reverse iterators in
   SimpleRandomAccess(Const)RangeFromPoint.  (Roland Denis,
   [#1060](https://github.com/DGtal-team/DGtal/pull/1060))

- *Geometry Package*
  - Fix pseudo-random number generator in KanungoNoise (David
   Coeurjolly,
   [#1078](https://github.com/DGtal-team/DGtal/pull/1078))

- *IO Package*
  - Fix line export in Board3D.
   (Bertrand Kerautret [##1119](https://github.com/DGtal-team/DGtal/pull/1119))
  - Fix viewer tests including qt4 headers even with configuring WITH_QT5=ON.
   (Pablo Hernandez-Cerdan, [#1100](https://github.com/DGtal-team/DGtal/pull/1100))
  - Fix Viewer3D axis display when they are included in a transparent element.
   (issue #873)
   (Bertrand Kerautret [##1108](https://github.com/DGtal-team/DGtal/pull/1108)))


# DGtal 0.9

## New Features / Critical Changes
- *Geometry Package*

- New segment computer allowing the recognition of thick digital segments,
  adapted to noisy contours (from a given thickness parameter). The current
  implementation (mainly a backport from imagene) is a model of
  CForwardSegmentComputer with a ParallelStrip primitive. This primitive is
  similar to the blurred segment of [Debled-Rennesson etal 2005] with isothetic
  thickness. It is also an implementation of the alpha-thick segment of Alexandre
  Faure and Fabien Feschet.
  (Bertrand Kerautret,  [#963](https://github.com/DGtal-team/DGtal/pull/963))


- *Configuration/General*
  - Continuous integration enabled on both linux and macosx
   systems. Furthermore, the nightly build documentation is
   automatically deployed.  (David Coeurjolly,
   [#955](https://github.com/DGtal-team/DGtal/pull/955))
  - New unit test framework based on
   [catch](https://github.com/philsquared/Catch). Catch allows to
   design quick and efficient unit tests with nice trace
   outputs. (David Coeurjolly,
   [#1019](https://github.com/DGtal-team/DGtal/pull/1019))
  - Documentation added for Catch. (David Coeurjolly,
   [#1042](https://github.com/DGtal-team/DGtal/pull/1042))


- *Kernel*
  - New template class DigitalSetlByAssociativeContainer allows to
   define digital sets from any associative container of the STL. For
   instance, using std::unordered_set (c++11) or boost::unordered_set (hash
   function based containers), speed-up up to 40% can be measured when
   processing digital sets. (David Coeurjolly,
   [#1023](https://github.com/DGtal-team/DGtal/pull/1023)
  - By default, Z2i::DigitalSet, Z3i::DigitalSet and digital set from
   DigitalSetSelector use the new hash function based
   container. (David Coeurjolly,
   [#1023](https://github.com/DGtal-team/DGtal/pull/1023)
  - Specializations of std::hash (c++11) and boost::hash to define a hash
   functions on DGtal points. (David Coeurjolly,
   [#1023](https://github.com/DGtal-team/DGtal/pull/1023)

## Changes

- *DEC Package*
  - Coherent signed cells support allows lower dimension manifold embedding.
   (Pierre Gueth [#977](https://github.com/DGtal-team/DGtal/pull/977))
  - OppositeDuality struct allows generic hodge and laplace definition.
   (Pierre Gueth [#977](https://github.com/DGtal-team/DGtal/pull/977))
  - Easy k-form and vector field transversal using .length() and .getSCell().
   (Pierre Gueth [#977](https://github.com/DGtal-team/DGtal/pull/977))
  - Unified operators interface :
   .hodge<order, duality>() replace primalHodge<order>() and dualHodge<order>(),
   .laplace<duality>() replace primalLaplace() and dualLaplace().
   (Pierre Gueth [#977](https://github.com/DGtal-team/DGtal/pull/977))
  - New antiderivative<order, duality>() operator.
   (Pierre Gueth [#977](https://github.com/DGtal-team/DGtal/pull/977))
  - New flatDirectional<duality, direction>() and sharpDirectional<duality,
   direction>() operators defined as flat(vector_field_along_direction) and
   sharp(1-form).extractZeroForm(direction). (Pierre Gueth
   [#977](https://github.com/DGtal-team/DGtal/pull/977))
  - DiscreteExteriorCalculus<dim_embedded, dim_ambient, Backend>
   takes 2 dimension template parameters for embedding
   manifold in ambient euclidean space.
   (Pierre Gueth [#977](https://github.com/DGtal-team/DGtal/pull/977))
  - Basic openmp support for derivative computation.
   (Pierre Gueth [#977](https://github.com/DGtal-team/DGtal/pull/977))
  - New propagation example and extended embedding tests.
   (Pierre Gueth [#977](https://github.com/DGtal-team/DGtal/pull/977))
  - Improved operator generation using new CSparseMatrix concepts.
   (Pierre Gueth [#1007](https://github.com/DGtal-team/DGtal/pull/1007))
  - DEC constructors are replaced by static factory functions:
   DiscreteExteriorCalculusFactory::createFromDigitalSet and
   DiscreteExteriorCalculusFactory::createFromNSCells.
   (Pierre Gueth [#1008](https://github.com/DGtal-team/DGtal/pull/1008))
  - Mutable iterator on DiscreteExteriorCalculus.
   (Pierre Gueth [#1008](https://github.com/DGtal-team/DGtal/pull/1008))
  - Unary minus operators for k-forms, vector fields and linear operators.
   (Pierre Gueth [#1020](https://github.com/DGtal-team/DGtal/pull/1020))
  - Introduction of .updateIndexes() that needs to be called after any
   call to .insertSCell() or .eraseCell().
   (Pierre Gueth [#1020](https://github.com/DGtal-team/DGtal/pull/1020))
  - Transpose of linear operators.
   (Pierre Gueth [#1020](https://github.com/DGtal-team/DGtal/pull/1020))
  - Intensity operator on vector fields.
   (Pierre Gueth [#1020](https://github.com/DGtal-team/DGtal/pull/1020))
  - Reorder operators to remap indexes.
   (Pierre Gueth [#1020](https://github.com/DGtal-team/DGtal/pull/1020))

- *Geometry Package*
  - New EstimatorCache class to cache quantities estimated by a
   surfel local estimator. (David Coeurjolly,
   [#927](https://github.com/DGtal-team/DGtal/pull/927))
  - New digital surface local estimator that computes a sphere
  fitting. It requires to have the Patate library installed (and
  WITH_PATATE=true): http://patate.gforge.inria.fr/html/. See
  SphereFittingEstimator (David Coeurjolly,
  [#929](https://github.com/DGtal-team/DGtal/pull/929))
  - Algorithm to compute the union of two DSSs in logarithmic time
    (Isabelle Sivignon,
    [#949](https://github.com/DGtal-team/DGtal/pull/949))
  - InexactPredicateLpSeparableMetric class is now templated by an
   EuclideanRing type. (David Coeurjolly,
   [#1017](https://github.com/DGtal-team/DGtal/pull/1017))
  - Main example files of geometry/curves are introduced in the list of examples
   and briefly described.
   (Tristan Roussillon, [#1026](https://github.com/DGtal-team/DGtal/pull/1026))
  - New algorithms to compute the convex hull of planar point sets.
   (Tristan Roussillon, [#1028](https://github.com/DGtal-team/DGtal/pull/1028))
  - Lambda maximal segment tangent direction estimator 2D/3D: LambdaMST2D, LambdaMST3D.
   A fast tangent direction estimator which uses maximal digital straight segments.
   (Kacper Pluta, [#1021](https://github.com/DGtal-team/DGtal/pull/1021))
  - Segmentation of 3D digital curves by a combination of the segmentations of its 2D
   projections onto 2D base planes: XY, XZ, YZ. Notice that, only valid projections
   are used. By valid one understands that there are no two 3D points which are projected
   onto the same 2D point. A segment is computed as long as is extendable and at least
   two projections are valid.
 : NaiveDSS3DComputer.
   (Kacper Pluta, [#1021](https://github.com/DGtal-team/DGtal/pull/1021))

- *Math Package*
  - Utilities added (OrderedLinearRegression) to perform sequential
   linear model estimation of scalar data. (David Coeurjolly, Jérémy
   Levallois [#935](https://github.com/DGtal-team/DGtal/pull/935),
   backport from imagene)
  - New linear algebra concepts: CDenseVector, CDenseMatrix, CSparseMatrix.
   (Pierre Gueth [#1007](https://github.com/DGtal-team/DGtal/pull/1007))

- *Image Package*
  - Adding copy between images of different types. (Roland Denis [#1001]
   (https://github.com/DGtal-team/DGtal/pull/1001))

- *IO Package*
  - Fix RawWriter and RawReader. Added templated generic RawReader::importRaw
   and RawWriter::exportRaw.
   (Pierre Gueth [#1010](https://github.com/DGtal-team/DGtal/pull/1010))
  - New 2D DEC board style with orientated cells.
   (Pierre Gueth [#977](https://github.com/DGtal-team/DGtal/pull/977))
  - Limited interaction added to QGLViewer Viewer3D class. The user
   may assign integer identifiers (OpenGL names) to surfels and
   callback functions, which are called when surfels are
   selected. (Jacques-Olivier Lachaud
   [#942](https://github.com/DGtal-team/DGtal/pull/942))
  - Balls can be exported to OBJ in Board3D and ball resolution can now
   be specified in Viewer3D and Board3D (David Coeurjolly,
   [#945](https://github.com/DGtal-team/DGtal/pull/945))
  - Viewer3d cleanings with better organisation through the
   separation of all code generating the GL lists. (Bertrand Kerautret)
  ([#945](https://github.com/DGtal-team/DGtal/pull/945))
  - Operators added to perform computations on Color objects (addition,
   substraction scaling...). Color is now CopyConstructible and
   Assignable (David Coeurjolly
   [#940](https://github.com/DGtal-team/DGtal/pull/940))
  - Improvement of memory footprint of DGtal::Color (David Coeurjolly,
   [#961](https://github.com/DGtal-team/DGtal/pull/961))
  - New colormap adapter to add ticks/iso-contours (regularly spaced or
   specified by the user) to a given colormap. (David Coeurjolly,
   [#987](https://github.com/DGtal-team/DGtal/pull/987))
  - New flag (-DWITH_QT5) enables QT5 support in libqglviewer. (Nicolas
   Aubry, [#983](https://github.com/DGtal-team/DGtal/pull/983))
  - Board2D now supports quadratic Bezier curve drawing. (Tristan Roussillon,
   [#1002](https://github.com/DGtal-team/DGtal/pull/1002))
  - MeshWriter class can now export OBJ file including colors.
   (Bertrand Kerautret, [#1016](https://github.com/DGtal-team/DGtal/pull/1016))
  - Viewer3D: Shift-L / L key binding added to save and restore camera settings.
   (Bertrand Kerautret, [#1024](https://github.com/DGtal-team/DGtal/pull/1024))
  - Viewer3D:  change the chronological order to diplay primitives (in the draw
   function) in order to see see textured image primitives through the
   transparency of other 3D primitives. (Bertrand Kerautret,
   [#1041](https://github.com/DGtal-team/DGtal/pull/1041))


- *Kernel Package*
- HyperRectDomain can now be empty (lowerBound == upperBound + diagonal(1)).
    Warning about the use of lexicographical order in comparison operators of
    PointVector. (Roland Denis,
    [#996](https://github.com/DGtal-team/DGtal/pull/996))
   - Adds generic linearization (point to index) and reverse process (index to
    point), specialized for HyperRectDomain. (Roland Denis,
    [#1039](https://github.com/DGtal-team/DGtal/pull/1039))
  - HyperRectDomain can now be empty (lowerBound == upperBound +
    diagonal(1)). Warning about the use of lexicographical order in
    comparison operators of PointVector. (Roland Denis,
    [#996](https://github.com/DGtal-team/DGtal/pull/

- *Shapes Package*
  - Adds a vertex Iterator in the Mesh class in addition to the
   ConstIterator and adds a new method to change the color of a
   specific face. (Bertrand Kerautret,
   [#937](https://github.com/DGtal-team/DGtal/pull/937))
  - New methods to generate basic 3D tubular meshes and height
   fields. New mesh module documentation added. (Bertrand Kerautret,
   [#969](https://github.com/DGtal-team/DGtal/pull/969))
  - Refactoring of CSG operations on Euclidean / Digital shapes to easily
   combine several operations.
   EuclideanShapesUnion, EuclideanShapesIntersection and
   EuclideanShapesMinus are now deprecated. Use EuclideanShapesCSG
   instead.
   DigitalShapesUnion, DigitalShapesIntersection and
   DigitalShapesMinus are now deprecated. Use DigitalShapesCSG
   instead. (Jérémy Levallois
   [#962](https://github.com/DGtal-team/DGtal/pull/962))
  - Add various methods in the Mesh class to get the bounding box, to
   change the mesh scale or to subdivide triangular faces. (Bertrand
   Kerautret, [#990](https://github.com/DGtal-team/DGtal/pull/990) and
   [#992](https://github.com/DGtal-team/DGtal/pull/992))
  - New copy constructor and copy operator on Mesh object (and
   documentation added about vertex ordering for obj format).
   (Bertrand Kerautret,
   [#976](https://github.com/DGtal-team/DGtal/pull/976))

- *Arithmetic Package*
  - Algorithm to compute the fraction of smallest denominator in
    between two irreducible fractions (Isabelle Sivignon
    [#949](https://github.com/DGtal-team/DGtal/pull/949))

## Bug Fixes

- *Configuration*
   - Removing code coverage with coverall.io (David Coeurjolly,
  [1040](https://github.com/DGtal-team/DGtal/pull/1032)).
   - Forces Eigen 3.2.1 minimum (for a bug fix).  (Jacques-Olivier
    Lachaud, [1032](https://github.com/DGtal-team/DGtal/pull/1032)).
   - Fix issue #925, detection of Eigen3 (3.1 minimum) and also issue
    #924, DGtal configuration file when using Eigen3.  (Jacques-Olivier
    Lachaud, [#926](https://github.com/DGtal-team/DGtal/pull/926))
  - Backport of changes in google/benchmarck API for micro-benchmarking
   (David Coeurjolly, [#1014](https://github.com/DGtal-team/DGtal/pull/1014))
  - New travis configuration file to enable new travis Docker based
   container system (David Coeurjolly,
   [#1030](https://github.com/DGtal-team/DGtal/pull/1030))
  - Various fixes of compiler warnings due to unused paramters (David
   Coeurjolly, Roland Denis,
   [#1034](https://github.com/DGtal-team/DGtal/pull/1030))


- *Base Package*
  - Fix bug with LabelledMap copy constructor and copy iterator. (Roland
   Denis, [#973](https://github.com/DGtal-team/DGtal/pull/973))
  - Fix bug with Labels iterator when first index is set (Roland Denis,
 [#972](https://github.com/DGtal-team/DGtal/pull/972))
  - Iterator category fix for boost > 1.57 (David Coeurjolly,
 [#938](https://github.com/DGtal-team/DGtal/pull/938))
  - Cleanup of DGtal namespaces (David Coeurjolly,
 [#993](https://github.com/DGtal-team/DGtal/pull/993))


- *Geometry Package*
  - Fix bug occuring in the computation of the Faithful Polygon (class FP)
   in the closed case, ie. with circulators.
   (Tristan Roussillon, [#939](https://github.com/DGtal-team/DGtal/pull/939))
  - Fixing DSS based length estimator on open curves. (David
   Coeurjolly, [#941](https://github.com/DGtal-team/DGtal/pull/941))
  - Fix bug of method ArithmeticalDSL::getPoint with negative values
   of positions as input arguments.
   (Tristan Roussillon, [#944](https://github.com/DGtal-team/DGtal/pull/944))
  - Fix too restrictive asserts of methods
    ArithmeticalDSSConvexHull::smartCH and
    ArithmeticalDSSConvexHull::smartCHNextVertex to enable negative
    positions as input arguments. (Isabelle Sivignon,
    [#950](https://github.com/DGtal-team/DGtal/pull/950))
  - Fix Bezout Vector computation (Isabelle Sivignon,
 [#948](https://github.com/DGtal-team/DGtal/pull/948))
  - Fix issues with SphereFitting and TensorVoting local estimators on
   digital surfaces (Jérémy Levallois, David Coeurjolly
   [#970](https://github.com/DGtal-team/DGtal/pull/970))

- *IO Package*
  - Performance improvement of color managment in Display3D, Board3D
   and Viewer3D: no more "createNew...List" when setting a new
   color. (David Coeurjolly,
   [#958](https://github.com/DGtal-team/DGtal/pull/958))
  - Radius and resolution of balls have been fixed when used to
   represent a 3D point in grid mode (David Coeurjolly,
   [#978](https://github.com/DGtal-team/DGtal/pull/978))
  - Change in the mesh export in OFF format: now it tries by default to export
   colors (if stored). (Bertrand Kerautret,
   [#985](https://github.com/DGtal-team/DGtal/pull/985))
  - Bugfix in quad visualization in BoardD3D and Viewer3D (David
   Coeurjolly, [#980](https://github.com/DGtal-team/DGtal/pull/980))
  - Fix warnings message of std::abs in Display3D.    (Bertrand Kerautret,
   [#991](https://github.com/DGtal-team/DGtal/pull/991))
  - Fix memory leaks present in the Viewer3d.  (Bertrand Kerautret,
   [#995](https://github.com/DGtal-team/DGtal/pull/995))
  - Fix issues in OBJ color export when exporting voxels. (David
   Coeurjolly, [#1022](https://github.com/DGtal-team/DGtal/pull/1022))
  - Fix compilation issue on gentoo system related to MeshWriter
   (gcc version 4.9.2-r2). (Van Tho Nguyen,
   [#1035](https://github.com/DGtal-team/DGtal/pull/1035))
  - Fix deprecated usage of setMouseBindingDescription with QGLViewer >= 2.5.0.
   (Roland Denis, [#1036](https://github.com/DGtal-team/DGtal/pull/1036))

- *Kernel Package*
   - BasicDomainSubSampler can now handle non 0 origin point. This update also
    correct the search of point which are outside the source domain (it is now
    checked in testBasicPointFunctors). (Bertrand Kerautret,
    [989](https://github.com/DGtal-team/DGtal/pull/989)).

- *Topology  Package*
   - Fix loop bug in extractAllConnectedSCell of Surfaces from helpers.
    (Bertrand Kerautret, [994](https://github.com/DGtal-team/DGtal/pull/994)).

- *DEC  Package*
  - Fix missing include in testEigenSolver.
    (Jacques-Olivier Lachaud,
    [1032](https://github.com/DGtal-team/DGtal/pull/1032)).


# DGtal 0.8


## New Features / Critical Changes

- *General*
  - This Changelog has been ported to MarkDown (David Coeurjolly,
   [#846](https://github.com/DGtal-team/DGtal/pull/846))
  - The DGtal main website is now http://dgtal.org

 - Global refactoring of base functors (David Coeurjolly,
   [#861](https://github.com/DGtal-team/DGtal/pull/861))
    - BasicFunctor functors have been moved to functors:: namespace.
    - DefaultFunctor has been renamed functors::Identity.
    - xxxFunctor have been renamed to xxx.

  - Moving graph, topology, geometry/estimation concepts into
   namespace concepts::, also moving some functors into namespace
   functors:: (Jacques-Olivier Lachaud,
   [#912](https://github.com/DGtal-team/DGtal/pull/912)).

- *DEC Package*
  - DGtal 0.8 contains the first release of the Discrete Exterior
   Calculus Package. DEC provides an easy and efficient way to
   describe linear operator over various structure. Basic operators,
   such as Hodge duality operator or exterior derivative, can be
   combined to create classical vector analysis operator such as
   gradient, curl and divergence. (Pierre Gueth,
   [#877](https://github.com/DGtal-team/DGtal/pull/877))


- *Geometry Package*
  - Add digital nD Voronoi Covariance Measure support, as well as
  digital geometric estimators based on it. Add tests and examples of
  feature detection with VCM. (Jacques-Olivier Lachaud,
  [#803](https://github.com/DGtal-team/DGtal/pull/803))

  - Add Integral Invariant estimators so that they meet the concept of
  surface local estimator. Add geometric functors to define easily all
  the geometric estimators that can be built from the volume and
  coariance matrix. Previous estimators (IntegralInvariantMeanCurvatureEstimator
  and IntegralInvariantGaussianCurvatureEstimator) are removed. Please use
  the new ones instead. (Jeremy Levallois, Jacques-Olivier Lachaud,
  [#803](https://github.com/DGtal-team/DGtal/pull/803)
  [#856](https://github.com/DGtal-team/DGtal/pull/856)
  [#893](https://github.com/DGtal-team/DGtal/pull/893))

  - Various geometric predicates are now available in order to test the
  orientation of three points in the planes. Most classes are template
  classes parametrized by a type for the points (or its coordinates)
  and an integral type for the computations. They always return an
  exact value (or sign), provided that the integral type used for the
  computations is well chosen with respect to the coordinates of the
  points. Some implementations do not increase the size of the input
  integers during the computations. (Tristan Roussillon,
  [#755](https://github.com/DGtal-team/DGtal/pull/755))

  - Logarithmic construction of an arithmetical DSS of minimal
   parameters from a bounding DSL and two end points (ctor of
   ArithmeticalDSS) (Tristan Roussillon,
   [#819](https://github.com/DGtal-team/DGtal/pull/819))

  - Proof-of-concept that path-based norms can be implemented in a
   separable approach using logarithmic cost predicates
   (experimental::ChamferNorm2D). (David Coeurjolly,
   [#898](https://github.com/DGtal-team/DGtal/pull/898))

  - Logarithmic construction of an arithmetical DSS of minimal
   parameters from a bounding DSS (of known leaning points)
   and two end points (ctor of
    ArithmeticalDSS) (Tristan Roussillon,
    [#914](https://github.com/DGtal-team/DGtal/pull/914))

  - Feature extraction algorithm from Tensor Voting.(Jérémy Levallois,
   David Coeurjolly,
   [#895](https://github.com/DGtal-team/DGtal/pull/895))

  - Ray shooting intersection predicates (ray-triangle, ray-quad,
   ray-surfel) added in geometry/tools (David Coeurjolly,
   [#904](https://github.com/DGtal-team/DGtal/pull/904))


- *IO Package*
   - Now VolReader/VolWriter and LongvolReader/LongvolWriter support the
   usage of Center-(X,Y,Z) parameters, as described in Vol file
   specification. (Jérémy Levallois,
   [#879](https://github.com/DGtal-team/DGtal/pull/879))

- *Math Package*

     - New classes to compute nD eigen decomposition of symmetric
      matrix (class EigenDecomposition).  Add tests. (Jacques-Olivier
      Lachaud, #803)
     - Simple Linear Regression tool added (backport from
      imagene). (David
      Coeurjolly, [#794](https://github.com/DGtal-team/DGtal/pull/794))

- *Kernel package*
   - BasicPointFunctors functors have been moved in the functors::
    namespace (David Coeurjolly,
    [#863](https://github.com/DGtal-team/DGtal/pull/863))

- *For developpers*
     - Google Benchmark can be enabled to allow micro-benchmarking in
         some DGtal unit tests (https://github.com/google/benchmark)
         (David Coeurjolly,
         [#790](https://github.com/DGtal-team/DGtal/pull/790))

- *Images*
   - Classes to perform rigid transformations of 2D and 3D images
     (Kacper Pluta,
     [#869](https://github.com/DGtal-team/DGtal/pull/869))

## Changes

- *Base Package*
  - Add comparison operators in variants of CountedPtr. Improve
   coverage of these classes and fix compilation problem
   (Jacques-Olivier Lachaud)
  - Update doc of CountedPtr, CountedPtrOrPtr and
   CountedConstPtrOrConstPtr. Add asserts. Add tests. Fix issue 773
   (https://github.com/DGtal-team/DGtal/issues/773). (Jacques-Olivier
   Lachaud, [#894](https://github.com/DGtal-team/DGtal/pull/894)).
  - XXXOutputRangeYYY classes are now called
   XXXRangeWithWritableIteratorYYY (Tristan Roussillon,
   [#850](https://github.com/DGtal-team/DGtal/pull/850)).

- *Geometry Package*
  - Fix and add concept of CSurfelLocalEstimator and related ground
  truth estimators for implicit polynomial shapes
  (TrueDigitalSurfaceLocalEstimator). (Jacques-Olivier Lachaud,
  [#803](https://github.com/DGtal-team/DGtal/pull/803))
  - Random-access iterators added in ArithmeticalDSL. (Tristan
   Roussillon, [#801](https://github.com/DGtal-team/DGtal/pull/801))
  - Updates in Metric concepts: better and simpler concept structure
   and a new adapter to adapt any euclidean metric to a digital one
   (with values on Z) (David Coeurjolly,
   [#870](https://github.com/DGtal-team/DGtal/pull/870)
  - CubicalSudivision has been renamed SpatialCubicalSubdivision and
   moved to "geometry/tools" (David Coeurjolly,
   [#862](https://github.com/DGtal-team/DGtal/pull/862))

- *IO Package*
   - Better handling of materials in Board3D and OBJ exports. (David
    Coeurjolly,
    [#784](https://github.com/DGtal-team/DGtal/pull/784))
   - New 'basic' display mode for surfels (oriented or not), useful for
    large digital surface displays (quads instead of 3D prism)
    (Bertrand Kerautret,
    [#783](https://github.com/DGtal-team/DGtal/pull/783))
   - New clear() method to subclasses of Display3D (Viewer3D and
    Board3D) to clear the current drawning buffer. (Kacper Pluta,
    [#807](https://github.com/DGtal-team/DGtal/pull/807))
   - New draw() method for 3D display models (Viewer3D and Board3D) to
    display surfels with prescribed normal vectors (David Coeurjolly,
    [#802](https://github.com/DGtal-team/DGtal/pull/802)).
   - When exporting an 3D visualization to OBJ, a new option will
    rescale the geometry to fit in [-1/2,1/2]^3. (David Coeurjolly,
    [#820](https://github.com/DGtal-team/DGtal/pull/820))
   - New raw import/export for 32 bits images (Bertrand Kerautret,
     [#877](https://github.com/DGtal-team/DGtal/pull/876))

- *Kernel Package*

   - New functor DomainSubSampler allowing to apply different
    samplings with larger or smaller size on N dimensional domain. New tests
    and examples are given for 2D and 3D images (Bertrand Kerautret,
    [825](https://github.com/DGtal-team/DGtal/pull/825) and
    [882](https://github.com/DGtal-team/DGtal/pull/882)).

- *Shapes Package*
   - Shape concepts have been moved to concepts:: namespace (David
  Coeurjolly, [#871](https://github.com/DGtal-team/DGtal/pull/871))

- *Topology Package*
   - Surfaces::findABell accepts now arbitrary pair of points (Jacques-Olivier
    Lachaud, David Coeurjolly,
    [#851](https://github.com/DGtal-team/DGtal/pull/851))



## Bug Fixes


- *Base Package*

  - Fixing issue on Circulator/IteratorFunctions (related to #770 on
    MacOS).

- *Kernel Package*
  - BinaryPointPredicate is now specialized for DGtal::AndBoolFct2 and
    DGtal::OrBoolFct2 in order to guarantee that the second computation
    is not performed when the first point predicate return false (resp. true)
    with DGtal::AndBoolFct2 (resp. DGtal::OrBoolFct2) (Tristan Roussillon
    [#852](https://github.com/DGtal-team/DGtal/pull/852)).

- *Geometry Package*
  - Bug fix in PowerMap construction. (David Coeurjolly,
    [#814](https://github.com/DGtal-team/DGtal/pull/814))
  - Bug fix in 3d display of StandardDSS6Computer (Tristan Roussillon
    [#854](https://github.com/DGtal-team/DGtal/pull/854))

- *Topology Package*
  - small fix in ImplicitDigitalSurface. (Jacques-Olivier Lachaud,
    [#803](https://github.com/DGtal-team/DGtal/pull/803))
  - fix examples volTrackBoundary and volScanBoundary for DEBUG mode
    (Jacques-Olivier Lachaud, David Coeurjolly,
    [#851](https://github.com/DGtal-team/DGtal/pull/851))
  - New methods to fill the interior/exterior of digital contours
    (in the Surface class of topology/helpers).  (Bertrand Kerautret
    [#827](https://github.com/DGtal-team/DGtal/pull/827))


- *Graph Package*
  - fix examples volDistanceTraversal for DEBUG mode (Jacques-Olivier Lachaud,
    David Coeurjolly, [#851](https://github.com/DGtal-team/DGtal/pull/851))

- *Image Package*
  - Fixing template types in ImageAdapter (David Coeurjolly,
    [#835](https://github.com/DGtal-team/DGtal/pull/835))
  - Fixing image thresholders (SimpleThresholdForegroundPredicate and
    IntervalForegroundPredicate) which require CConstImage instead of
    CImage (David Coeurjolly,
    [#843](https://github.com/DGtal-team/DGtal/pull/843))

- *IO*
  - Bug fix for reading PGM(P2) 3D. (Kacper Pluta,
   [#853](https://github.com/DGtal-team/DGtal/pull/853))
  - Renaming BasicColorToScalarFunctors namespace to functors:: (David
    Coeurjolly,  [#857](https://github.com/DGtal-team/DGtal/pull/857))
  - Fix OpenGL warnings by redefining openGL primitive (glSphere) (Bertrand
    Kerautret [#981](https://github.com/DGtal-team/DGtal/pull/891))

=== DGtal 0.7 ===

*General*

  - Unit tests build is now disabled by default (to turn it on, run cmake with "-DBUILD_TESTING=on")

  - The "boost program option library" dependency was removed.

  - DGtal needs boost >= 1.46.

  - Thanks to new compiler warning option (-Wdocumentation), the doxygen documentation has been considerably improved.

*Base Package*

  - Complete rewriting of Clone, Alias and ConstAlias
    classes. Parameter passing is now documented with a standardized
    method to determine parameters unambiguously. Associated classed
    CowPtr, CountedPtrOrPtr and CountedConstPtrOrConstPtr are now used
    in conjunction with the previous classes.

  - Few improvments in Clock and Trace base classes.

*Kernel Package*

  - Two initialisation methods (initRemoveOneDim and initAddOneDim)
    for the Projector Functor from the BasicPointFunctors class in
    order to simplify the slice images (with example and test in 2D
    slice image extraction from 3D volume file).

  - New basic functors:
  - SliceRotator2D: to rotate 2D Slice images from 3D volume.
  - Point2DEmbedderIn3D: a simple functor to embed in 3d a 2d points
    (useful to extract 2D image from 3D volume).

  - Sets have been updated to own their domain with a copy-on-write pointer,
    in order to avoid some inconsistencies.

*Topology Package*

  - Fixing bugs in Object::isSimple for some digital
    topologies. Speed of Object::isSimple has been improved. Homotopic
    thinning is much faster (even without a precomputed simplicity
    table).

  - Objects have been updated to use Clone services.

*Geometry Package*

  - New classes to deal with arithmetical digital straight segments.
    Now the representation of the primitives and their recognition
    along a discrete structure are separated. The unique class
    ArithmeticalDSS,  which was a segment computer, has been replaced by
    mainly three classes: ArithmeticalDSL, ArithmeticalDSS and
    ArithmeticalDSSComputer. This is described in a doc page of the geometry
    package. Note that Backward/Forward suffixes have been renamed into
    Back/Front. Moreover, get prefixes for data members accessors have been
    removed.

  - Generic adapter to transform a metric (model of CMetric) with
    monotonic (see doc) properties to a separable metric (model of
    CSeparableMetric) which can be used in
    VoronoiMap/DistanceTransformation algorithms.

  - New possibility to access the 3 2D ArithmeticDSS object within an
    ArithmeticDSS3d.

  - New local estimator adapter to make easy implementation of locally defined
    differential estimator on digital surfaces.

  - New documentation on local estimators from digital surface
    patches and surfel functors. New normal vector estimator from
    weighted sum of elementary surfel normal vectors added.

  - With an optional binding with CGAL and Eigen3, new curvature and
    normal vector estimators have been added. For instance, you can
    now estimate curvature from polynomial surface fitting (Jet
    Fitting) and Monge forms.

  - Minor improvements in the spherical accumulator.

  - Improvement of integral invariant estimators (better memory footprint,
    ...).
    They also allow to estimate principal curvatures using Covariance matrix.
    Covariance matrix is also "masks" based, so the computation is efficient.

  - New algorithms to compute the minimal characteristics of a
    Digital Straight Line subsegment in logarithmic time using local
    convex hulls or Farey Fan. Also works when the DSL
    characteristics are not integers.

  - Chord algorithm for (naive) plane recognition and width computation.

  - New organization for computing primitives. Introduction of the concept
    of PrimitiveComputer and specialization. COBA algorithm and Chord
    algorithm are now models of AdditivePrimitiveComputer.

  - Introduction of the primitive ParallelStrip, computed by COBA and Chord
    algorithms

  - New documentation for planarity decision, plane recognition and width
    computation.
    Quantitative and qualitative evaluation of COBA and Chord algorithm.

  - Bug fix in COBA algorithm when extending an empty computer with a group of
    points.

  - add standard plane recognition with adapter classes both for COBA and
    Chord algorithm.

*Shape Package*

  - The class MeshFromPoints was transformed into Mesh (more from
    shapes/fromPoints to shapes/ directory), iterators on mesh
    points and mesh face.

*Topology Package*

  - The class SCellToMidPoint is now deprecated. Use CanonicSCellEmbedder
    instead to map a signed cell to its corresponding point in the Euclidean
    space

*IO Package*

  - Complete refactoring of 3D viewers and boards (Viewer3D, Board3DTo2D).
  - New Board3D to export 3D displays to OBJ 3D vector format.
  - A new display of 2D and 3D image in Viewer3D.
  - New reader: HDF5 file with 2D image dataset(s) (8-bit with palette and
    24-bit truecolor with INTERLACE_PIXEL).
  - New GenericReader and Generic Writer for both 2D, 3D and ND images.
  - Adding a Table Reader to extract objets given in a specific column from a
    text file.
  - Adding missing PPM Reader.
  - Adding missing DICOM reader (with ITK library)
  - Adding ITK reader and ITK writer
  - OpenInventor (SOQT/Coin3D) based viewer has been removed (please consider
    release <=0.6 if interested).

*Image Package*

  - New concepts : CImageFactory to define the concept describing an
    image factory and CImageCacheReadPolicy/CImageCacheWritePolicy
    to define the concept describing cache read/write policies.

  - New classes : ImageFactoryFromImage to implement a factory to
    produce images from a "bigger/original" one according to a given
    domain, ImageCache to implement an images cache with 'read and
    write' policies, TiledImageFromImage to implement a tiled image
    from a "bigger/original" one.

  - ImageContainerByITKImage complies with CImage.
    The container has been moved from the DGtal::experimental namespace to
    the main DGtal namespace.

*Graph Package*

  - New graph visitor, which allows to visit a graph according to
    any distance object (like the Euclidean distance to some point).

*Math Package*

  - add Histogram class and CBinner concept.
  - add math concepts diagram.


=== DGtal 0.6 ===

 *General*
  - Multithread capabilities via OpenMP are now detected during DGtal
    build. Example of usage can be found in the Volumetric module.

 *Documentation*
  - update documentation for boost concepts, so that subconcepts are
    displayed and html reference pages are pointed.
  - package/module documentation files are now in their associated
    package folder (e.g. kernel/doc/ for kernel package related
    documentation pages). The "make doc" command (or "make dox", see
    below) generates the documentation in the "html/" sub-folder of your
    current build folder.
  - latex citations within doxygen documents are now working

 *Base Package*
  - correct concept checks for some range concepts.
  - Statistic class moved to math package

 *Kernel Package*
  - digital sets are now also point predicates, update of
    DigitalSetDomain accordingly. As a consequence, SetPredicate is
    now deprecated.
  - exposed Compare template parameter of underlying std::set in
    DigitalSetBySTLSet class.

  - new documentation for module digital sets.

 *Arithmetic Package*
  - new class for representing lattice polytopes in 2D (with cut
    operations)
  - bugfix in LighterSternBrocot::Fraction
  - bugfix in ArithmeticalDSS (thanks, Kacper)

 *Image Package*
  - Update on image writers (no colormap required for scalar only writers).
    Documentation updated.
  - New image adapters to adapt both domains and values of an image
    (ImageAdapter and ConstImageAdapter).
  - several enhancements of the main image concept and its image
    container models

 *Geometry Package*
  - New primitives for digital plane recognition. Naive planes, and
    more generally planes with arbitrary axis-width can be detected
    and recognized incrementally. Based on a COBA algorithm
    implementation, which uses 2D lattice polytopes.
  - Fréchet segment computer added to compute bounded simplifications of
    digital curves for instance.
  - Complete rewritting of volumetric tools by separable processes:
    new generic algorithms (VoronoiMap, PowerMap) and metric
    concepts hierarchy (l_2, l_p, ...p) to efficiently compute
    DistanceTransformation, ReverseDistanceTransformation and
    preliminary medial axis extraction.
  - Separable volumetric tools are now multithread using OpenMP.
  - New curvature estimator in 2D/3D based on integral invariants
    (both mean and gaussian curvatures in 3D).

 *Shape Package*
  - New operators available on digital and Euclidean shapes (Union,
    Intersection, Minus)

 *Topology Package*
  - update documentation for digital surfaces and digital surface
    containers so as to emphasize the fact that the ranges are only
    single-pass.

 *Graph Package*
  - New package gathering graph related structures and algorithms
    (visitors, graph concepts, ...)
  - Add concepts for graph visitors
  - Add boost::graph support for DigitalSurface
  - Add documentation for graph package.

 *Math Package*
  - Exact exponentiation x^p by squaring on O(log p) added
    (BasicMathFunctions::power).

 *For developers*
  - new "make dox" target to only build dox file documentation
    ("make doc" for complete documentation build)


=== DGtal 0.5.1 ===
Posted on June, 6th, 2012 by David Coeurjolly

  - New way to cite package/module authors in the documentation
  - Improvement of DGtal::GridCurve ranges
  - Improvement of package concepts  in the  documentation
  - new documentation for DGTal build on MSWindows
  - arithmetic is now a main package (previously in math)
  - Specialized classes for classical metric adjacencies


=== DGtal 0.5 ===
Posted on May, 9th, 2012 by David Coeurjolly

Many changes have been pushed to this release with a lot of nice
tools.  Before going into details component by component, we would
like to focus on a couple of new cool features:

  - new arithmetic package (fractions, models of fraction,
  Stern-Brocot, continued fraction,...)
  - new nD DigitalSurface model (collections of (n-1) topological cells
  with many tools/utilities to track surface elements)
  - update of the build system to make easier the use of DGtal in your
  projects.
  - DGtal and DGtalTools
  - many bugfixes..

* Overall  Project

  - In previous DGtal releases, tools were given in the source
  "tools/" folder. In this release, we have chosen to move the
  tools to another GitHub project
  (http://github.com/DGtal-team/DGtalTools) with a specific
  development process. Please have a look to this project to get
  nice tools built upon the DGtal library.

  - cmake scripts and DGtalConfig have been widely updated to make
  easier the use of the library in your own code

  - We are debugging both the code and the scripts to make it compile
  on windows. We still have couple of issues but most of DGtal
  compiles.

  - Again, efforts have been done on the documentation.


* Package Topology:

 - Creation of the graph concept (see Doxygen documentation)

 - Graph tools have been added: breadth first visitor for any model of
   graph

 - Creation of high-level classes to represent several kinds of
   digital surfaces. Surfaces are n-1 dimensional objetcs and may be
   open or closed. There are several models of digital surface
   containers: boundary of a set of points, explicit set of surfels,
   boundary of a digital object defined by a predicate, frontier
   between two regions, light containers that are discovered on
   traversal but not stored explicitly, etc.

 - All these digital surfaces can be manipulated through the same
   object (DigitalSurface), whichever the container.

 - DigitalSurface is a model of a graph whose vertices are the surfels
   and whose arcs are the connections between surfels.

 - Definition of umbrellas over digital surfaces, that forms faces on
   the surface graph.

 - In 3D, digital surface form combinatorial 2-manifolds with boundary

 - Digital surface can be exported in OFF format

 - Several examples using digital surfaces are provided, like
   extracting isosurfaces from images or volume files defining
   surfaces in labelled images.

* Package Algebraic (new package)

 - Definition of n-variate polynomial as a one-dimensional polynomial
   whose coefficients are n-1-variate polynomials. Coefficient ring
   and dimension are templated.

 - Creation of a reader that can transform a string representation of
   multivariate polynomial into such polynomial object. Use
   boost::spirit.

 - Example using package Topology to extract and display implicit
   polynomial surfaces in 3D.

* Package Arithmetic (new package)

 - Standard arithmetic computations are provided: greatest common
   divisor, Bézout vectors, continued fractions,  convergent.

 - Several representations of irreducible fractions are provided. They
   are based on the Stern-Brocot tree structure. With these fractions,
   amortized constant time operations are provided for computing
   reduced fractions.

 - An implementation of patterns and subpatterns is provided, based on
   the irreducible fractions.
 - A representation of digital standard line in the first quadrant is
   provided, as well as fast algorithms to recognize digital straight
   subsegments.


* Package Image

  - Complete refactoring of Images and ImageContainers (more
  consistent design)

  - Documentation added

  - Graph of concepts added in the documentation


* Package Geometry

  - New SegmentComputer (a.k.a. geometrical primitives to use for
  recognition, curve decomposition,...) : ArithDSS3D (3D DSS), DCA
  (Digital Circular Arcs), CombinatorialDSSS, ...

  - New normal vector field estimation based on elementary normal
  vector convolution in n-D

  - Distance Transformation by Fast Marching Method added.

* Package IO

  - Complete refactoring of the way a DGtal object is displayed in
  boards/viewers.

  - New 2D board  backend: you can export your drawning in TikZ for
  latex includes.


=== DGtal 0.4 ===
Posted on September 26, 2011 by David Coeurjolly

  * Global changes:
     - A better decomposition of DGtal algorithms and
       data structures into packages.
     - By default, DGtal is built with minimal dependencies.
     - Concepts and concept checking mechanism have been
       considerably improved.

  * Kernel Package: refactoring of Integer types considered in
    DGtal.

  * Topology Package: Interpixel/cellular topological model,
    boundary tracking tools, ...

  * Geometry Package:
    - many things have been added in the 1D contour analysis module:
      multi-modal representation of 1D contours and curves (GridCurve facade),
      decomposition/segmentation into primitives, many differential
      estimators added, helpers for multigrid comparison of estimators
    - multigrid digital set generators from implicit and parametric
      shapes in dimension 2.

  * I/O Package: refactoring/enhancements of DGtal boards and
    viewers,  enhancement of 2D boards with libcairo and a new
    Board3Dto2D board has been added.


  * Tools: multigrid shapeGenerator/contourGenerator added,
    lengthEstimator/estimatorComparator  added for differential
    estimator multigrid comparison, connected components extraction in
    3D, ...

  * Documentation: User guide has been improved thanks to a
    decomposition of the library into packages.

=== DGtal 0.3.1 ===
Posted on April 4, 2011 by David Coeurjolly

  * Quick release due to a build problem on linux. No more feature
    added.
  * Preliminary cellular grid documentation added.
  * Documentation cleanup.




=== DGtal 0.3.0 ===
Posted on April 1, 2011 by David Coeurjolly

Beside the DGtal presentation at DGCI 2011, we are pleased to announce a new
DGtal release 0.3.0.

New features:

  User-guide added (based on doxygen system)
  Kernel: new concepts and controls to enhance the Interger type management,
      new iterators (Range/SubRange) on HyperRectDomains.
  Topology: interpixel model added (cells, boundary tracking mechanisms,…)
  Geometry 2D: 2D curve primitive decomposition, tangential cover,
         convexity/concavity decomposition.
  Geometry nD: reverse Euclidean distance transformation
  Visualisation: stream mechanism to visualize 3D DGtal objects with
         libQGLViewer (optional) Shape generator factory added in nD

BugFixes, enhancements:

  Many bugs have been fixed for this release.
  cmake DGtal dependency checking process is more stable now

Known problems:

  For technical reasons, we haven’t be able to verify that this release also
  compile on Windows Visual Studio systems (see ticket #87). A new release
  will fix this problem as soon as possible.





=== Older Releases ===





2011-04-01 dcoeurjo
  * Release 0.3.0
  * Kernel: global enhancement of different Integer types and
    associated concepts.
  * Topology: interpixel topology, cells, surface tracking
  * Geometry2D: contour primitive decomposition, tangential cover,
    convexity/concavity decomposition.
  * GeometrynD: Reverse DT transformation (Euclidean)
  * Infrastructure: 3D visualisation of DGtal objects with
    libQGLViewer, shape factory
  * IO: PointListReader added
  * Documentation: first DGtal user-guide


2010-01-12 dcoeurjo
  * Release 0.2
  * Kernel: DGtalBoard mechanism for 2D drawing of DGtal objects, ..
  * Geometry package
    - Volumetric: distance transformation with separable	metric
      (l2, l1 and linfinity) in arbitrary dimension
    - 2D: Arithmetical DSS, Greedy decomposition of a contour into
      primitives, FreemanChain code iterators
  * Topolopy package: Set, Adjacencies, Object, border extraction,
    connected components computation, ...
  * IO: 2D file formats with Magick++, Vol/Raw format in 3D, Raw
    format in n-D (non-portable)
  * Misc: Compiles on linux, MacOS and VisualStudio 2008


2010-21-05 dcoeurjo
  * Iterators added to PointVector
  * Debug methods removed in Trace class
  * Many bug fixes for VS compatibility

2010-05-15 dcoeurjo
  * Assert.h: added macro ASSERT() added based on the boost/assert.hpp (TODO:
      implement a nice callback)
  * Point and Vector templated classes added
  * Space.*: skeleton of a DGtal::Space added

2010-03-03 dcoeurjo
  * math/MeasureOfStraightLines: new class to compute the measure of a set
    of Straight lines defined as a polygon in the (a,b) parameter space.
  * test_measure: added

2010-02-17 dcoeurjo
  * Trace: new class models for output streams in Trace class.
  * TraceWriter/TraceWriterTerm/TraceWriterFile: added

2010-02-12 dcoeurjo
  * models: bug fix  in INLINE commands
  * Trace/Clock: minor edit and bug report

2010-01-05 dcoeurjo
  * Trace can be initialized on diffrent output stream (e.g. std::cerr or a file
    stream)
  * test_trace: update to test the new API

2010-01-04 dcoeurjo
  * Clock: no more static variables and methods (in order to have several
     running clocks)
  * Trace: new interface and the endBlock displays and returns the
     ellapsed time within the block

2009-12-28 dcoeurjo
  * Trace: a new class to trace out messages to the standard output. Four type
     of messages are possible: info, debug, error and "emphased". On
     color linux terminal, messages appears with an appropriate color
     foreground.
  * test_trace: an illustration of the Trace interface

2009-12-14 dcoeurjo
  * CMakeLists, test_clock updates to ensure compatibility with VisualStudio
  * New cmake options
  - OPTION(BUILD_SHARED_LIBS "Build shared libraries." ON)
  - OPTION(BUILD_TESTS "Build tests." ON)

2009-12-11 dcoeurjo
  * CMakeLists scripts and first backport from imagene (Clock class)

2009-12-11 dcoeurjo
  * Repository cleanup:
    - Modeles and genereateClass.sh removed
    - JOL scripts & templates added


2009-12-03 dcoeurjo
  * Modeles: class templates added with generateClass.sh script<|MERGE_RESOLUTION|>--- conflicted
+++ resolved
@@ -1,22 +1,6 @@
 # DGtal 1.4beta
 
 ## New features / critical changes
-
-<<<<<<< HEAD
-- *Geometry package*
-  - Add curvature measures computation on 3D surface mesh:
-    implements Normal Cycle, face-constant Corrected Normal Current
-    and vertex-interpolated Corrected Normal Current.
-    (Jacques-Olivier Lachaud,[#1617](https://github.com/DGtal-team/DGtal/pull/1617))
-  - Completes the digital convexity module with new functions
-    related to full convexity: check of full convexity for arbitrary
-    digital sets in nD, and helper classes for using full convexity in
-    practice (local geometric analysis, tangency and shortest paths)
-    (Jacques-Olivier Lachaud,[#1594](https://github.com/DGtal-team/DGtal/pull/1594))
-  - Add Affine Transformation in the geometry transformation module (Phuc Ngo,[#1571](https://github.com/DGtal-team/DGtal/pull/1571))  
-=======
-## Changes
->>>>>>> 27878857
 
 ## Bug fixes
 
@@ -54,6 +38,8 @@
   - New VoronoiMapComplete class to store the full Voronoi map (with
     all co-cycling sites (Robin Lamy, David Coeurjolly, Isabelle
     Sivignon [#1605](https://github.com/DGtal-team/DGtal/pull/1605))
+  - Add Affine Transformation in the geometry transformation module 
+    (Phuc Ngo,[#1571](https://github.com/DGtal-team/DGtal/pull/1571))    
 
 - *DEC*
   - New discrete differential operators on polygonal meshes have been
