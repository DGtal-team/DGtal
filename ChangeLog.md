# DGtal 1.3(beta)

<<<<<<< HEAD

=======
## New features / critical changes
- *Docker File*
  - A Dockerfile is added to create a Docker image to have a base to start development
    using the DGtal library.(J. Miguel Salazar [#1580](https://github.com/DGtal-team/DGtal/pull/1580)) 
>>>>>>> 71635d15
## Bug fixes

- *General*
  - Fixing OpenMP dependency on macOS when using the DGtalConfig.cmake
    (David Coeurjolly, [#1578](https://github.com/DGtal-team/DGtal/pull/1578)) 

## Changes
- *IO*
  - Fix purple color.  (Bertrand Kerautret and Phuc Ngo
    [#1579](https://github.com/DGtal-team/DGtal/pull/1579))


# DGtal 1.2

## New Features / Critical Changes

- *New Feature*
  - DGtal now has a python binding `pip install dgtal`! For all
    details on the list of classes available in python, you can have a
    look to: Pablo Hernandez-Cerdan [#1528](https://github.com/DGtal-team/DGtal/pull/1528) 

- *Geometry Package*
  - New normal vector estimation using plane-probing approaches.
    (Jocelyn Meyron, Tristan Roussillon,
    [#1547](https://github.com/DGtal-team/DGtal/pull/1547))
  - New normal vector estimation using slices of digital surfaces
    and maximal segment computation
    (Jocelyn Meyron, Tristan Roussillon,
    [#1547](https://github.com/DGtal-team/DGtal/pull/1547))
  - Add an implementation of the Quick Hull convex hull algorithm. It
    works in arbitrary dimension. It provides several kernels to deal
    with lattice or rational points, and also to compute the Delaunay
    cell complex.
    (Jacques-Olivier Lachaud,[#1539](https://github.com/DGtal-team/DGtal/pull/1539))

## Changes

- *Project*
  - Add azure-pipelines in `wrap` folder to kickstart python wrappings
    (Pablo Hernandez-Cerdan [#1529](https://github.com/DGtal-team/DGtal/pull/1529))
  - Modernize CMake: Avoid global includes and links, use `target_` commands instead
    (Pablo Hernandez-Cerdan, David Coeurjolly [#1524](https://github.com/DGtal-team/DGtal/pull/1524))
  - Modernize CMake: Prefer use targets rather than directories and libraries
    (Pablo Hernandez-Cerdan [#1543](https://github.com/DGtal-team/DGtal/pull/1543))
  - Add python wrappings using pybind11. Check wrap/README.md for details.
    (Pablo Hernandez-Cerdan [#1543](https://github.com/DGtal-team/DGtal/pull/1528))

- *Documentation*
  - Fix typos in blurred segment equation (Phuc Ngo,
    [#1561](https://github.com/DGtal-team/DGtal/pull/1561))
  - Fix some small errors : includes, variable names, code example
    (adrien Krähenbühl, [#1525](https://github.com/DGtal-team/DGtal/pull/1525))
  - Fix doxygen errors in DigitalConvexity, SurfaceMesh
    (Pablo Hernandez-Cerdan [#1534](https://github.com/DGtal-team/DGtal/pull/1534))
  - Fix CSS errors in doxygen
    (Jérémy Levallois, [#1546](https://github.com/DGtal-team/DGtal/pull/1546))

- *General*
  - Only set CMAKE_CXX_STANDARD if not defined already
    (Pablo Hernandez-Cerdan [#1526](https://github.com/DGtal-team/DGtal/pull/1526))
  - Add `container()` member function to DigitalSets and ImageContainers
    (Pablo Hernandez-Cerdan [#1532](https://github.com/DGtal-team/DGtal/pull/1532))

- *Arithmetic*
  - Add default constructor to ClosedIntegerHalfSpace
    (Jacques-Olivier Lachaud,[#1531](https://github.com/DGtal-team/DGtal/pull/1531))

- *IO*
  - Fix Color::getRGBA
    (Pablo Hernandez-Cerdan [#1535](https://github.com/DGtal-team/DGtal/pull/1535))
  - Adding Quad exports in Board3DTo2D  (David Coeurjolly,
    [#1537](https://github.com/DGtal-team/DGtal/pull/1537))
  - Adding spacing in ImageContainerByITKImage and the possibility to export it
    through ITKWriter.
    (Bertrand Kerautret [#1563](https://github.com/DGtal-team/DGtal/pull/#1563))
    

## Bug fixes

- *Documentation*
  - Removing collaboration graphs in doxygen. Fixing doxygen warnings (David Coeurjolly,
    [#1537](https://github.com/DGtal-team/DGtal/pull/1537))
  - Fixing the homebrew command for building on macOS (Jérémy Levallois,
    [#1560](https://github.com/DGtal-team/DGtal/pull/1560))

- *IO*
  - Removing the default grey background and raising an error if CAIRO has not between
    set for the Board3DTo2D export (David Coeurjolly,
    [#1537](https://github.com/DGtal-team/DGtal/pull/1537))

- *Geometry*
  - Small fixes and updates in BoundedLatticePolytope and BoundedRationalPolytope
    initialization when using half-spaces initialization
    (Jacques-Olivier Lachaud,[#1538](https://github.com/DGtal-team/DGtal/pull/1538))
  - Fix BoundedLatticePolytope::init when using half-spaces initialization
    (Jacques-Olivier Lachaud,[#1531](https://github.com/DGtal-team/DGtal/pull/1531))
  - Fix an issue in DigitalSurfaceRegularization about bad buffer init
    (David Coeurjolly, [#1548](https://github.com/DGtal-team/DGtal/pull/1548))
  - Fix issue [#1552](https://github.com/DGtal-team/DGtal/issues/1552) about a
    plane-probing unit test taking too long
    (Jocelyn Meyron, [#1553](https://github.com/DGtal-team/DGtal/pull/1553))
  - Fix issue
    [#1566](https://github.com/DGtal-team/DGtal/issues/1566): do not
    compile example checkLatticeBallQuickHull if WITH_GMP is not set
    (Jacques-Olivier Lachaud,[#1567](https://github.com/DGtal-team/DGtal/pull/1567))
  - Fix AppVeyor issue on PlaneProbingParallelepipedEstimator and PlaneProbingRNeighborhood
    (Bertrand Kerautret, [#1568](https://github.com/DGtal-team/DGtal/pull/1568))

- *Shapes package*
  - Fix the use of uninitialized variable in NGon2D.
   (Daniel Antunes,[#1540](https://github.com/DGtal-team/DGtal/issues/1540))

- *Build*
  - We now use cmake *Fetch_Content* to download the stable release of
    Catch2 (used in our unit-tests) when building the project (David
    Coeurjolly [#1524](https://github.com/DGtal-team/DGtal/issues/1524))
  - Fixing the required components for CGAL (David Coeurjolly,
    [#1550](https://github.com/DGtal-team/DGtal/issues/1550))
  - Speedup of the compilation of the tests that rely on Catch2
    (Roland Denis [#1551](https://github.com/DGtal-team/DGtal/pull/1551))
  - Comply with cmake Policy CMP0115 "Source file extensions must be
    explicit". (David Coeurjolly, [#1557](https://github.com/DGtal-team/DGtal/pull/1557))
  - Fix AppVeyor issue using new zlib URL.
    (Bertrand Kerautret, [#1571](https://github.com/DGtal-team/DGtal/pull/1571))
  
  
# DGtal 1.1

## New Features / Critical Changes

- *Project*
  - For this release, we have cleaned up the git history (using [bfg](https://rtyley.github.io/bfg-repo-cleaner/)),
    removing old deprecated files or commit errors. For a complete description,
    please follow the discussion of Issue [#1477](https://github.com/DGtal-team/DGtal/issues/1477).
    If you are doing a clean `git clone` of the project, or use the release archive,
    everything should be fine. If you have branches on the release 1.1beta, you
    would need to reset your current working copy. For instance, if
    you have cloned the `DGtal-team/DGtal` repository, just reset your
    master branch using:
    ```
    git fetch origin
    git reset --hard origin/master
    ```
    If you have cloned a fork of `DGtal-team/DGtal` (*i.e.* the `origin`
    remote correspond to your fork and not the DGtal-team one), Fetch
    the DGtal-team remote (nammed `DGtal` here):
    ```
    git fetch DGtal
    git reset --hard DGtal/master
    ```

    _For advanced developers_
    If there are some branches out there you want to "update" to the new history:
    First go to unmerged branch and copy the SHA of the commits you want to get. Or, if they are consecutive, copy the oldest and newest SHA.
    ```
    git checkout master #Updated to new history
    git checkout -b myOpenPR_after_new_history
    git cherry-pick oldestSha^..newestSha
    ```

    (David Coeurjolly, [#1510](https://github.com/DGtal-team/DGtal/pull/1510))

- *Kernel package*
  - Making `HyperRectDomain_(sub)Iterator` random-access iterators
    (allowing parallel scans of the domain, Roland Denis,
    [#1416](https://github.com/DGtal-team/DGtal/pull/1416))
  - Fix bug in BasicDomainSubSampler for negative coordinates of the
    domain lower bound. (Bertrand Kerautret
    [#1504](https://github.com/DGtal-team/DGtal/pull/1504))

- *DEC*
  - Add discrete calculus model of Ambrosio-Tortorelli functional in
    order to make piecewise-smooth approximations of scalar or vector
    fields onto 2D domains like 2D images or digital surfaces
    (Jacques-Olivier Lachaud,[#1421](https://github.com/DGtal-team/DGtal/pull/1421))

- *Geometry Package*
  - New piecewise smooth digital surface regularization class (David Coeurjolly,
    [#1440](https://github.com/DGtal-team/DGtal/pull/1440))
  - Provides support for digital full convexity and subconvexity (Jacques-Olivier Lachaud,
    [#1459](https://github.com/DGtal-team/DGtal/pull/1459))
  - Implementation of Shrouds algorithm for smoothing digital surfaces:
    Nielson et al., Shrouds: optimal separating surfaces for enumerated volumes.
    In Proc. VisSym 2003, vol. 3, pp. 75-84
    (Jacques-Olivier Lachaud, [#1500](https://github.com/DGtal-team/DGtal/pull/1500))
  - Updates cell geometry and digital convexity to use specialized
    unordered set data structure UnorderedSetByBlock for storing
    digital points (Jacques-Olivier Lachaud,
    [#1499](https://github.com/DGtal-team/DGtal/pull/1499))

- *Shapes package*
  - Add a new surface mesh representation for manifold or non-manifold polygonal
    surfaces in R^3 (Jacques-Olivier Lachaud,
    [#1503](https://github.com/DGtal-team/DGtal/pull/1503))

## Changes

- *General*
  - DGtal can be compiled and used as a project (git) submodule (David
    Coeurjolly [#1444](https://github.com/DGtal-team/DGtal/pull/1444))
  - Add .gitattributes file for github to recognize ih files as c++
    (Pablo Hernandez-Cerdan [#1457](https://github.com/DGtal-team/DGtal/pull/1457))
  - Add CMake option `DGTAL_ENABLE_FLOATING_POINT_EXCEPTIONS` to control enabling
    `feenableexcept` (only applies in Linux when in Debug mode).
    (Pablo Hernandez-Cerdan, [#1489](https://github.com/DGtal-team/DGtal/pull/1489))
  - Travis: Fix broken Eigen url. Update Eigen in travis to 3.3.7.
    (Pablo Hernandez, [#1508](https://github.com/DGtal-team/DGtal/pull/1508))

- *Geometry*
  - New Integral Invariant functor to retrieve the curvature tensor (principal curvature
    directions and values). (David Coeurjolly, [#1460](https://github.com/DGtal-team/DGtal/pull/1460))
  - Add principal directions of curvature functions for implicit polynomial 3D shapes.
    (Jacques-Olivier Lachaud,[#1470](https://github.com/DGtal-team/DGtal/pull/1470))

- *io*
  - The GenericWriter can now export in 3D ITK format (nii, mha,  mhd,  tiff).  
    (Bertrand Kerautret [#1485](https://github.com/DGtal-team/DGtal/pull/1485))
  - New Viridis ColorGradientPreset and clean of  useless template specializations in
    the GenericWriter for color image. (Bertrand Kerautret
    [#1487](https://github.com/DGtal-team/DGtal/pull/1487))
  - Add the possibility to import images with a shifted domain in ITKReader.
    (Bertrand Kerautret and Pablo Hernandez-Cerdan
    [#1492](https://github.com/DGtal-team/DGtal/pull/1492))

- *Kernel package*
  - Add .data() function to PointVector to expose internal array data.
    (Pablo Hernandez-Cerdan, [#1452](https://github.com/DGtal-team/DGtal/pull/1452))
  - Add a specialized unordered set data structure
    UnorderedSetByBlock for storing digital points, which is more
    compact and as efficient as unordered set
    (Jacques-Olivier Lachaud,[#1499](https://github.com/DGtal-team/DGtal/pull/1499))

- *Helpers*
  - Add vector field output as OBJ to module Shortcuts (Jacques-Olivier Lachaud,
    [#1412](https://github.com/DGtal-team/DGtal/pull/1412))
  - Add shortcuts to Ambrosio-Tortorelli piecewise-smooth approximation
    (Jacques-Olivier Lachaud,[#1421](https://github.com/DGtal-team/DGtal/pull/1421))
  - Add  output as OFF to module Shortcuts (Bertrand Kerautret,
    [#1476](https://github.com/DGtal-team/DGtal/pull/1476))
  - Add shortcuts to principal curvatures and directions of curvature for implicit polynomial
    3D shapes. (Jacques-Olivier Lachaud,[#1470](https://github.com/DGtal-team/DGtal/pull/1470))

- *Tests*
  - Upgrade of the unit-test framework (Catch) to the latest release [Catch2](https://github.com/catchorg/Catch2).
    (David Coeurjolly [#1418](https://github.com/DGtal-team/DGtal/pull/1418))
    (Roland Denis [#1419](https://github.com/DGtal-team/DGtal/pull/1419))

- *Topology*
  - Provides partial flip, split and merge operations for half-edge data structures
    and triangulated surfaces (Jacques-Olivier Lachaud,
    [#1428](https://github.com/DGtal-team/DGtal/pull/1428))
  - Makes testVoxelComplex faster, reducing the size of the test fixture
    (Pablo Hernandez-Cerdan, [#1451](https://github.com/DGtal-team/DGtal/pull/1451))
  - Fix bug in VoxelComplex masks when cell was at the boundary of kspace
    (Pablo Hernandez-Cerdan, [#1488](https://github.com/DGtal-team/DGtal/pull/1488))
  - Fix loadTable not able to read compressed tables in Windows
    (Pablo Hernandez-Cerdan, [#1505](https://github.com/DGtal-team/DGtal/pull/1505))
  - Fix fillData in CubicalComplex
    (Pablo Hernandez-Cerdan, [#1519](https://github.com/DGtal-team/DGtal/pull/1519))

- *Shapes package*
  - Add a moveTo(const RealPoint& point) method to implicit and star shapes
   (Adrien Krähenbühl,
   [#1414](https://github.com/DGtal-team/DGtal/pull/1414))
  - Fix Lemniscate definition following Bernoulli's definition
   (Adrien Krähenbühl,
   [#1427](https://github.com/DGtal-team/DGtal/pull/1427))
  - Homogenizes typedefs of all parametric shapes and fixes some bounding box
    computations (Adrien Krähenbühl,
   [#1462](https://github.com/DGtal-team/DGtal/pull/1462))
  - Add const directives to some curve estimators on shapes.
    (Adrien Krähenbühl [#1429](https://github.com/DGtal-team/DGtal/pull/1429))

- *IO*
  - When the 3D built-in viewer is enabled (libqglviewer), the default
    required Qt version is now Qt5 instead of Qt4. You can revert to
    Qt4 by unsetting the WITH_QT5 cmake flag (David Coeurjolly,
    [#1511](https://github.com/DGtal-team/DGtal/pull/1511))

## Bug Fixes

- *Configuration/General*
  - Fix compilation error/warnings with gcc 9.1.1 and clang 9.0
    (Boris Mansencal, [#1431](https://github.com/DGtal-team/DGtal/pull/1431))
  - Disable some gcc/clang warnings in Qt5 raised by Apple clang compiler (David
    Coeurjolly, [#1436](https://github.com/DGtal-team/DGtal/pull/1436))
  - Fixing Travis configuration due to syntax changes in v2
    (Roland Denis, [#1465](https://github.com/DGtal-team/DGtal/pull/1465))
  - Compression of png files used in for the documentation
    (preparing 1.1 release), (David Coeurjolly, [#1494](https://github.com/DGtal-team/DGtal/pull/1494))
  - Fix `CMAKE_C_FLAGS` when `WITH_OPENMP=ON`
    (Pablo Hernandez-Cerdan, [#1495](https://github.com/DGtal-team/DGtal/pull/1495))

- *Mathematics*
  - Put SimpleMatrix * scalar operation in DGtal namespace (Jacques-Olivier Lachaud,
    [#1412](https://github.com/DGtal-team/DGtal/pull/1412))

- *Geometry*
  - Bugfix in the `testVoronoiCovarianceMeasureOnSurface` (David
    Coeurjolly, [#1439](https://github.com/DGtal-team/DGtal/pull/1439))
  - Defining StandardDSS4Computer & NaiveDSS8Computer as templated aliases of
    ArithmeticalDSSComputer (fix #1483). Also fixing NaiveDSS8 adjacency.
    (Roland Denis, [#1491](https://github.com/DGtal-team/DGtal/pull/1491))
  - Fix initialisation in BoundedLatticePolytope when creating non full
    dimensional simplices in 3D (segments, triangles). (Jacques-Olivier Lachaud,
    [#1502](https://github.com/DGtal-team/DGtal/pull/1502))

- *Kernel*
  - Point2DEmbedderIn3D edit to recover behavior of version 0.9.4 in
    the origin point placement. (Florian Delconte and Bertrand Kerautret
    [#1520](https://github.com/DGtal-team/DGtal/pull/1520))

- *Helpers*
  - Fix Metric problem due to implicit RealPoint toward Point conversion when computing
    convolved trivial normals in ShortcutsGeometry (Jacques-Olivier Lachaud,
    [#1412](https://github.com/DGtal-team/DGtal/pull/1412))
  - Fixing double conversion bug in class Parameters, related to
    English/French decimal point inconsistency between `atof` and
    `boost::program_options` (Jacques-Olivier Lachaud,
    [#1411](https://github.com/DGtal-team/DGtal/pull/1411))
  - Fix bug in Shortcuts::saveVectorFieldOBJ
    (Jacques-Olivier Lachaud,[#1421](https://github.com/DGtal-team/DGtal/pull/1421))
  - Fixing OBJ export: .mtl file written with relative path (Johanna
    Delanoy [#1420](https://github.com/DGtal-team/DGtal/pull/1420))
  - Unify pointel ordering in Shortcuts and MeshHelper so that
    Shortcuts::getPointelRange, Shortcuts::saveOBJ and
    Shortcuts::makePrimalPolygonalSurface, as well as
    MeshHelpers::digitalSurface2PrimalPolygonalSurface, all use the
    CCW ordering by default (in 3D).
    (Jacques-Olivier Lachaud,[#1445](https://github.com/DGtal-team/DGtal/pull/1445))

- *images*
  - Fix the image origin that was not taken into account in class
    ImageContainerByITKImage. (Bertrand Kerautret
    [#1484](https://github.com/DGtal-team/DGtal/pull/1484))
  - Add domainShift to ImageContainerByITKImage.
    (Pablo Hernandez-Cerdan,
    [#1490](https://github.com/DGtal-team/DGtal/pull/1490))

- *IO*
  - Removing a `using namespace std;` in the Viewer3D hearder file. (David
    Coeurjolly [#1413](https://github.com/DGtal-team/DGtal/pull/1413))
  - Fixing cast from const to mutable iterator in GradientColorMap.
    (Roland Denis [#1486](https://github.com/DGtal-team/DGtal/pull/1486))

- *Topology*
  - Add missing constraint to flips in HalfEdgeDataStructure
    (Jacques-Olivier Lachaud,[#1498](https://github.com/DGtal-team/DGtal/pull/1498))

- *Shapes*
  - Fix bug in Astroid parameter() method : orientation correction
    (Adrien Krähenbühl,
    [#1325](https://github.com/DGtal-team/DGtal/pull/1426))
  - Add missing constraint to flips in TriangulatedSurface
    (Jacques-Olivier Lachaud,[#1498](https://github.com/DGtal-team/DGtal/pull/1498))

- *DEC*
  - Fix issue (https://github.com/DGtal-team/DGtal/issues/1441)
    related to bad link in DEC/moduleAT documentation and missing
    associated example exampleSurfaceATnormals.cpp (Jacques-Olivier
    Lachaud,[#1442](https://github.com/DGtal-team/DGtal/pull/1442)
  - Adding missing LGPL headers in the DEC examples (David Coeurjolly
    [#1472]((https://github.com/DGtal-team/DGtal/pull/1472))

- *Documentation*
  - Promoting the `Shortcuts` documentation page on the main page. (David
    Coeurjolly [#1417](https://github.com/DGtal-team/DGtal/pull/1417))
  - Fixing the `doxyfiles` to have the table of contents of module pages (David
    Coeurjolly [#1424](https://github.com/DGtal-team/DGtal/pull/1424))
  - New illustration in the volumetric analysis documentation page (David
    Coeurjolly [#1432](https://github.com/DGtal-team/DGtal/pull/1432))
  - Using SourceForge to download doxygen sources during Travis CI jobs.
    (Roland Denis [#1424](https://github.com/DGtal-team/DGtal/pull/1434))
  - CSS edit to enhance the readability of code snippets (David
    Coeurjolly [#1438](https://github.com/DGtal-team/DGtal/pull/1438))
  - Fixing various links in moduleCellularTopology. Fixing #1454.
    Removing dead links to ImaGene project.
    (Roland Denis [#1455](https://github.com/DGtal-team/DGtal/pull/1455))

- *Build*
  - Fix issue (https://github.com/DGtal-team/DGtal/issues/1478),
    that is a Visual Studio 2019 build error related to befriend
    template specializations
    (Jacques-Olivier Lachaud [#1481](https://github.com/DGtal-team/DGtal/pull/1481))
  - Removing the homemade CPP11 checks, using cmake macro instead
    (David Coeurjolly, [#1446](https://github.com/DGtal-team/DGtal/pull/1446))
  - Removes the check for CPP11 when building WITH_ITK
    (Pablo Hernandez-Cerdan, [#1453](https://github.com/DGtal-team/DGtal/pull/1453))
  - Fix apple clang  compilation issue with a workaround to the
    ConstIteratorAdapter class that does not satisfy the _is_forward concept of the STL:
    using boost::first_max_element instead std::max_element.
    (Bertrand Kerautret, [#1437](https://github.com/DGtal-team/DGtal/pull/1437))  
  - Abort compilation at configure time when the compiler is gcc 10.1 due to compiler bug.
    Fix issue #1501.
    (Pablo Hernandez-Cerdan, [#1506](https://github.com/DGtal-team/DGtal/pull/1506))

# DGtal 1.0

## New Features / Critical Changes

- *Base package*
  - Adding FunctorHolder to transform any callable object (e.g. function,
    functor, lambda function,...) into a valid DGtal functor.
    (Roland Denis, [#1332](https://github.com/DGtal-team/DGtal/pull/1332))
  - Adding better checks for floating point arithmetic in the test module (Kacper Pluta,
    [#1352](https://github.com/DGtal-team/DGtal/pull/1352))

- *Documentation*
  - Module page about functions, functors and lambdas in DGtal.
    (Roland Denis, [#1332](https://github.com/DGtal-team/DGtal/pull/1332))

- *Image package*
  - Adding ConstImageFunctorHolder to transform any callable object
    (e.g. function, functor, lambda function,...) into a CConstImage model.
    (Roland Denis, [#1332](https://github.com/DGtal-team/DGtal/pull/1332))
  - RigidTransformation2D/3D depends on a vector functor that can be,
    for example, VectorRounding (Kacper Pluta,
    [#1339](https://github.com/DGtal-team/DGtal/pull/1339))

- *Kernel package*
  - Adding PointFunctorHolder to transform any callable object (e.g. function,
    functor, lambda function,...) into a CPointFunctor model.
    (Roland Denis, [#1332](https://github.com/DGtal-team/DGtal/pull/1332))
  - ⚠️ The conversion between PointVector of different component types now follows
    the classical conversion rules (e.g. float to double is OK but double
    to int fails if the conversion is not explicitly specified).
    Component type after an arithmetic operation also follows the classical
    arithmetic conversion rules (e.g int * double returns a double).
    Adding some related conversion functors.
    (Roland Denis, [#1345](https://github.com/DGtal-team/DGtal/pull/1345))
  - Making binary operators of PointVector (+-\*/ but also dot, crossProduct,
    inf, isLower,...) available as external functions. The component type of
    the result follows the classical arithmetic conversion rules.
    (Roland Denis, [#1345](https://github.com/DGtal-team/DGtal/pull/1345))
  - Adding square norm method to Point/Vector class. (David Coeurjolly,
    [#1365](https://github.com/DGtal-team/DGtal/pull/1365))

- *Helpers*
  - Classes Shortcuts and ShortcutsGeometry to simplify coding with
    DGtal. Integrate a lot of volume, digital surfaces, mesh,
    surface, geometry, estimators functions, with many conversion
    and input/output tools. (Jacques-Olivier Lachaud,
    [#1357](https://github.com/DGtal-team/DGtal/pull/1357))

- *Shapes package*
  - Add two new star shapes: Astroid and Lemniscate
   (Adrien Krähenbühl, Chouaib Fellah,
   [#1325](https://github.com/DGtal-team/DGtal/pull/1325))

- *Geometry package*
  - Parametric 3D curve digitization see (UglyNaiveParametricCurveDigitizer3D)
   (Kacper Pluta, [#1339](https://github.com/DGtal-team/DGtal/pull/1339))
  - A set of 3D parametric curves: EllipticHelix, Knot_3_1, Knot_3_2, Knot_4_1,
    Knot_4_3, Knot_5_1, Knot_5_2, Knot_6_2, Knot_7_4 (Kacper Pluta,
   [#1339](https://github.com/DGtal-team/DGtal/pull/1339))
  - DecoratorParametricCurveTransformation - a decorator to apply isometries to
    parametric curves (Kacper Pluta, [#1339](https://github.com/DGtal-team/DGtal/pull/1339))
  - LambdaMST3DBy2D - a variation of 3D Lambda Maximal Segment tangent estimator
   that uses only 2D tangents along maximal axis. This estimator has only a
   research value (Kacper Pluta, [#1339](https://github.com/DGtal-team/DGtal/pull/1339))
  - DSSes filtration during L-MST3D computations (Kacper Pluta,
   [#1339](https://github.com/DGtal-team/DGtal/pull/1339))
  - An option for filtering DSSes during LambdaMST3D calculations (Kacper Pluta,
   [#1339](https://github.com/DGtal-team/DGtal/pull/1339))
  - New LpMetric class (model of CMetricSpace) for distance computations in R^n.
    (David Coeurjolly,  [#1388](https://github.com/DGtal-team/DGtal/pull/1388))

- *Documentation*
  - Replacing html internal links by ref command in Digital Topology module
    documentation. Also ignoring doxygen warning when ref begins with a digit.
    (Roland Denis, [#1340](https://github.com/DGtal-team/DGtal/pull/1340))
  - Fix examples filenames in Digital Topology module documentation (Isabelle
    Sivignon, [#1331](https://github.com/DGtal-team/DGtal/pull/1331))
  - Fix doc bug with Hull2D namespace, (Tristan Roussillon,
    [#1330](https://github.com/DGtal-team/DGtal/pull/1330))
  - Checking boost version when including boost/common_factor_rt (David Coeurjolly,
    [#1344](https://github.com/DGtal-team/DGtal/pull/1344))
  - Fix computational costs of separable metric predicates in the documentation.
    (David Coeurjolly, [#1374](https://github.com/DGtal-team/DGtal/pull/1374))
  - Fixing doxygen warnings (typo and doxygen upgrade to v1.8.14)
    (Roland Denis, [#1376](https://github.com/DGtal-team/DGtal/pull/1376))
  - Module page about functions, functors and lambdas in DGtal.
    (Roland Denis, [#1332](https://github.com/DGtal-team/DGtal/pull/1332))

## Changes

- *Configuration/General*
  - Simplifying Travis CI scripts (David Coeurjolly,
    [#1371](https://github.com/DGtal-team/DGtal/pull/1371))

- *Kernel package*
  - Fix NumberTraits for `long long int` types and refactor it.
    (Roland Denis, [#1397](https://github.com/DGtal-team/DGtal/pull/1397))


- *Topology*
  - Remove the internal object from VoxelComplex, improving performance
    (Pablo Hernandez, [#1369](https://github.com/DGtal-team/DGtal/pull/1369))

- *Documentation*
  - Improving KhalimskySpace related classes documentations by displaying
    a short description in the member list.
    (Roland Denis,  [#1398](https://github.com/DGtal-team/DGtal/pull/1398))

- *Helpers*
  - Small fixes in Shortcuts and ShortcutsGeometry, doc, and colormaps.
    (Jacques-Olivier Lachaud, [#1364](https://github.com/DGtal-team/DGtal/pull/1364))

- *Topology*
  - Specializes the method DigitalSurface::facesAroundVertex in the
    3D case, such that faces (ie pointels) are ordered
    counterclockwise with respect of the vertex (ie surfel) seen from
    the exterior. (Jacques-Olivier Lachaud,
    [#1377](https://github.com/DGtal-team/DGtal/pull/1377))
  - This PR fixes two issues related to CubicalComplexFunctions:
    issue [#1362](https://github.com/DGtal-team/DGtal/issues/1362) and
    issue [#1381](https://github.com/DGtal-team/DGtal/issues/1381) for
    programs testCubicalComplex, testVoxelComplex and
    testParDirCollapse. (Jacques-Olivier Lachaud,
    [#1390](https://github.com/DGtal-team/DGtal/pull/1390))
  - Move operators outside of functions namespace in VoxelComplexFunctions.
    (Pablo Hernandez, [#1392](https://github.com/DGtal-team/DGtal/pull/1392))


## Bug Fixes

- *Configuration/General*
  - Continuous integration AppVeyor fix
    [#1326](https://github.com/DGtal-team/DGtal/pull/1326)
  - Fixing documentation checks and updating Travis scripts
    (Roland Denis, [#1335](https://github.com/DGtal-team/DGtal/pull/1335))
  - Fixing warning of Clang when including GraphicsMagick v1.3.31
    (Roland Denis, [#1366](https://github.com/DGtal-team/DGtal/pull/1366))
  - Fix compilation warnings with gcc 8.2.1
    (Boris Mansencal, [#1384](https://github.com/DGtal-team/DGtal/pull/1384))
  - Fix compilation with Visual Studio (15.9.5) and some io tests
    (Boris Mansencal, [#1380](https://github.com/DGtal-team/DGtal/pull/1380))
  - Fixing & updating Travis: documentation deployement and DGtalTools job
    (Roland Denis, [#1383](https://github.com/DGtal-team/DGtal/pull/1383))
  - Various warnings fixed on Xcode (David Coeurjolly,
    [#1389](https://github.com/DGtal-team/DGtal/pull/1389))
  - Fix compilation and adding debug version for the generated file with Visual Studio
    (Raphael Lenain, [#1395](https://github.com/DGtal-team/DGtal/pull/1395))
  - Correct pragma pop in ITK related files
    (Boris Mansencal, [#1400](https://github.com/DGtal-team/DGtal/pull/1400))
  - Fix compilation and execution with Visual Studio
    (Raphael Lenain, [#1407](https://github.com/DGtal-team/DGtal/pull/1407))

- *Kernel*
 - Fixing issue #1341 about unwanted conversions between PointVector with
    different component types (like from double to int) by making explicit
    the default conversion constructor and checking type compatiblity when
    using operators.
    (Roland Denis, [#1345](https://github.com/DGtal-team/DGtal/pull/1345))
 - Fixing issue #1387 about the wrong result of PointVector::crossProduct
    in 2D. Also disabling this method for dimensions other than 2 and 3.
    (Roland Denis, [#1345](https://github.com/DGtal-team/DGtal/pull/1345))
  - Fixing many issues related to invalid conversion between PointVectors
    of different component types.
    (David Coeurjolly, Roland Denis, Monir Hadji, Bertrand Kerautret,
    Tristan Roussillon, [#1345](https://github.com/DGtal-team/DGtal/pull/1345))

- *Base*
  - Fixing wrong members in PredicateCombiner (David Coeurjolly,
    [#1321](https://github.com/DGtal-team/DGtal/pull/1321))
  - Fix testClone2.cpp and efficiency issue in Clone/CountedPtr mechanism
    (Jacques-Olivier Lachaud, [#1382](https://github.com/DGtal-team/DGtal/pull/1382)). Fix issue
    [#1203](https://github.com/DGtal-team/DGtal/issues/1203))

- *Shapes*
  - Fixing openmp flags (David Coeurjolly,
    [#1324](https://github.com/DGtal-team/DGtal/pull/1324))
  - Add assignment operator to ImageContainerByITKImage (Pablo Hernandez,
    [#1336](https://github.com/DGtal-team/DGtal/pull/1336))
  - Fix compilation warning: const qualifier ignored in cast (Pablo Hernandez,
    [#1337](https://github.com/DGtal-team/DGtal/pull/1337))
  - Filter data passed to acos in order to avoid division by zero or an argument
    out of range. (Kacper Pluta, [#1359](https://github.com/DGtal-team/DGtal/pull/1359))

- *IO*
  - Improve ITKReader, testITKio and testITKReader (Boris Mansencal,
    [#1379](https://github.com/DGtal-team/DGtal/pull/1379))
    [#1394](https://github.com/DGtal-team/DGtal/pull/1394))
  - Fix wrong typedef for double case in ITKReader (Adrien Krähenbühl,
    [#1259](https://github.com/DGtal-team/DGtal/pull/1322))
  - Fix safeguard when using ImageMagick without cmake activation (David Coeurjolly,
    [#1344](https://github.com/DGtal-team/DGtal/pull/1344))
  - Fix Color::Green definition (David Coeurjolly,
    [#1385](https://github.com/DGtal-team/DGtal/pull/1385))
  - Fix Visual Studio ContourHelper tests.
    (Bertrand Kerautret, [#1386](https://github.com/DGtal-team/DGtal/pull/1386))

- *Geometry*
   - Fix a possible tangent vector flapping during L-MST3D and L-MST3DBy2D (Kacper Pluta,
   [#1339](https://github.com/DGtal-team/DGtal/pull/1339))
   - Fix a possible issue with data structures orderings in L-MST3D accumulation step (Kacper Pluta,
   [#1339](https://github.com/DGtal-team/DGtal/pull/1339))
   - Add missing API to StandardDSS6Computer i.e., isInDSS (Kacper Pluta,
   [#1339](https://github.com/DGtal-team/DGtal/pull/1339))

- *DEC package*
  - Adding missing headers in some files of DEC.
    (Roland Denis, [#1349](https://github.com/DGtal-team/DGtal/pull/1349))

- *Image*
  - Fix bug in ImageLinearCellEmbedder.
    (Jacques-Olivier Lachaud, [#1356](https://github.com/DGtal-team/DGtal/pull/1356))

- *Miscellaneous*
  - Fix Small bug in Integral Invariant Volume Estimator in 2D
    (Thomas Caissard, [#1316](https://github.com/DGtal-team/DGtal/pull/1316))
  - Change from private to public access of types Input and Output in SCellToPoint
    (Daniel Antunes, [#1346](https://github.com/DGtal-team/DGtal/pull/1346))
  - Correct small typo when compiling with DEBUG defined
    (Boris Mansencal, [#1401](https://github.com/DGtal-team/DGtal/pull/1401))

- *Math packages*
  - Fix possible division by zero in the MultiStatistics class.
    (Kacper Pluta, [#1358](https://github.com/DGtal-team/DGtal/pull/1358))


# DGtal 0.9.4.1

## Bug Fixes

- *Documentation*
  - Fixing path to Mathjax CDN in documentation (David Coeurjolly,
    [#1318](https://github.com/DGtal-team/DGtal/pull/1318))

# DGtal 0.9.4

## New Features / Critical Changes

- *Shapes*
  - Mesh Voxelizer using 6- or 26-separability templated
   (David Coeurjolly, Monir Hadji,
   [#1209](https://github.com/DGtal-team/DGtal/pull/1209))

- *Topology Package*
  - Adding the half-edge data structure to represent arbitrary
    two-dimensional combinatorial surfaces with or without boundary
    (Jacques-Olivier Lachaud
     [#1266](https://github.com/DGtal-team/DGtal/pull/1266))
  - Add VoxelComplex, an extension for CubicalComplex, implementing the Critical-Kernels
    framework, based on the work of M.Couprie and G.Bertrand on isthmus.
    (Pablo Hernandez, [#1147](https://github.com/DGtal-team/DGtal/pull/1147))

- *Shapes Package*
  - Adding classes and helpers to create triangulated surfaces and
    polygonal surfaces to convert them from/to mesh, as well as a conversion from digital
    surfaces to dual triangulated or polygonal surface (Jacques-Olivier
    Lachaud [#1266](https://github.com/DGtal-team/DGtal/pull/1266))

- *Geometry Package*
  - Laplace-Beltrami operators on digital surfaces. (Thomas Caissard,
    [#1303](https://github.com/DGtal-team/DGtal/pull/1303))



## Changes

- *Math package*
  - New SimpleMatrix constructor with a initializer_list argument
    (Nicolas Normand,
    [#1250](https://github.com/DGtal-team/DGtal/pull/1250))

- *IO*
  - New simple way to extend the QGLViewer-based Viewer3D interface,
    for instance to add callbacks to key or mouse events, or to modify
    what is drawn on the window.
    (Jacques-Olivier Lachaud, [#1259](https://github.com/DGtal-team/DGtal/pull/1259))
  - TableReader can now read all elements contained in each line of a file
    with the new method getLinesElementsFromFile().
    (Bertrand Kerautret,
    [#1260](https://github.com/DGtal-team/DGtal/pull/1260))
  - New ImageMagick writer to export images to PNG or JPG formats for
    instance.  (David Coeurjolly,
    [#1304](https://github.com/DGtal-team/DGtal/pull/1304))
  - SimpleDistanceColorMap new colormap to easily display distance maps.
    (David Coeurjolly, [#1302](https://github.com/DGtal-team/DGtal/pull/1302))
  - Fix in MagicReader allowing to load colored images. (David
    Coeurjolly, [#1305](https://github.com/DGtal-team/DGtal/pull/1305))
  - Include New ImageMagick writer in GenericWriter.  (Bertrand Kerautret,
    [#1306](https://github.com/DGtal-team/DGtal/pull/1306))

## Bug Fixes

- *Build*
  - Fix compilation by using DGtal from swift wrapping (Bertrand Kerautret,
    [#1309](https://github.com/DGtal-team/DGtal/pull/1309))
  - Fix C++11 cmake flags and cmake >3.1 is now required (David Coeurjolly,
    Pablo H Cerdan, [#1290](https://github.com/DGtal-team/DGtal/pull/1290))
  - Fix HDF5 link missing in compilation (Bertrand Kerautret,
     [#1301](https://github.com/DGtal-team/DGtal/pull/1301))
  - Fix compilation with QGLViewer (2.7.x) and Qt5 (Boris Mansencal,
     [#1300](https://github.com/DGtal-team/DGtal/pull/1300))

- *Shapes Package*
  - Fix ImplicitPolynomial3Shape and TrueDigitalSurfaceLocalEstimator.
    Improves projection operator on implicit surface and curvature
    computations. (Jacques-Olivier Lachaud,
    [#1279](https://github.com/DGtal-team/DGtal/pull/1279))

- *Configuration/General*
  - Upgrading the benchmarks to match with the new google-benchmark API
   (David Coeurjolly,
     [#1244]((https://github.com/DGtal-team/DGtal/pull/1244))
  - The documentation mainpage now refers to the DGtalTools documentation
    (David Coeurjolly,
    [#1249]((https://github.com/DGtal-team/DGtal/pull/1249))
  - Fix ITK related try_compile command to work for non-default locations.
    (Pablo Hernandez,
    [#1286]((https://github.com/DGtal-team/DGtal/pull/1286))

- *IO*
  - Fix for compilation with 2.7.0 QGLViewer version.
   (Bertrand Kerautret, [#1280](https://github.com/DGtal-team/DGtal/pull/1280))
  - Fix on the ITK reader when used with a functor which is not able to
    handle 32/16 bits images. Also includes a new testITKReader and ITK tests in
    GenericReader.
    (Bertrand Kerautret, [#1255](https://github.com/DGtal-team/DGtal/pull/1255))
  - Viewer3D: fix bad light source move according X/Y mouse move and new Key_Z to
    move away/closer the light source.
    (Bertrand Kerautret, [#1262](https://github.com/DGtal-team/DGtal/pull/1262))
  - Fix ImageContainerByITKImage, fill the itk image buffer with 0 when using the
    domain constructor.
    (Pablo Hernandez, [#1307](https://github.com/DGtal-team/DGtal/pull/1307))

- *Kernel Package*
  - Fix testBasicPointFunctor. (Bertrand Kerautret
    [#1245](https://github.com/DGtal-team/DGtal/pull/1245))

- *Arithmetic Package*
 - Fix SternBrocot and variants static instanciations. (Jacques-Olivier Lachaud
   [#1293](https://github.com/DGtal-team/DGtal/pull/1293))

- *Topology Package*
  - Fix invalid KhalimskyCell coordinates in ctopo-fillContours.cpp example.
    (Roland Denis, [#1296](https://github.com/DGtal-team/DGtal/pull/1296))

- *Documentation*
  - Add import with functors in GenericReader in the main default reader.
    (mainly motivated to show documentation of specialized version of
    importWithValueFunctor and importWithColorFunctor). The tiff format
    was also added to the generic readers when ITK is present (Bertrand
    Kerautret [1251](https://github.com/DGtal-team/DGtal/pull/1245))
  - Fix exampleArithDSS3d compilation (which was not activated).
    (Bertrand Kerautret
    [#1254](https://github.com/DGtal-team/DGtal/pull/1254))

- *DEC*
  - Fix dependencies flags for DEC examples.
    (Jean-David Génevaux, [#1310](https://github.com/DGtal-team/DGtal/pull/1310))

# DGtal 0.9.3

## New Features / Critical Changes

- *Configuration/General*
  - The project has a now a unique compiled library: DGtal. The DGtalIO
   target has been removed. (David Coeurjolly,
   [#1226](https://github.com/DGtal-team/DGtal/pull/1226))
  - New mandatory dependency for DGtal: zlib must be installed in the system.
   (David Coeurjolly, [#1228](https://github.com/DGtal-team/DGtal/pull/1228))
  - Remove cpp11 deprecated usage of std::binder1st and std::binder2nd
    --generates error with c++17 flag. (Pablo Hernandez,
    [#1287](https://github.com/DGtal-team/DGtal/pull/1287))
  - Remove cpp11 deprecated usage of std::unary_function and
    std::binary_function --generates error with c++17 flag.
   (Pablo Hernandez, [#1291](https://github.com/DGtal-team/DGtal/pull/1291))

- *Topology Package*
  -  Implementation of ParDirCollapse with CollapseSurface and CollapseIsthmus.
    (Mohamad ONAYSSI, Bibiana MARTINEZ, Mohamed MELLOULI, Kacper PLUTA,
    [#1199](https://github.com/DGtal-team/DGtal/pull/1199))

- *Geometry Package*
  - VoronoiMap, PowerMap, (Reverse)DistanceTransformation and ReducedMedialAxis
   now work on toric domains (with per-dimension periodicity specification).
   (David Coeurjolly, Roland Denis,
   [#1206](https://github.com/DGtal-team/DGtal/pull/1206))

- *IO*
  - New version (3) for the VOL file format that allows (zlib) compressed volumetric
   data. VolReady and VolWriter can still manage Version 2 Vols.
   (David Coeurjolly, [#1228](https://github.com/DGtal-team/DGtal/pull/1228))

## Changes

- *Configuration/General*
  - Continuous integration Travis bots are now based on ubunutu/trusty containers.
   (David Coeurjolly, [#1227](https://github.com/DGtal-team/DGtal/pull/1208))
  - Set flag -std=c++11 only if needed. Modern compilers set compatible flags
   by default (gnu++14, etc). (Pablo H Cerdan,
   [#1222](https://github.com/DGtal-team/DGtal/pull/1222))

- *Documentation*
   - All the example descriptions are now in their the examples file (instead in
    dox files).
    (Bertrand Kerautret, [#1240](https://github.com/DGtal-team/DGtal/pull/1240))

## Bug Fixes

- *Configuration/General*
  - Fixing errors and warnings raised by g++ 4.7.x.
   (Roland Denis, [#1202](https://github.com/DGtal-team/DGtal/pull/1202))
  - Explicit M_PI definition if needed.
   (David Coeurjolly, [#1208](https://github.com/DGtal-team/DGtal/pull/1208))
  - Continuous integration Travis bots are now based on ubunutu/trusty containers.
   (David Coeurjolly, [#1227](https://github.com/DGtal-team/DGtal/pull/1208))
  - Fix usage of DESTDIR at install time for linux packagers.
   (Pablo Hernandez, [#1235](https://github.com/DGtal-team/DGtal/pull/1235))
  - Fix, let CMake handle DESTDIR instead of manual manipulation.
   (Pablo Hernandez, [#1238](https://github.com/DGtal-team/DGtal/pull/1238))

- *Geometry Package*
  - ArithDSSIterator: fix missing postfix ++.
   (I. Sivignon, [#1187](https://github.com/DGtal-team/DGtal/pull/1187))
  - ContourHelper: add a method to transform a contour into a 8 connected path.
   (B. Kerautret, [#1127](https://github.com/DGtal-team/DGtal/pull/1127))

- *IO Package*
  - Missing TContainer template parameter for overloaded functions/methods that
   rely on PointVector.
   (Roland Denis, [#1232](https://github.com/DGtal-team/DGtal/pull/1232))
  - Viewer3D: fix bad rendering when changing the scale.
   (Bertrand Kerautret, [#1217](https://github.com/DGtal-team/DGtal/pull/1217))

- *Documentation*
  - Fixing various BibTeX references.
   (Bertrand Kerautret, [##1237](https://github.com/DGtal-team/DGtal/pull/1237))

# DGtal 0.9.2

## New Features / Critical Changes

- *Documentation*
  - Fixing all doxygen warnings.
   (Roland Denis, [#1182](https://github.com/DGtal-team/DGtal/pull/1182))
  - New "@seeDGtalTools" doxygen command to cite a DGtalTools tool in
   DGtal documentation (David Coeurjolly,
   [#1179](https://github.com/DGtal-team/DGtal/pull/1179))

- *Geometry Package*
  - New robust normal vector estimator using spherical accumulators and statistical
   voting (Boulc'h & Marlet, SGP 2012).
   (David Coeurjolly, [#1149](https://github.com/DGtal-team/DGtal/pull/1149))

- *Math Package*
  - New RealFFT class for in-place real-complex Fast Fourier Transform using
   fftw3 library.
   (Roland Denis, [#1185](https://github.com/DGtal-team/DGtal/pull/1185))

- *Topology Package*
  - Adding periodic closure for KhalimskySpaceND and per-dimension closure
   specification.
   (Roland Denis, [#1086](https://github.com/DGtal-team/DGtal/pull/1086))
  - Adding CPreCellularGridSpaceND concept and KhalimskyPreSpaceND model
   to manipulate unbounded Khalimsky space and cells.
   KhalimskySpaceND now checks that all given cells are within the bounds.
   (Roland Denis, [#1086](https://github.com/DGtal-team/DGtal/pull/1086))

## Changes
- *Configuration/General*
  - Travis Continuous integration will check that doxygen raises no warnings
   and that the documented file names are valid.
   (David Coeurjolly, Roland Denis,
        [#1182](https://github.com/DGtal-team/DGtal/pull/1182))
  - Cleaning remaining preprocessor directives related to C++11 features.
   (Roland Denis, [#1141](https://github.com/DGtal-team/DGtal/pull/1141))
  - Travis Continuous integration will check that DGtalTools still compiles with
   changes in new pull-requests. (David Coeurjolly,
   [#1133](https://github.com/DGtal-team/DGtal/pull/1133))
  - Add cmake configuration file NeighborhoodTablesConfig to
   decompress and install look up tables. (Pablo Hernandez-Cerdan,
   [#1155](https://github.com/DGtal-team/DGtal/pull/1155))
  - Documentation graphs are now in SVG instead of PNG. (David Coeurjolly,
   [#1192](https://github.com/DGtal-team/DGtal/pull/1192))
  - Check and add all DGtal examples in the Examples listing section.
   (Bertrand Kerautret,[#1166](https://github.com/DGtal-team/DGtal/pull/1166))))

- *Base Package*
  - Alias and ConstAlias now raise compilation error when using invalid
   constructor, like from a rvalue reference. Adding ConstAlias in many classes
   that need it.
   (Roland Denis, [#1140](https://github.com/DGtal-team/DGtal/pull/1140))
   (With ITK related compilation fix, Bertrand Kerautret
   [#1153](https://github.com/DGtal-team/DGtal/pull/1153))
  - Moving all base concepts into namespace concepts. Update doc and
   concepts graphs accordingly. (Jacques-Olivier Lachaud, [#1164]
   (https://github.com/DGtal-team/DGtal/pull/1164))

- *IO Package*
  - Viewer3D: improvement of the viewer state record by saving the rendering
   mode. A new setter was also added to desable/enable double face rendering.
   (Bertrand Kerautret [#1166](https://github.com/DGtal-team/DGtal/pull/1162))
  - Viewer3D: add a mode to display ball primitive with OpenGL point instead of
   quadrangulated mesh.
   (Bertrand Kerautret [#1162](https://github.com/DGtal-team/DGtal/pull/1162))
  - Viewer3D: add a new mode to have the light source position defined from the
   camera (default) or from the scene coordinate system (key P to change
   position mode). A new lambertian rendering mode was added.
   (Bertrand Kerautret [#1149](https://github.com/DGtal-team/DGtal/pull/1149))
  - Add the possibility to interact in QGLViewer Viewer3D class with the voxel
   primitive (was limited to surfel). As with surfel, the user may assign integer
   identifiers (OpenGL names) to voxel and callback functions, which are called
   when voxel are selected. The selected elements are now highlighted.
   (Bertrand Kerautret, [#1146](https://github.com/DGtal-team/DGtal/pull/1146))

- *Topology Package*
  - Add pre-calculated look up tables to speed up Object::isSimple calculations.
   (Pablo Hernandez-Cerdan, [#1155](https://github.com/DGtal-team/DGtal/pull/1155))

## Bug Fixes
- *Configuration/General*
  - Simplification of the windows build instructions. (David
   Coeurjolly, [#1160](https://github.com/DGtal-team/DGtal/pull/1160))
  - Various fixes in the documentation (e.g. links to concepts
   pages). (David Coeurjolly,
   [#1161](https://github.com/DGtal-team/DGtal/pull/1161))
  - Fixing issues raised on some algorithms when changing Euclidean ring
   for SpaceND and KhalimskySpaceND. (Jérémy Levallois,
   [#1163](https://github.com/DGtal-team/DGtal/pull/1163))
  - Moving last concepts to concepts:: namespace. (David Coeurjolly,
   [#1193](https://github.com/DGtal-team/DGtal/pull/1193))

- *DEC Package*
  - Fix compatibility with eigen 3.2.8 by changing default index type for sparse matrix.
   (Pierre Gueth, [#1197](https://github.com/DGtal-team/DGtal/pull/1197))
  - Fixing warnings in DiscreteExteriorCalculus and DiscreteExteriorCalculusFactory.
   (Roland Denis, [#1139](https://github.com/DGtal-team/DGtal/pull/1139))

- *Geometry Package*
  - VoronoiCovarianceMeasure: fix dimension-specific code.
   (Roland Denis, [#1145](https://github.com/DGtal-team/DGtal/pull/1145))
  - AlphaThickSegmentComputer: fix segment display errors which could appear
   when displaying a small segment. Fix a non initialized attribute with
   some improvements on bounding box computation with orientation check.
   (B. Kerautret, [#1123](https://github.com/DGtal-team/DGtal/pull/1123))
  - Frechet Shortcut: fix implicit rounding.
   (I. Sivignon, [#1180](https://github.com/DGtal-team/DGtal/pull/1180))

- *Image Package*
  - Fixing issue [#779](https://github.com/DGtal-team/DGtal/issues/779) by
   storing domain with smart pointer in ImageContainerBySTLMap.
   (Roland Denis [#1151](https://github.com/DGtal-team/DGtal/pull/1151))

- *IO Package*
  - Display3D: Fix embedder usage when using default constructor in Debug mode.
   (Roland Denis [#1143](https://github.com/DGtal-team/DGtal/pull/1143))
  - Viewer3D: Fix a problem when the show() method was called at the end of the
   main program (the list creation was not called).
   (Bertrand Kerautret [#1138](https://github.com/DGtal-team/DGtal/pull/1138))
  - Viewer3D: add three new modes for shape rendering (default, metallic and
   plastic). The rendering can be changed by using the key M. The user can
   also choose its own rendering with some setter/getter on the opengl
   lightning/properties. (B. Kerautret,
   [#1128](https://github.com/DGtal-team/DGtal/pull/1128))
  - readers: fix a vol/pgm/raw reading bug occurring on Windows 10 due to the
   different interpretations of end of line \r\n on Window versus \n on
   unix/mac. Changing reading mode with binary mode instead text mode fix
   the issue. (Bertrand Kerautret
   [#1130](https://github.com/DGtal-team/DGtal/pull/1130))
  - Fixing issue [#899](https://github.com/DGtal-team/DGtal/issues/899) in
   all color maps, (David Coeurjolly, Bertrand Kerautret
   [#1134](https://github.com/DGtal-team/DGtal/pull/1134))
  -  GenericReader: include longvol reader in GenericReader for 64 bit images.
   Update the test for 64 bit longvol. (Bertrand Kerautret
   [#1135](https://github.com/DGtal-team/DGtal/pull/1135))
  - Fix the extension removal in Obj filename export in Board3D. (David
   Coeurjolly,[#1154](https://github.com/DGtal-team/DGtal/pull/1154)))
  - Fix issue when drawing DSS with both points and bounding box. (David
   Coeurjolly,[#1186](https://github.com/DGtal-team/DGtal/pull/1186)))

- *Topology Package*
   - Fix wrong starting point for surface tracking in example code
    frontierAndBoundary.cpp.
    (Roland Denis, [#1144](https://github.com/DGtal-team/DGtal/pull/1144))
   - Fix interior/exterior fill methods of topology/helpers/Surfaces class which
    was wrong on 3d and on closed Khalimsky space.
    (Bertrand Kerautret, [#1156](https://github.com/DGtal-team/DGtal/pull/1156))
   - Fix issue [#1168]
    (https://github.com/DGtal-team/DGtal/issues/1168), related to bad
    linear interpolation for binary volume data in
    volMarchingCubes.cpp (Jacques-Olivier Lachaud,
    [#1169](https://github.com/DGtal-team/DGtal/pull/1169))

- *Shape Package*
   - Fix a tubular mesh construction problem (missing faces) which appears
    when the center line is oriented in a main axis direction (in
    createTubularMesh()). Also improves and fixes the face construction.
    (Bertrand Kerautret, [#1157](https://github.com/DGtal-team/DGtal/pull/1157))

# DGtal 0.9.1

## New Features / Critical Changes

- *Configuration/General*
  - A CONTRIBUTING.md file has been added to describe how to contribute
   to the library. (David Coeurjolly,
   [#1112](https://github.com/DGtal-team/DGtal/pull/1112))
  - DGtal requires now to have a C++11 enabled compiler (gcc>4.6,
   clang>2.9, VS14, ...).  This allows us to use new C++11 features in
   DGtal core and to have more generic and reliable code. (David
   Coeurjolly, [#1080](https://github.com/DGtal-team/DGtal/pull/1080))
  - DGtal core now compiles on Microsoft Windows, Visual Studio (only
   VS14 or above). Many issues have been fixed for compatibility with
   'cl' compiler. (David Coeurjolly, Jérémy Levallois,
   [#1074](https://github.com/DGtal-team/DGtal/pull/1074))
  - DGtal with QGLViewer option activated now compiles on Microsoft Windows,
   Visual Studio (only VS14 or above). (Bertrand Kerautret,
   [#1106](https://github.com/DGtal-team/DGtal/pull/1106))

- *Base Package*
  - Traits class for containers in order to probe their category at
   compile time.  (Jacques-Olivier Lachaud,
   [#1079](https://github.com/DGtal-team/DGtal/pull/1079))
  - Generic set operations for arbitrary containers. You may use
   overloaded operators like &, |,  -, ^ on arbitrary containers (list,
   vector, unordered_set, map, etc).  (Jacques-Olivier Lachaud,
   [#1079](https://github.com/DGtal-team/DGtal/pull/1079))

- *Geometry Package*
  - Hull2DHelpers: implementation of the rotating caliper algorithm to compute
   the width (vertical/horizontal or Euclidean) of a convex hull.
   (Bertrand Kerautret, [#1052](https://github.com/DGtal-team/DGtal/pull/1052))
  - MelkmanConvexHull: new reverse method to allow point insertions and convex
   hull computation on both side of a point sequence.
   (Bertrand Kerautret, [#1073](https://github.com/DGtal-team/DGtal/pull/1073))
  - LogScaleProfile: new class to represent a (multi)scale profile e.g. a sequence
   of statistics on digital lengths parameterized by a grid resolution.
   (Backport of the ScaleProfile class of
   [ImaGene](https://gforge.liris.cnrs.fr/projects/imagene) ).
   (Bertrand Kerautret, Jacques-Olivier Lachaud
   [#1075](https://github.com/DGtal-team/DGtal/pull/1075))
  - IteratorCompletion provides iterators and ranges access from a basic set of methods.
   (Roland Denis, [#1029](https://github.com/DGtal-team/DGtal/pull/1029))

- *Image Package*
  - ArrayImageAdapter adds a read-write image adapter from any random-access iterator,
   e.g. from a C-array.
   (Roland Denis, [#1029](https://github.com/DGtal-team/DGtal/pull/1029))

- *Math Package*
  - MultiStatistics: new class to compute different statistics (like
   mean variance, median) on multiple variables.  (Backport of the
   Statistics class of
   [ImaGene](https://gforge.liris.cnrs.fr/projects/imagene) ).
   (Bertrand Kerautret, Jacques-Olivier Lachaud
   [#1076](https://github.com/DGtal-team/DGtal/pull/1076))

- *Topology Package*
  - New class CubicalComplex and functions associated to
   it. Arbitrary cubical complexes can be represented, displayed and
   multiple operations are defined onto them: incidence, closing,
   opening, closure, star, link, interior, boundary, set operations
   and relations, as a collapse operation.
   (Jacques-Olivier Lachaud, [#1079](https://github.com/DGtal-team/DGtal/pull/1079))


## Changes
- *Configuration*
  - Types and classes in helper namespaces ```Z2i``` and ```Z3i``` for
   ```StdDefs.h``` header (2D and 3D digital geometry with
   computations on 32bit integers) are now explicitly instanciated in
   the compiled library. This reduces compilation time when such types
   are used. (David Coeurjolly,
   [#1117](https://github.com/DGtal-team/DGtal/pull/1117))

- *DEC Package*
  - DiscreteExteriorCalculus holds both primal and dual sizes of each cell.
   Subsequent changes have been made to insertSCell.
   (Pierre Gueth [#1082](https://github.com/DGtal-team/DGtal/pull/1082))
  - Convenient static members for KForm :
   KForm::ones(), KForm::zeros() and KForm::dirac(KSpace::Cell).
   (Pierre Gueth [#1082](https://github.com/DGtal-team/DGtal/pull/1082))
- *Base Package*
  - Enabling circulators in SimpleRandomAccessRangeFromPoint.
   (Roland Denis, [#1060](https://github.com/DGtal-team/DGtal/pull/1060))

- *Base*
  - Deprecated OldAlias, OldClone, OldConstAlias have been removed. (David
   Coeurjolly, [#1074](https://github.com/DGtal-team/DGtal/pull/1074))

- *IO*
  - By default, closing a Viewer3D does not save automatically the viewer
   state anymore (in a .qglviewer.xml file). The automatic save can be
   activated by a flag (myAutoSaveState). (Bertrand Kerautret
    [#1088](https://github.com/DGtal-team/DGtal/pull/1088))
  - In the Viewer3D, the light source position is now saved in the
    QGLViewer state file (.qglviewer.xml). (Bertrand Kerautret
    [#1087](https://github.com/DGtal-team/DGtal/pull/1087))
  - Minor improvements of default settings in Viewer3D. (David
   Coeurjolly, [#1066](https://github.com/DGtal-team/DGtal/pull/1066))
  - change the chronological order to display primitives (in the draw
   function) in order to see the cube primitive through the
   transparency of the ball primitives. (Bertrand Kerautret,
   [#1081](https://github.com/DGtal-team/DGtal/pull/1081))
  - New possibility to move the light source direction using the mouse move
   in Viewer3D (with the key SHIFT+CTRL (SHIFT+CMD on mac)). The light source
   direction is now defined according the main coordinate system (no more from
   the camera center).
   (Bertrand Kerautret [#1070](https://github.com/DGtal-team/DGtal/pull/1070))
  - Adding raw I/O capabilities for non integral types and signed integers.
   (Roland Denis [#1084](https://github.com/DGtal-team/DGtal/pull/1084))

- *Shapes Package*
  - New methods to remove faces from a Mesh  or to obtain the barycenter of a
   face.
   (Bertrand Kerautret [#1091](https://github.com/DGtal-team/DGtal/pull/1091))

## Bug Fixes

- *Configuration/General*
  - catch unit test framework upgraded to the develop version. (David
 Coeurjolly, [#1055](https://github.com/DGtal-team/DGtal/pull/1055))
  - Fixing boost include path issue when building tools using DGtal and
   its cmake DGtalConfig.cmake. (David Coeurjolly,
   [#1059](https://github.com/DGtal-team/DGtal/pull/1059))
  - Fixing parenthese warnings in Catch. Waiting for an official fix.
   (Roland Denis, [#1069](https://github.com/DGtal-team/DGtal/pull/1069))
  - Fix constness in selfDisplay and operator<<.  (Pierre Gueth
   [#1082](https://github.com/DGtal-team/DGtal/pull/1082))
  - DGtal cmake configuration scripts are now installed in the
   ```${PREFIX_PATH}/lib/DGtal/``` folder on linux systems (when
   running ```make install``` command). The documentation is copied to
   the folder ```${PREFIX_PATH}/share/DGtal/html/```. This fixes issue
   [#1095](https://github.com/DGtal-team/DGtal/issues/1095). (David
   Coeurjolly,
   [#1103](https://github.com/DGtal-team/DGtal/issues/1103))
  - Fix for swapped coordinates in TangentFromDSS2DFunctor. (Kacper
   Pluta,
   [#1083](https://github.com/DGtal-team/DGtal/issues/1083))
  - Update of the README.md page. (David Coeurjolly,
   [#1109](https://github.com/DGtal-team/DGtal/issues/1109))

- *Base Package*
  - Fix wrong initialization of reverse iterators in
   SimpleRandomAccess(Const)RangeFromPoint.  (Roland Denis,
   [#1060](https://github.com/DGtal-team/DGtal/pull/1060))

- *Geometry Package*
  - Fix pseudo-random number generator in KanungoNoise (David
   Coeurjolly,
   [#1078](https://github.com/DGtal-team/DGtal/pull/1078))

- *IO Package*
  - Fix line export in Board3D.
   (Bertrand Kerautret [##1119](https://github.com/DGtal-team/DGtal/pull/1119))
  - Fix viewer tests including qt4 headers even with configuring WITH_QT5=ON.
   (Pablo Hernandez-Cerdan, [#1100](https://github.com/DGtal-team/DGtal/pull/1100))
  - Fix Viewer3D axis display when they are included in a transparent element.
   (issue #873)
   (Bertrand Kerautret [##1108](https://github.com/DGtal-team/DGtal/pull/1108)))


# DGtal 0.9

## New Features / Critical Changes
- *Geometry Package*

- New segment computer allowing the recognition of thick digital segments,
  adapted to noisy contours (from a given thickness parameter). The current
  implementation (mainly a backport from imagene) is a model of
  CForwardSegmentComputer with a ParallelStrip primitive. This primitive is
  similar to the blurred segment of [Debled-Rennesson etal 2005] with isothetic
  thickness. It is also an implementation of the alpha-thick segment of Alexandre
  Faure and Fabien Feschet.
  (Bertrand Kerautret,  [#963](https://github.com/DGtal-team/DGtal/pull/963))


- *Configuration/General*
  - Continuous integration enabled on both linux and macosx
   systems. Furthermore, the nightly build documentation is
   automatically deployed.  (David Coeurjolly,
   [#955](https://github.com/DGtal-team/DGtal/pull/955))
  - New unit test framework based on
   [catch](https://github.com/philsquared/Catch). Catch allows to
   design quick and efficient unit tests with nice trace
   outputs. (David Coeurjolly,
   [#1019](https://github.com/DGtal-team/DGtal/pull/1019))
  - Documentation added for Catch. (David Coeurjolly,
   [#1042](https://github.com/DGtal-team/DGtal/pull/1042))


- *Kernel*
  - New template class DigitalSetlByAssociativeContainer allows to
   define digital sets from any associative container of the STL. For
   instance, using std::unordered_set (c++11) or boost::unordered_set (hash
   function based containers), speed-up up to 40% can be measured when
   processing digital sets. (David Coeurjolly,
   [#1023](https://github.com/DGtal-team/DGtal/pull/1023)
  - By default, Z2i::DigitalSet, Z3i::DigitalSet and digital set from
   DigitalSetSelector use the new hash function based
   container. (David Coeurjolly,
   [#1023](https://github.com/DGtal-team/DGtal/pull/1023)
  - Specializations of std::hash (c++11) and boost::hash to define a hash
   functions on DGtal points. (David Coeurjolly,
   [#1023](https://github.com/DGtal-team/DGtal/pull/1023)

## Changes

- *DEC Package*
  - Coherent signed cells support allows lower dimension manifold embedding.
   (Pierre Gueth [#977](https://github.com/DGtal-team/DGtal/pull/977))
  - OppositeDuality struct allows generic hodge and laplace definition.
   (Pierre Gueth [#977](https://github.com/DGtal-team/DGtal/pull/977))
  - Easy k-form and vector field transversal using .length() and .getSCell().
   (Pierre Gueth [#977](https://github.com/DGtal-team/DGtal/pull/977))
  - Unified operators interface :
   .hodge<order, duality>() replace primalHodge<order>() and dualHodge<order>(),
   .laplace<duality>() replace primalLaplace() and dualLaplace().
   (Pierre Gueth [#977](https://github.com/DGtal-team/DGtal/pull/977))
  - New antiderivative<order, duality>() operator.
   (Pierre Gueth [#977](https://github.com/DGtal-team/DGtal/pull/977))
  - New flatDirectional<duality, direction>() and sharpDirectional<duality,
   direction>() operators defined as flat(vector_field_along_direction) and
   sharp(1-form).extractZeroForm(direction). (Pierre Gueth
   [#977](https://github.com/DGtal-team/DGtal/pull/977))
  - DiscreteExteriorCalculus<dim_embedded, dim_ambient, Backend>
   takes 2 dimension template parameters for embedding
   manifold in ambient euclidean space.
   (Pierre Gueth [#977](https://github.com/DGtal-team/DGtal/pull/977))
  - Basic openmp support for derivative computation.
   (Pierre Gueth [#977](https://github.com/DGtal-team/DGtal/pull/977))
  - New propagation example and extended embedding tests.
   (Pierre Gueth [#977](https://github.com/DGtal-team/DGtal/pull/977))
  - Improved operator generation using new CSparseMatrix concepts.
   (Pierre Gueth [#1007](https://github.com/DGtal-team/DGtal/pull/1007))
  - DEC constructors are replaced by static factory functions:
   DiscreteExteriorCalculusFactory::createFromDigitalSet and
   DiscreteExteriorCalculusFactory::createFromNSCells.
   (Pierre Gueth [#1008](https://github.com/DGtal-team/DGtal/pull/1008))
  - Mutable iterator on DiscreteExteriorCalculus.
   (Pierre Gueth [#1008](https://github.com/DGtal-team/DGtal/pull/1008))
  - Unary minus operators for k-forms, vector fields and linear operators.
   (Pierre Gueth [#1020](https://github.com/DGtal-team/DGtal/pull/1020))
  - Introduction of .updateIndexes() that needs to be called after any
   call to .insertSCell() or .eraseCell().
   (Pierre Gueth [#1020](https://github.com/DGtal-team/DGtal/pull/1020))
  - Transpose of linear operators.
   (Pierre Gueth [#1020](https://github.com/DGtal-team/DGtal/pull/1020))
  - Intensity operator on vector fields.
   (Pierre Gueth [#1020](https://github.com/DGtal-team/DGtal/pull/1020))
  - Reorder operators to remap indexes.
   (Pierre Gueth [#1020](https://github.com/DGtal-team/DGtal/pull/1020))

- *Geometry Package*
  - New EstimatorCache class to cache quantities estimated by a
   surfel local estimator. (David Coeurjolly,
   [#927](https://github.com/DGtal-team/DGtal/pull/927))
  - New digital surface local estimator that computes a sphere
  fitting. It requires to have the Patate library installed (and
  WITH_PATATE=true): http://patate.gforge.inria.fr/html/. See
  SphereFittingEstimator (David Coeurjolly,
  [#929](https://github.com/DGtal-team/DGtal/pull/929))
  - Algorithm to compute the union of two DSSs in logarithmic time
    (Isabelle Sivignon,
    [#949](https://github.com/DGtal-team/DGtal/pull/949))
  - InexactPredicateLpSeparableMetric class is now templated by an
   EuclideanRing type. (David Coeurjolly,
   [#1017](https://github.com/DGtal-team/DGtal/pull/1017))
  - Main example files of geometry/curves are introduced in the list of examples
   and briefly described.
   (Tristan Roussillon, [#1026](https://github.com/DGtal-team/DGtal/pull/1026))
  - New algorithms to compute the convex hull of planar point sets.
   (Tristan Roussillon, [#1028](https://github.com/DGtal-team/DGtal/pull/1028))
  - Lambda maximal segment tangent direction estimator 2D/3D: LambdaMST2D, LambdaMST3D.
   A fast tangent direction estimator which uses maximal digital straight segments.
   (Kacper Pluta, [#1021](https://github.com/DGtal-team/DGtal/pull/1021))
  - Segmentation of 3D digital curves by a combination of the segmentations of its 2D
   projections onto 2D base planes: XY, XZ, YZ. Notice that, only valid projections
   are used. By valid one understands that there are no two 3D points which are projected
   onto the same 2D point. A segment is computed as long as is extendable and at least
   two projections are valid.
 : NaiveDSS3DComputer.
   (Kacper Pluta, [#1021](https://github.com/DGtal-team/DGtal/pull/1021))

- *Math Package*
  - Utilities added (OrderedLinearRegression) to perform sequential
   linear model estimation of scalar data. (David Coeurjolly, Jérémy
   Levallois [#935](https://github.com/DGtal-team/DGtal/pull/935),
   backport from imagene)
  - New linear algebra concepts: CDenseVector, CDenseMatrix, CSparseMatrix.
   (Pierre Gueth [#1007](https://github.com/DGtal-team/DGtal/pull/1007))

- *Image Package*
  - Adding copy between images of different types. (Roland Denis [#1001]
   (https://github.com/DGtal-team/DGtal/pull/1001))

- *IO Package*
  - Fix RawWriter and RawReader. Added templated generic RawReader::importRaw
   and RawWriter::exportRaw.
   (Pierre Gueth [#1010](https://github.com/DGtal-team/DGtal/pull/1010))
  - New 2D DEC board style with orientated cells.
   (Pierre Gueth [#977](https://github.com/DGtal-team/DGtal/pull/977))
  - Limited interaction added to QGLViewer Viewer3D class. The user
   may assign integer identifiers (OpenGL names) to surfels and
   callback functions, which are called when surfels are
   selected. (Jacques-Olivier Lachaud
   [#942](https://github.com/DGtal-team/DGtal/pull/942))
  - Balls can be exported to OBJ in Board3D and ball resolution can now
   be specified in Viewer3D and Board3D (David Coeurjolly,
   [#945](https://github.com/DGtal-team/DGtal/pull/945))
  - Viewer3d cleanings with better organisation through the
   separation of all code generating the GL lists. (Bertrand Kerautret)
  ([#945](https://github.com/DGtal-team/DGtal/pull/945))
  - Operators added to perform computations on Color objects (addition,
   substraction scaling...). Color is now CopyConstructible and
   Assignable (David Coeurjolly
   [#940](https://github.com/DGtal-team/DGtal/pull/940))
  - Improvement of memory footprint of DGtal::Color (David Coeurjolly,
   [#961](https://github.com/DGtal-team/DGtal/pull/961))
  - New colormap adapter to add ticks/iso-contours (regularly spaced or
   specified by the user) to a given colormap. (David Coeurjolly,
   [#987](https://github.com/DGtal-team/DGtal/pull/987))
  - New flag (-DWITH_QT5) enables QT5 support in libqglviewer. (Nicolas
   Aubry, [#983](https://github.com/DGtal-team/DGtal/pull/983))
  - Board2D now supports quadratic Bezier curve drawing. (Tristan Roussillon,
   [#1002](https://github.com/DGtal-team/DGtal/pull/1002))
  - MeshWriter class can now export OBJ file including colors.
   (Bertrand Kerautret, [#1016](https://github.com/DGtal-team/DGtal/pull/1016))
  - Viewer3D: Shift-L / L key binding added to save and restore camera settings.
   (Bertrand Kerautret, [#1024](https://github.com/DGtal-team/DGtal/pull/1024))
  - Viewer3D:  change the chronological order to diplay primitives (in the draw
   function) in order to see see textured image primitives through the
   transparency of other 3D primitives. (Bertrand Kerautret,
   [#1041](https://github.com/DGtal-team/DGtal/pull/1041))


- *Kernel Package*
- HyperRectDomain can now be empty (lowerBound == upperBound + diagonal(1)).
    Warning about the use of lexicographical order in comparison operators of
    PointVector. (Roland Denis,
    [#996](https://github.com/DGtal-team/DGtal/pull/996))
   - Adds generic linearization (point to index) and reverse process (index to
    point), specialized for HyperRectDomain. (Roland Denis,
    [#1039](https://github.com/DGtal-team/DGtal/pull/1039))
  - HyperRectDomain can now be empty (lowerBound == upperBound +
    diagonal(1)). Warning about the use of lexicographical order in
    comparison operators of PointVector. (Roland Denis,
    [#996](https://github.com/DGtal-team/DGtal/pull/

- *Shapes Package*
  - Adds a vertex Iterator in the Mesh class in addition to the
   ConstIterator and adds a new method to change the color of a
   specific face. (Bertrand Kerautret,
   [#937](https://github.com/DGtal-team/DGtal/pull/937))
  - New methods to generate basic 3D tubular meshes and height
   fields. New mesh module documentation added. (Bertrand Kerautret,
   [#969](https://github.com/DGtal-team/DGtal/pull/969))
  - Refactoring of CSG operations on Euclidean / Digital shapes to easily
   combine several operations.
   EuclideanShapesUnion, EuclideanShapesIntersection and
   EuclideanShapesMinus are now deprecated. Use EuclideanShapesCSG
   instead.
   DigitalShapesUnion, DigitalShapesIntersection and
   DigitalShapesMinus are now deprecated. Use DigitalShapesCSG
   instead. (Jérémy Levallois
   [#962](https://github.com/DGtal-team/DGtal/pull/962))
  - Add various methods in the Mesh class to get the bounding box, to
   change the mesh scale or to subdivide triangular faces. (Bertrand
   Kerautret, [#990](https://github.com/DGtal-team/DGtal/pull/990) and
   [#992](https://github.com/DGtal-team/DGtal/pull/992))
  - New copy constructor and copy operator on Mesh object (and
   documentation added about vertex ordering for obj format).
   (Bertrand Kerautret,
   [#976](https://github.com/DGtal-team/DGtal/pull/976))

- *Arithmetic Package*
  - Algorithm to compute the fraction of smallest denominator in
    between two irreducible fractions (Isabelle Sivignon
    [#949](https://github.com/DGtal-team/DGtal/pull/949))

## Bug Fixes

- *Configuration*
   - Removing code coverage with coverall.io (David Coeurjolly,
  [1040](https://github.com/DGtal-team/DGtal/pull/1032)).
   - Forces Eigen 3.2.1 minimum (for a bug fix).  (Jacques-Olivier
    Lachaud, [1032](https://github.com/DGtal-team/DGtal/pull/1032)).
   - Fix issue #925, detection of Eigen3 (3.1 minimum) and also issue
    #924, DGtal configuration file when using Eigen3.  (Jacques-Olivier
    Lachaud, [#926](https://github.com/DGtal-team/DGtal/pull/926))
  - Backport of changes in google/benchmarck API for micro-benchmarking
   (David Coeurjolly, [#1014](https://github.com/DGtal-team/DGtal/pull/1014))
  - New travis configuration file to enable new travis Docker based
   container system (David Coeurjolly,
   [#1030](https://github.com/DGtal-team/DGtal/pull/1030))
  - Various fixes of compiler warnings due to unused paramters (David
   Coeurjolly, Roland Denis,
   [#1034](https://github.com/DGtal-team/DGtal/pull/1030))


- *Base Package*
  - Fix bug with LabelledMap copy constructor and copy iterator. (Roland
   Denis, [#973](https://github.com/DGtal-team/DGtal/pull/973))
  - Fix bug with Labels iterator when first index is set (Roland Denis,
 [#972](https://github.com/DGtal-team/DGtal/pull/972))
  - Iterator category fix for boost > 1.57 (David Coeurjolly,
 [#938](https://github.com/DGtal-team/DGtal/pull/938))
  - Cleanup of DGtal namespaces (David Coeurjolly,
 [#993](https://github.com/DGtal-team/DGtal/pull/993))


- *Geometry Package*
  - Fix bug occuring in the computation of the Faithful Polygon (class FP)
   in the closed case, ie. with circulators.
   (Tristan Roussillon, [#939](https://github.com/DGtal-team/DGtal/pull/939))
  - Fixing DSS based length estimator on open curves. (David
   Coeurjolly, [#941](https://github.com/DGtal-team/DGtal/pull/941))
  - Fix bug of method ArithmeticalDSL::getPoint with negative values
   of positions as input arguments.
   (Tristan Roussillon, [#944](https://github.com/DGtal-team/DGtal/pull/944))
  - Fix too restrictive asserts of methods
    ArithmeticalDSSConvexHull::smartCH and
    ArithmeticalDSSConvexHull::smartCHNextVertex to enable negative
    positions as input arguments. (Isabelle Sivignon,
    [#950](https://github.com/DGtal-team/DGtal/pull/950))
  - Fix Bezout Vector computation (Isabelle Sivignon,
 [#948](https://github.com/DGtal-team/DGtal/pull/948))
  - Fix issues with SphereFitting and TensorVoting local estimators on
   digital surfaces (Jérémy Levallois, David Coeurjolly
   [#970](https://github.com/DGtal-team/DGtal/pull/970))

- *IO Package*
  - Performance improvement of color managment in Display3D, Board3D
   and Viewer3D: no more "createNew...List" when setting a new
   color. (David Coeurjolly,
   [#958](https://github.com/DGtal-team/DGtal/pull/958))
  - Radius and resolution of balls have been fixed when used to
   represent a 3D point in grid mode (David Coeurjolly,
   [#978](https://github.com/DGtal-team/DGtal/pull/978))
  - Change in the mesh export in OFF format: now it tries by default to export
   colors (if stored). (Bertrand Kerautret,
   [#985](https://github.com/DGtal-team/DGtal/pull/985))
  - Bugfix in quad visualization in BoardD3D and Viewer3D (David
   Coeurjolly, [#980](https://github.com/DGtal-team/DGtal/pull/980))
  - Fix warnings message of std::abs in Display3D.    (Bertrand Kerautret,
   [#991](https://github.com/DGtal-team/DGtal/pull/991))
  - Fix memory leaks present in the Viewer3d.  (Bertrand Kerautret,
   [#995](https://github.com/DGtal-team/DGtal/pull/995))
  - Fix issues in OBJ color export when exporting voxels. (David
   Coeurjolly, [#1022](https://github.com/DGtal-team/DGtal/pull/1022))
  - Fix compilation issue on gentoo system related to MeshWriter
   (gcc version 4.9.2-r2). (Van Tho Nguyen,
   [#1035](https://github.com/DGtal-team/DGtal/pull/1035))
  - Fix deprecated usage of setMouseBindingDescription with QGLViewer >= 2.5.0.
   (Roland Denis, [#1036](https://github.com/DGtal-team/DGtal/pull/1036))

- *Kernel Package*
   - BasicDomainSubSampler can now handle non 0 origin point. This update also
    correct the search of point which are outside the source domain (it is now
    checked in testBasicPointFunctors). (Bertrand Kerautret,
    [989](https://github.com/DGtal-team/DGtal/pull/989)).

- *Topology  Package*
   - Fix loop bug in extractAllConnectedSCell of Surfaces from helpers.
    (Bertrand Kerautret, [994](https://github.com/DGtal-team/DGtal/pull/994)).

- *DEC  Package*
  - Fix missing include in testEigenSolver.
    (Jacques-Olivier Lachaud,
    [1032](https://github.com/DGtal-team/DGtal/pull/1032)).


# DGtal 0.8


## New Features / Critical Changes

- *General*
  - This Changelog has been ported to MarkDown (David Coeurjolly,
   [#846](https://github.com/DGtal-team/DGtal/pull/846))
  - The DGtal main website is now http://dgtal.org

 - Global refactoring of base functors (David Coeurjolly,
   [#861](https://github.com/DGtal-team/DGtal/pull/861))
    - BasicFunctor functors have been moved to functors:: namespace.
    - DefaultFunctor has been renamed functors::Identity.
    - xxxFunctor have been renamed to xxx.

  - Moving graph, topology, geometry/estimation concepts into
   namespace concepts::, also moving some functors into namespace
   functors:: (Jacques-Olivier Lachaud,
   [#912](https://github.com/DGtal-team/DGtal/pull/912)).

- *DEC Package*
  - DGtal 0.8 contains the first release of the Discrete Exterior
   Calculus Package. DEC provides an easy and efficient way to
   describe linear operator over various structure. Basic operators,
   such as Hodge duality operator or exterior derivative, can be
   combined to create classical vector analysis operator such as
   gradient, curl and divergence. (Pierre Gueth,
   [#877](https://github.com/DGtal-team/DGtal/pull/877))


- *Geometry Package*
  - Add digital nD Voronoi Covariance Measure support, as well as
  digital geometric estimators based on it. Add tests and examples of
  feature detection with VCM. (Jacques-Olivier Lachaud,
  [#803](https://github.com/DGtal-team/DGtal/pull/803))

  - Add Integral Invariant estimators so that they meet the concept of
  surface local estimator. Add geometric functors to define easily all
  the geometric estimators that can be built from the volume and
  coariance matrix. Previous estimators (IntegralInvariantMeanCurvatureEstimator
  and IntegralInvariantGaussianCurvatureEstimator) are removed. Please use
  the new ones instead. (Jeremy Levallois, Jacques-Olivier Lachaud,
  [#803](https://github.com/DGtal-team/DGtal/pull/803)
  [#856](https://github.com/DGtal-team/DGtal/pull/856)
  [#893](https://github.com/DGtal-team/DGtal/pull/893))

  - Various geometric predicates are now available in order to test the
  orientation of three points in the planes. Most classes are template
  classes parametrized by a type for the points (or its coordinates)
  and an integral type for the computations. They always return an
  exact value (or sign), provided that the integral type used for the
  computations is well chosen with respect to the coordinates of the
  points. Some implementations do not increase the size of the input
  integers during the computations. (Tristan Roussillon,
  [#755](https://github.com/DGtal-team/DGtal/pull/755))

  - Logarithmic construction of an arithmetical DSS of minimal
   parameters from a bounding DSL and two end points (ctor of
   ArithmeticalDSS) (Tristan Roussillon,
   [#819](https://github.com/DGtal-team/DGtal/pull/819))

  - Proof-of-concept that path-based norms can be implemented in a
   separable approach using logarithmic cost predicates
   (experimental::ChamferNorm2D). (David Coeurjolly,
   [#898](https://github.com/DGtal-team/DGtal/pull/898))

  - Logarithmic construction of an arithmetical DSS of minimal
   parameters from a bounding DSS (of known leaning points)
   and two end points (ctor of
    ArithmeticalDSS) (Tristan Roussillon,
    [#914](https://github.com/DGtal-team/DGtal/pull/914))

  - Feature extraction algorithm from Tensor Voting.(Jérémy Levallois,
   David Coeurjolly,
   [#895](https://github.com/DGtal-team/DGtal/pull/895))

  - Ray shooting intersection predicates (ray-triangle, ray-quad,
   ray-surfel) added in geometry/tools (David Coeurjolly,
   [#904](https://github.com/DGtal-team/DGtal/pull/904))


- *IO Package*
   - Now VolReader/VolWriter and LongvolReader/LongvolWriter support the
   usage of Center-(X,Y,Z) parameters, as described in Vol file
   specification. (Jérémy Levallois,
   [#879](https://github.com/DGtal-team/DGtal/pull/879))

- *Math Package*

     - New classes to compute nD eigen decomposition of symmetric
      matrix (class EigenDecomposition).  Add tests. (Jacques-Olivier
      Lachaud, #803)
     - Simple Linear Regression tool added (backport from
      imagene). (David
      Coeurjolly, [#794](https://github.com/DGtal-team/DGtal/pull/794))

- *Kernel package*
   - BasicPointFunctors functors have been moved in the functors::
    namespace (David Coeurjolly,
    [#863](https://github.com/DGtal-team/DGtal/pull/863))

- *For developpers*
     - Google Benchmark can be enabled to allow micro-benchmarking in
         some DGtal unit tests (https://github.com/google/benchmark)
         (David Coeurjolly,
         [#790](https://github.com/DGtal-team/DGtal/pull/790))

- *Images*
   - Classes to perform rigid transformations of 2D and 3D images
     (Kacper Pluta,
     [#869](https://github.com/DGtal-team/DGtal/pull/869))

## Changes

- *Base Package*
  - Add comparison operators in variants of CountedPtr. Improve
   coverage of these classes and fix compilation problem
   (Jacques-Olivier Lachaud)
  - Update doc of CountedPtr, CountedPtrOrPtr and
   CountedConstPtrOrConstPtr. Add asserts. Add tests. Fix issue 773
   (https://github.com/DGtal-team/DGtal/issues/773). (Jacques-Olivier
   Lachaud, [#894](https://github.com/DGtal-team/DGtal/pull/894)).
  - XXXOutputRangeYYY classes are now called
   XXXRangeWithWritableIteratorYYY (Tristan Roussillon,
   [#850](https://github.com/DGtal-team/DGtal/pull/850)).

- *Geometry Package*
  - Fix and add concept of CSurfelLocalEstimator and related ground
  truth estimators for implicit polynomial shapes
  (TrueDigitalSurfaceLocalEstimator). (Jacques-Olivier Lachaud,
  [#803](https://github.com/DGtal-team/DGtal/pull/803))
  - Random-access iterators added in ArithmeticalDSL. (Tristan
   Roussillon, [#801](https://github.com/DGtal-team/DGtal/pull/801))
  - Updates in Metric concepts: better and simpler concept structure
   and a new adapter to adapt any euclidean metric to a digital one
   (with values on Z) (David Coeurjolly,
   [#870](https://github.com/DGtal-team/DGtal/pull/870)
  - CubicalSudivision has been renamed SpatialCubicalSubdivision and
   moved to "geometry/tools" (David Coeurjolly,
   [#862](https://github.com/DGtal-team/DGtal/pull/862))

- *IO Package*
   - Better handling of materials in Board3D and OBJ exports. (David
    Coeurjolly,
    [#784](https://github.com/DGtal-team/DGtal/pull/784))
   - New 'basic' display mode for surfels (oriented or not), useful for
    large digital surface displays (quads instead of 3D prism)
    (Bertrand Kerautret,
    [#783](https://github.com/DGtal-team/DGtal/pull/783))
   - New clear() method to subclasses of Display3D (Viewer3D and
    Board3D) to clear the current drawning buffer. (Kacper Pluta,
    [#807](https://github.com/DGtal-team/DGtal/pull/807))
   - New draw() method for 3D display models (Viewer3D and Board3D) to
    display surfels with prescribed normal vectors (David Coeurjolly,
    [#802](https://github.com/DGtal-team/DGtal/pull/802)).
   - When exporting an 3D visualization to OBJ, a new option will
    rescale the geometry to fit in [-1/2,1/2]^3. (David Coeurjolly,
    [#820](https://github.com/DGtal-team/DGtal/pull/820))
   - New raw import/export for 32 bits images (Bertrand Kerautret,
     [#877](https://github.com/DGtal-team/DGtal/pull/876))

- *Kernel Package*

   - New functor DomainSubSampler allowing to apply different
    samplings with larger or smaller size on N dimensional domain. New tests
    and examples are given for 2D and 3D images (Bertrand Kerautret,
    [825](https://github.com/DGtal-team/DGtal/pull/825) and
    [882](https://github.com/DGtal-team/DGtal/pull/882)).

- *Shapes Package*
   - Shape concepts have been moved to concepts:: namespace (David
  Coeurjolly, [#871](https://github.com/DGtal-team/DGtal/pull/871))

- *Topology Package*
   - Surfaces::findABell accepts now arbitrary pair of points (Jacques-Olivier
    Lachaud, David Coeurjolly,
    [#851](https://github.com/DGtal-team/DGtal/pull/851))



## Bug Fixes


- *Base Package*

  - Fixing issue on Circulator/IteratorFunctions (related to #770 on
    MacOS).

- *Kernel Package*
  - BinaryPointPredicate is now specialized for DGtal::AndBoolFct2 and
    DGtal::OrBoolFct2 in order to guarantee that the second computation
    is not performed when the first point predicate return false (resp. true)
    with DGtal::AndBoolFct2 (resp. DGtal::OrBoolFct2) (Tristan Roussillon
    [#852](https://github.com/DGtal-team/DGtal/pull/852)).

- *Geometry Package*
  - Bug fix in PowerMap construction. (David Coeurjolly,
    [#814](https://github.com/DGtal-team/DGtal/pull/814))
  - Bug fix in 3d display of StandardDSS6Computer (Tristan Roussillon
    [#854](https://github.com/DGtal-team/DGtal/pull/854))

- *Topology Package*
  - small fix in ImplicitDigitalSurface. (Jacques-Olivier Lachaud,
    [#803](https://github.com/DGtal-team/DGtal/pull/803))
  - fix examples volTrackBoundary and volScanBoundary for DEBUG mode
    (Jacques-Olivier Lachaud, David Coeurjolly,
    [#851](https://github.com/DGtal-team/DGtal/pull/851))
  - New methods to fill the interior/exterior of digital contours
    (in the Surface class of topology/helpers).  (Bertrand Kerautret
    [#827](https://github.com/DGtal-team/DGtal/pull/827))


- *Graph Package*
  - fix examples volDistanceTraversal for DEBUG mode (Jacques-Olivier Lachaud,
    David Coeurjolly, [#851](https://github.com/DGtal-team/DGtal/pull/851))

- *Image Package*
  - Fixing template types in ImageAdapter (David Coeurjolly,
    [#835](https://github.com/DGtal-team/DGtal/pull/835))
  - Fixing image thresholders (SimpleThresholdForegroundPredicate and
    IntervalForegroundPredicate) which require CConstImage instead of
    CImage (David Coeurjolly,
    [#843](https://github.com/DGtal-team/DGtal/pull/843))

- *IO*
  - Bug fix for reading PGM(P2) 3D. (Kacper Pluta,
   [#853](https://github.com/DGtal-team/DGtal/pull/853))
  - Renaming BasicColorToScalarFunctors namespace to functors:: (David
    Coeurjolly,  [#857](https://github.com/DGtal-team/DGtal/pull/857))
  - Fix OpenGL warnings by redefining openGL primitive (glSphere) (Bertrand
    Kerautret [#981](https://github.com/DGtal-team/DGtal/pull/891))

=== DGtal 0.7 ===

*General*

  - Unit tests build is now disabled by default (to turn it on, run cmake with "-DBUILD_TESTING=on")

  - The "boost program option library" dependency was removed.

  - DGtal needs boost >= 1.46.

  - Thanks to new compiler warning option (-Wdocumentation), the doxygen documentation has been considerably improved.

*Base Package*

  - Complete rewriting of Clone, Alias and ConstAlias
    classes. Parameter passing is now documented with a standardized
    method to determine parameters unambiguously. Associated classed
    CowPtr, CountedPtrOrPtr and CountedConstPtrOrConstPtr are now used
    in conjunction with the previous classes.

  - Few improvments in Clock and Trace base classes.

*Kernel Package*

  - Two initialisation methods (initRemoveOneDim and initAddOneDim)
    for the Projector Functor from the BasicPointFunctors class in
    order to simplify the slice images (with example and test in 2D
    slice image extraction from 3D volume file).

  - New basic functors:
  - SliceRotator2D: to rotate 2D Slice images from 3D volume.
  - Point2DEmbedderIn3D: a simple functor to embed in 3d a 2d points
    (useful to extract 2D image from 3D volume).

  - Sets have been updated to own their domain with a copy-on-write pointer,
    in order to avoid some inconsistencies.

*Topology Package*

  - Fixing bugs in Object::isSimple for some digital
    topologies. Speed of Object::isSimple has been improved. Homotopic
    thinning is much faster (even without a precomputed simplicity
    table).

  - Objects have been updated to use Clone services.

*Geometry Package*

  - New classes to deal with arithmetical digital straight segments.
    Now the representation of the primitives and their recognition
    along a discrete structure are separated. The unique class
    ArithmeticalDSS,  which was a segment computer, has been replaced by
    mainly three classes: ArithmeticalDSL, ArithmeticalDSS and
    ArithmeticalDSSComputer. This is described in a doc page of the geometry
    package. Note that Backward/Forward suffixes have been renamed into
    Back/Front. Moreover, get prefixes for data members accessors have been
    removed.

  - Generic adapter to transform a metric (model of CMetric) with
    monotonic (see doc) properties to a separable metric (model of
    CSeparableMetric) which can be used in
    VoronoiMap/DistanceTransformation algorithms.

  - New possibility to access the 3 2D ArithmeticDSS object within an
    ArithmeticDSS3d.

  - New local estimator adapter to make easy implementation of locally defined
    differential estimator on digital surfaces.

  - New documentation on local estimators from digital surface
    patches and surfel functors. New normal vector estimator from
    weighted sum of elementary surfel normal vectors added.

  - With an optional binding with CGAL and Eigen3, new curvature and
    normal vector estimators have been added. For instance, you can
    now estimate curvature from polynomial surface fitting (Jet
    Fitting) and Monge forms.

  - Minor improvements in the spherical accumulator.

  - Improvement of integral invariant estimators (better memory footprint,
    ...).
    They also allow to estimate principal curvatures using Covariance matrix.
    Covariance matrix is also "masks" based, so the computation is efficient.

  - New algorithms to compute the minimal characteristics of a
    Digital Straight Line subsegment in logarithmic time using local
    convex hulls or Farey Fan. Also works when the DSL
    characteristics are not integers.

  - Chord algorithm for (naive) plane recognition and width computation.

  - New organization for computing primitives. Introduction of the concept
    of PrimitiveComputer and specialization. COBA algorithm and Chord
    algorithm are now models of AdditivePrimitiveComputer.

  - Introduction of the primitive ParallelStrip, computed by COBA and Chord
    algorithms

  - New documentation for planarity decision, plane recognition and width
    computation.
    Quantitative and qualitative evaluation of COBA and Chord algorithm.

  - Bug fix in COBA algorithm when extending an empty computer with a group of
    points.

  - add standard plane recognition with adapter classes both for COBA and
    Chord algorithm.

*Shape Package*

  - The class MeshFromPoints was transformed into Mesh (more from
    shapes/fromPoints to shapes/ directory), iterators on mesh
    points and mesh face.

*Topology Package*

  - The class SCellToMidPoint is now deprecated. Use CanonicSCellEmbedder
    instead to map a signed cell to its corresponding point in the Euclidean
    space

*IO Package*

  - Complete refactoring of 3D viewers and boards (Viewer3D, Board3DTo2D).
  - New Board3D to export 3D displays to OBJ 3D vector format.
  - A new display of 2D and 3D image in Viewer3D.
  - New reader: HDF5 file with 2D image dataset(s) (8-bit with palette and
    24-bit truecolor with INTERLACE_PIXEL).
  - New GenericReader and Generic Writer for both 2D, 3D and ND images.
  - Adding a Table Reader to extract objets given in a specific column from a
    text file.
  - Adding missing PPM Reader.
  - Adding missing DICOM reader (with ITK library)
  - Adding ITK reader and ITK writer
  - OpenInventor (SOQT/Coin3D) based viewer has been removed (please consider
    release <=0.6 if interested).

*Image Package*

  - New concepts : CImageFactory to define the concept describing an
    image factory and CImageCacheReadPolicy/CImageCacheWritePolicy
    to define the concept describing cache read/write policies.

  - New classes : ImageFactoryFromImage to implement a factory to
    produce images from a "bigger/original" one according to a given
    domain, ImageCache to implement an images cache with 'read and
    write' policies, TiledImageFromImage to implement a tiled image
    from a "bigger/original" one.

  - ImageContainerByITKImage complies with CImage.
    The container has been moved from the DGtal::experimental namespace to
    the main DGtal namespace.

*Graph Package*

  - New graph visitor, which allows to visit a graph according to
    any distance object (like the Euclidean distance to some point).

*Math Package*

  - add Histogram class and CBinner concept.
  - add math concepts diagram.


=== DGtal 0.6 ===

 *General*
  - Multithread capabilities via OpenMP are now detected during DGtal
    build. Example of usage can be found in the Volumetric module.

 *Documentation*
  - update documentation for boost concepts, so that subconcepts are
    displayed and html reference pages are pointed.
  - package/module documentation files are now in their associated
    package folder (e.g. kernel/doc/ for kernel package related
    documentation pages). The "make doc" command (or "make dox", see
    below) generates the documentation in the "html/" sub-folder of your
    current build folder.
  - latex citations within doxygen documents are now working

 *Base Package*
  - correct concept checks for some range concepts.
  - Statistic class moved to math package

 *Kernel Package*
  - digital sets are now also point predicates, update of
    DigitalSetDomain accordingly. As a consequence, SetPredicate is
    now deprecated.
  - exposed Compare template parameter of underlying std::set in
    DigitalSetBySTLSet class.

  - new documentation for module digital sets.

 *Arithmetic Package*
  - new class for representing lattice polytopes in 2D (with cut
    operations)
  - bugfix in LighterSternBrocot::Fraction
  - bugfix in ArithmeticalDSS (thanks, Kacper)

 *Image Package*
  - Update on image writers (no colormap required for scalar only writers).
    Documentation updated.
  - New image adapters to adapt both domains and values of an image
    (ImageAdapter and ConstImageAdapter).
  - several enhancements of the main image concept and its image
    container models

 *Geometry Package*
  - New primitives for digital plane recognition. Naive planes, and
    more generally planes with arbitrary axis-width can be detected
    and recognized incrementally. Based on a COBA algorithm
    implementation, which uses 2D lattice polytopes.
  - Fréchet segment computer added to compute bounded simplifications of
    digital curves for instance.
  - Complete rewritting of volumetric tools by separable processes:
    new generic algorithms (VoronoiMap, PowerMap) and metric
    concepts hierarchy (l_2, l_p, ...p) to efficiently compute
    DistanceTransformation, ReverseDistanceTransformation and
    preliminary medial axis extraction.
  - Separable volumetric tools are now multithread using OpenMP.
  - New curvature estimator in 2D/3D based on integral invariants
    (both mean and gaussian curvatures in 3D).

 *Shape Package*
  - New operators available on digital and Euclidean shapes (Union,
    Intersection, Minus)

 *Topology Package*
  - update documentation for digital surfaces and digital surface
    containers so as to emphasize the fact that the ranges are only
    single-pass.

 *Graph Package*
  - New package gathering graph related structures and algorithms
    (visitors, graph concepts, ...)
  - Add concepts for graph visitors
  - Add boost::graph support for DigitalSurface
  - Add documentation for graph package.

 *Math Package*
  - Exact exponentiation x^p by squaring on O(log p) added
    (BasicMathFunctions::power).

 *For developers*
  - new "make dox" target to only build dox file documentation
    ("make doc" for complete documentation build)


=== DGtal 0.5.1 ===
Posted on June, 6th, 2012 by David Coeurjolly

  - New way to cite package/module authors in the documentation
  - Improvement of DGtal::GridCurve ranges
  - Improvement of package concepts  in the  documentation
  - new documentation for DGTal build on MSWindows
  - arithmetic is now a main package (previously in math)
  - Specialized classes for classical metric adjacencies


=== DGtal 0.5 ===
Posted on May, 9th, 2012 by David Coeurjolly

Many changes have been pushed to this release with a lot of nice
tools.  Before going into details component by component, we would
like to focus on a couple of new cool features:

  - new arithmetic package (fractions, models of fraction,
  Stern-Brocot, continued fraction,...)
  - new nD DigitalSurface model (collections of (n-1) topological cells
  with many tools/utilities to track surface elements)
  - update of the build system to make easier the use of DGtal in your
  projects.
  - DGtal and DGtalTools
  - many bugfixes..

* Overall  Project

  - In previous DGtal releases, tools were given in the source
  "tools/" folder. In this release, we have chosen to move the
  tools to another GitHub project
  (http://github.com/DGtal-team/DGtalTools) with a specific
  development process. Please have a look to this project to get
  nice tools built upon the DGtal library.

  - cmake scripts and DGtalConfig have been widely updated to make
  easier the use of the library in your own code

  - We are debugging both the code and the scripts to make it compile
  on windows. We still have couple of issues but most of DGtal
  compiles.

  - Again, efforts have been done on the documentation.


* Package Topology:

 - Creation of the graph concept (see Doxygen documentation)

 - Graph tools have been added: breadth first visitor for any model of
   graph

 - Creation of high-level classes to represent several kinds of
   digital surfaces. Surfaces are n-1 dimensional objetcs and may be
   open or closed. There are several models of digital surface
   containers: boundary of a set of points, explicit set of surfels,
   boundary of a digital object defined by a predicate, frontier
   between two regions, light containers that are discovered on
   traversal but not stored explicitly, etc.

 - All these digital surfaces can be manipulated through the same
   object (DigitalSurface), whichever the container.

 - DigitalSurface is a model of a graph whose vertices are the surfels
   and whose arcs are the connections between surfels.

 - Definition of umbrellas over digital surfaces, that forms faces on
   the surface graph.

 - In 3D, digital surface form combinatorial 2-manifolds with boundary

 - Digital surface can be exported in OFF format

 - Several examples using digital surfaces are provided, like
   extracting isosurfaces from images or volume files defining
   surfaces in labelled images.

* Package Algebraic (new package)

 - Definition of n-variate polynomial as a one-dimensional polynomial
   whose coefficients are n-1-variate polynomials. Coefficient ring
   and dimension are templated.

 - Creation of a reader that can transform a string representation of
   multivariate polynomial into such polynomial object. Use
   boost::spirit.

 - Example using package Topology to extract and display implicit
   polynomial surfaces in 3D.

* Package Arithmetic (new package)

 - Standard arithmetic computations are provided: greatest common
   divisor, Bézout vectors, continued fractions,  convergent.

 - Several representations of irreducible fractions are provided. They
   are based on the Stern-Brocot tree structure. With these fractions,
   amortized constant time operations are provided for computing
   reduced fractions.

 - An implementation of patterns and subpatterns is provided, based on
   the irreducible fractions.
 - A representation of digital standard line in the first quadrant is
   provided, as well as fast algorithms to recognize digital straight
   subsegments.


* Package Image

  - Complete refactoring of Images and ImageContainers (more
  consistent design)

  - Documentation added

  - Graph of concepts added in the documentation


* Package Geometry

  - New SegmentComputer (a.k.a. geometrical primitives to use for
  recognition, curve decomposition,...) : ArithDSS3D (3D DSS), DCA
  (Digital Circular Arcs), CombinatorialDSSS, ...

  - New normal vector field estimation based on elementary normal
  vector convolution in n-D

  - Distance Transformation by Fast Marching Method added.

* Package IO

  - Complete refactoring of the way a DGtal object is displayed in
  boards/viewers.

  - New 2D board  backend: you can export your drawning in TikZ for
  latex includes.


=== DGtal 0.4 ===
Posted on September 26, 2011 by David Coeurjolly

  * Global changes:
     - A better decomposition of DGtal algorithms and
       data structures into packages.
     - By default, DGtal is built with minimal dependencies.
     - Concepts and concept checking mechanism have been
       considerably improved.

  * Kernel Package: refactoring of Integer types considered in
    DGtal.

  * Topology Package: Interpixel/cellular topological model,
    boundary tracking tools, ...

  * Geometry Package:
    - many things have been added in the 1D contour analysis module:
      multi-modal representation of 1D contours and curves (GridCurve facade),
      decomposition/segmentation into primitives, many differential
      estimators added, helpers for multigrid comparison of estimators
    - multigrid digital set generators from implicit and parametric
      shapes in dimension 2.

  * I/O Package: refactoring/enhancements of DGtal boards and
    viewers,  enhancement of 2D boards with libcairo and a new
    Board3Dto2D board has been added.


  * Tools: multigrid shapeGenerator/contourGenerator added,
    lengthEstimator/estimatorComparator  added for differential
    estimator multigrid comparison, connected components extraction in
    3D, ...

  * Documentation: User guide has been improved thanks to a
    decomposition of the library into packages.

=== DGtal 0.3.1 ===
Posted on April 4, 2011 by David Coeurjolly

  * Quick release due to a build problem on linux. No more feature
    added.
  * Preliminary cellular grid documentation added.
  * Documentation cleanup.




=== DGtal 0.3.0 ===
Posted on April 1, 2011 by David Coeurjolly

Beside the DGtal presentation at DGCI 2011, we are pleased to announce a new
DGtal release 0.3.0.

New features:

  User-guide added (based on doxygen system)
  Kernel: new concepts and controls to enhance the Interger type management,
      new iterators (Range/SubRange) on HyperRectDomains.
  Topology: interpixel model added (cells, boundary tracking mechanisms,…)
  Geometry 2D: 2D curve primitive decomposition, tangential cover,
         convexity/concavity decomposition.
  Geometry nD: reverse Euclidean distance transformation
  Visualisation: stream mechanism to visualize 3D DGtal objects with
         libQGLViewer (optional) Shape generator factory added in nD

BugFixes, enhancements:

  Many bugs have been fixed for this release.
  cmake DGtal dependency checking process is more stable now

Known problems:

  For technical reasons, we haven’t be able to verify that this release also
  compile on Windows Visual Studio systems (see ticket #87). A new release
  will fix this problem as soon as possible.





=== Older Releases ===





2011-04-01 dcoeurjo
  * Release 0.3.0
  * Kernel: global enhancement of different Integer types and
    associated concepts.
  * Topology: interpixel topology, cells, surface tracking
  * Geometry2D: contour primitive decomposition, tangential cover,
    convexity/concavity decomposition.
  * GeometrynD: Reverse DT transformation (Euclidean)
  * Infrastructure: 3D visualisation of DGtal objects with
    libQGLViewer, shape factory
  * IO: PointListReader added
  * Documentation: first DGtal user-guide


2010-01-12 dcoeurjo
  * Release 0.2
  * Kernel: DGtalBoard mechanism for 2D drawing of DGtal objects, ..
  * Geometry package
    - Volumetric: distance transformation with separable	metric
      (l2, l1 and linfinity) in arbitrary dimension
    - 2D: Arithmetical DSS, Greedy decomposition of a contour into
      primitives, FreemanChain code iterators
  * Topolopy package: Set, Adjacencies, Object, border extraction,
    connected components computation, ...
  * IO: 2D file formats with Magick++, Vol/Raw format in 3D, Raw
    format in n-D (non-portable)
  * Misc: Compiles on linux, MacOS and VisualStudio 2008


2010-21-05 dcoeurjo
  * Iterators added to PointVector
  * Debug methods removed in Trace class
  * Many bug fixes for VS compatibility

2010-05-15 dcoeurjo
  * Assert.h: added macro ASSERT() added based on the boost/assert.hpp (TODO:
      implement a nice callback)
  * Point and Vector templated classes added
  * Space.*: skeleton of a DGtal::Space added

2010-03-03 dcoeurjo
  * math/MeasureOfStraightLines: new class to compute the measure of a set
    of Straight lines defined as a polygon in the (a,b) parameter space.
  * test_measure: added

2010-02-17 dcoeurjo
  * Trace: new class models for output streams in Trace class.
  * TraceWriter/TraceWriterTerm/TraceWriterFile: added

2010-02-12 dcoeurjo
  * models: bug fix  in INLINE commands
  * Trace/Clock: minor edit and bug report

2010-01-05 dcoeurjo
  * Trace can be initialized on diffrent output stream (e.g. std::cerr or a file
    stream)
  * test_trace: update to test the new API

2010-01-04 dcoeurjo
  * Clock: no more static variables and methods (in order to have several
     running clocks)
  * Trace: new interface and the endBlock displays and returns the
     ellapsed time within the block

2009-12-28 dcoeurjo
  * Trace: a new class to trace out messages to the standard output. Four type
     of messages are possible: info, debug, error and "emphased". On
     color linux terminal, messages appears with an appropriate color
     foreground.
  * test_trace: an illustration of the Trace interface

2009-12-14 dcoeurjo
  * CMakeLists, test_clock updates to ensure compatibility with VisualStudio
  * New cmake options
  - OPTION(BUILD_SHARED_LIBS "Build shared libraries." ON)
  - OPTION(BUILD_TESTS "Build tests." ON)

2009-12-11 dcoeurjo
  * CMakeLists scripts and first backport from imagene (Clock class)

2009-12-11 dcoeurjo
  * Repository cleanup:
    - Modeles and genereateClass.sh removed
    - JOL scripts & templates added


2009-12-03 dcoeurjo
  * Modeles: class templates added with generateClass.sh script<|MERGE_RESOLUTION|>--- conflicted
+++ resolved
@@ -1,13 +1,11 @@
 # DGtal 1.3(beta)
 
-<<<<<<< HEAD
-
-=======
+
 ## New features / critical changes
 - *Docker File*
   - A Dockerfile is added to create a Docker image to have a base to start development
     using the DGtal library.(J. Miguel Salazar [#1580](https://github.com/DGtal-team/DGtal/pull/1580)) 
->>>>>>> 71635d15
+
 ## Bug fixes
 
 - *General*
