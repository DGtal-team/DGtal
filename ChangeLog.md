# DGtal 1.1

## New Features / Critical Changes

<<<<<<< HEAD
- *Kernel package*
  - Making `HyperRectDomain_(sub)Iterator` random-access iterators.
    (Roland Denis, [#1416](https://github.com/DGtal-team/DGtal/pull/1416))
=======
- *Shapes package*
  - Add a moveTo(const RealPoint& point) method to implicit and star shapes
   (Adrien Krähenbühl,
   [#1414](https://github.com/DGtal-team/DGtal/pull/1414))
>>>>>>> c0b08384

## Changes

- *DEC*
  - Add discrete calculus model of Ambrosio-Tortorelli functional in
    order to make piecewise-smooth approximations of scalar or vector
    fields onto 2D domains like 2D images or digital surfaces
    (Jacques-Olivier Lachaud,[#1421](https://github.com/DGtal-team/DGtal/pull/1421))

- *Helpers*
  - Add vector field output as OBJ to module Shortcuts (Jacques-Olivier Lachaud,
    [#1412](https://github.com/DGtal-team/DGtal/pull/1412))
  - Add shortcuts to Ambrosio-Tortorelli piecewise-smooth approximation
    (Jacques-Olivier Lachaud,[#1421](https://github.com/DGtal-team/DGtal/pull/1421))

- *Tests*
  - Upgrade of the unit-test framework (Catch) to the latest release [Catch2](https://github.com/catchorg/Catch2).
    (David Coeurjolly [#1418](https://github.com/DGtal-team/DGtal/pull/1418))
    (Roland Denis [#1419](https://github.com/DGtal-team/DGtal/pull/1419))

- *Topology*
  - Provides partial flip, split and merge operations for half-edge data structures
    and triangulated surfaces (Jacques-Olivier Lachaud,
    [#1428](https://github.com/DGtal-team/DGtal/pull/1428))

- *Shapes package*
  - Fix Lemniscate definition following Bernoulli's definition
   (Adrien Krähenbühl,
   [#1427](https://github.com/DGtal-team/DGtal/pull/1427))


## Bug Fixes

- *Configuration/General*
  - Fix compilation error/warnings with gcc 9.1.1 and clang 9.0
  (Boris Mansencal, [#1431](https://github.com/DGtal-team/DGtal/pull/1431))

- *Mathematics*
  - Put SimpleMatrix * scalar operation in DGtal namespace (Jacques-Olivier Lachaud,
    [#1412](https://github.com/DGtal-team/DGtal/pull/1412))

- *Helpers*
  - Fix Metric problem due to implicit RealPoint toward Point conversion when computing
    convolved trivial normals in ShortcutsGeometry (Jacques-Olivier Lachaud,
    [#1412](https://github.com/DGtal-team/DGtal/pull/1412))
  - Fixing double conversion bug in class Parameters, related to
    English/French decimal point inconsistency between `atof` and
    `boost::program_options` (Jacques-Olivier Lachaud,
    [#1411](https://github.com/DGtal-team/DGtal/pull/1411))
  - Fix bug in Shortcuts::saveVectorFieldOBJ
    (Jacques-Olivier Lachaud,[#1421](https://github.com/DGtal-team/DGtal/pull/1421))
  - Fixing OBJ export: .mtl file written with relative path (Johanna Delanoy [#1420](https://github.com/DGtal-team/DGtal/pull/1420))

- *IO*
  - Removing a `using namespace std;` in the Viewer3D hearder file. (David
    Coeurjolly [#1413](https://github.com/DGtal-team/DGtal/pull/1413))

- *Shapes package*
  - Fix bug in Astroid parameter() method : orientation correction
   (Adrien Krähenbühl,
   [#1325](https://github.com/DGtal-team/DGtal/pull/1426))

- *doc*
  - Promoting the `Shortcuts` documentation page on the main page. (David
    Coeurjolly [#1417](https://github.com/DGtal-team/DGtal/pull/1417))
  - Fixing the `doxyfiles` to have the table of contents of module pages (David
    Coeurjolly [#1424](https://github.com/DGtal-team/DGtal/pull/1424))
  - New illustration in the volumetric analysis documentation page (David
    Coeurjolly [#1432](https://github.com/DGtal-team/DGtal/pull/1432))
  - Using SourceForge to download doxygen sources during Travis CI jobs.
    (Roland Denis [#1424](https://github.com/DGtal-team/DGtal/pull/1434))


# DGtal 1.0

## New Features / Critical Changes

- *Base package*
  - Adding FunctorHolder to transform any callable object (e.g. function,
    functor, lambda function,...) into a valid DGtal functor.
    (Roland Denis, [#1332](https://github.com/DGtal-team/DGtal/pull/1332))
  - Adding better checks for floating point arithmetic in the test module (Kacper Pluta,
    [#1352](https://github.com/DGtal-team/DGtal/pull/1352))

- *Documentation*
  - Module page about functions, functors and lambdas in DGtal.
    (Roland Denis, [#1332](https://github.com/DGtal-team/DGtal/pull/1332))

- *Image package*
  - Adding ConstImageFunctorHolder to transform any callable object
    (e.g. function, functor, lambda function,...) into a CConstImage model.
    (Roland Denis, [#1332](https://github.com/DGtal-team/DGtal/pull/1332))
  - RigidTransformation2D/3D depends on a vector functor that can be,
    for example, VectorRounding (Kacper Pluta,
    [#1339](https://github.com/DGtal-team/DGtal/pull/1339))

- *Kernel package*
  - Adding PointFunctorHolder to transform any callable object (e.g. function,
    functor, lambda function,...) into a CPointFunctor model.
    (Roland Denis, [#1332](https://github.com/DGtal-team/DGtal/pull/1332))
  - ⚠️ The conversion between PointVector of different component types now follows
    the classical conversion rules (e.g. float to double is OK but double
    to int fails if the conversion is not explicitly specified).
    Component type after an arithmetic operation also follows the classical
    arithmetic conversion rules (e.g int * double returns a double).
    Adding some related conversion functors.
    (Roland Denis, [#1345](https://github.com/DGtal-team/DGtal/pull/1345))
  - Making binary operators of PointVector (+-\*/ but also dot, crossProduct,
    inf, isLower,...) available as external functions. The component type of
    the result follows the classical arithmetic conversion rules.
    (Roland Denis, [#1345](https://github.com/DGtal-team/DGtal/pull/1345))
  - Adding square norm method to Point/Vector class. (David Coeurjolly,
    [#1365](https://github.com/DGtal-team/DGtal/pull/1365))

- *Helpers*
  - Classes Shortcuts and ShortcutsGeometry to simplify coding with
    DGtal. Integrate a lot of volume, digital surfaces, mesh,
    surface, geometry, estimators functions, with many conversion
    and input/output tools. (Jacques-Olivier Lachaud,
    [#1357](https://github.com/DGtal-team/DGtal/pull/1357))

- *Shapes package*
  - Add two new star shapes: Astroid and Lemniscate
   (Adrien Krähenbühl, Chouaib Fellah,
   [#1325](https://github.com/DGtal-team/DGtal/pull/1325))

- *Geometry package*
  - Parametric 3D curve digitization see (UglyNaiveParametricCurveDigitizer3D)
   (Kacper Pluta, [#1339](https://github.com/DGtal-team/DGtal/pull/1339))
  - A set of 3D parametric curves: EllipticHelix, Knot_3_1, Knot_3_2, Knot_4_1,
    Knot_4_3, Knot_5_1, Knot_5_2, Knot_6_2, Knot_7_4 (Kacper Pluta,
   [#1339](https://github.com/DGtal-team/DGtal/pull/1339))
  - DecoratorParametricCurveTransformation - a decorator to apply isometries to
    parametric curves (Kacper Pluta, [#1339](https://github.com/DGtal-team/DGtal/pull/1339))
  - LambdaMST3DBy2D - a variation of 3D Lambda Maximal Segment tangent estimator
   that uses only 2D tangents along maximal axis. This estimator has only a
   research value (Kacper Pluta, [#1339](https://github.com/DGtal-team/DGtal/pull/1339))
  - DSSes filtration during L-MST3D computations (Kacper Pluta,
   [#1339](https://github.com/DGtal-team/DGtal/pull/1339))
  - An option for filtering DSSes during LambdaMST3D calculations (Kacper Pluta,
   [#1339](https://github.com/DGtal-team/DGtal/pull/1339))
  - New LpMetric class (model of CMetricSpace) for distance computations in R^n.
    (David Coeurjolly,  [#1388](https://github.com/DGtal-team/DGtal/pull/1388))

- *Documentation*
  - Replacing html internal links by ref command in Digital Topology module
    documentation. Also ignoring doxygen warning when ref begins with a digit.
    (Roland Denis, [#1340](https://github.com/DGtal-team/DGtal/pull/1340))
  - Fix examples filenames in Digital Topology module documentation (Isabelle
    Sivignon, [#1331](https://github.com/DGtal-team/DGtal/pull/1331))
  - Fix doc bug with Hull2D namespace, (Tristan Roussillon,
    [#1330](https://github.com/DGtal-team/DGtal/pull/1330))
  - Checking boost version when including boost/common_factor_rt (David Coeurjolly,
    [#1344](https://github.com/DGtal-team/DGtal/pull/1344))
  - Fix computational costs of separable metric predicates in the documentation.
    (David Coeurjolly, [#1374](https://github.com/DGtal-team/DGtal/pull/1374))
  - Fixing doxygen warnings (typo and doxygen upgrade to v1.8.14)
    (Roland Denis, [#1376](https://github.com/DGtal-team/DGtal/pull/1376))
  - Module page about functions, functors and lambdas in DGtal.
    (Roland Denis, [#1332](https://github.com/DGtal-team/DGtal/pull/1332))

## Changes

- *Configuration/General*
  - Simplifying Travis CI scripts (David Coeurjolly,
    [#1371](https://github.com/DGtal-team/DGtal/pull/1371))

- *Kernel package*
  - Fix NumberTraits for `long long int` types and refactor it.
    (Roland Denis, [#1397](https://github.com/DGtal-team/DGtal/pull/1397))


- *Topology*
  - Remove the internal object from VoxelComplex, improving performance
    (Pablo Hernandez, [#1369](https://github.com/DGtal-team/DGtal/pull/1369))

- *Documentation*
  - Improving KhalimskySpace related classes documentations by displaying
    a short description in the member list.
    (Roland Denis,  [#1398](https://github.com/DGtal-team/DGtal/pull/1398))

- *Helpers*
  - Small fixes in Shortcuts and ShortcutsGeometry, doc, and colormaps.
    (Jacques-Olivier Lachaud, [#1364](https://github.com/DGtal-team/DGtal/pull/1364))

- *Topology*
  - Specializes the method DigitalSurface::facesAroundVertex in the
    3D case, such that faces (ie pointels) are ordered
    counterclockwise with respect of the vertex (ie surfel) seen from
    the exterior. (Jacques-Olivier Lachaud,
    [#1377](https://github.com/DGtal-team/DGtal/pull/1377))
  - This PR fixes two issues related to CubicalComplexFunctions:
    issue [#1362](https://github.com/DGtal-team/DGtal/issues/1362) and
    issue [#1381](https://github.com/DGtal-team/DGtal/issues/1381) for
    programs testCubicalComplex, testVoxelComplex and
    testParDirCollapse. (Jacques-Olivier Lachaud,
    [#1390](https://github.com/DGtal-team/DGtal/pull/1390))
  - Move operators outside of functions namespace in VoxelComplexFunctions.
    (Pablo Hernandez, [#1392](https://github.com/DGtal-team/DGtal/pull/1392))


## Bug Fixes

- *Configuration/General*
  - Continuous integration AppVeyor fix
    [#1326](https://github.com/DGtal-team/DGtal/pull/1326)
  - Fixing documentation checks and updating Travis scripts
    (Roland Denis, [#1335](https://github.com/DGtal-team/DGtal/pull/1335))
  - Fixing warning of Clang when including GraphicsMagick v1.3.31
    (Roland Denis, [#1366](https://github.com/DGtal-team/DGtal/pull/1366))
  - Fix compilation warnings with gcc 8.2.1
    (Boris Mansencal, [#1384](https://github.com/DGtal-team/DGtal/pull/1384))
  - Fix compilation with Visual Studio (15.9.5) and some io tests
    (Boris Mansencal, [#1380](https://github.com/DGtal-team/DGtal/pull/1380))
  - Fixing & updating Travis: documentation deployement and DGtalTools job
    (Roland Denis, [#1383](https://github.com/DGtal-team/DGtal/pull/1383))
  - Various warnings fixed on Xcode (David Coeurjolly,
    [#1389](https://github.com/DGtal-team/DGtal/pull/1389))
  - Fix compilation and adding debug version for the generated file with Visual Studio
    (Raphael Lenain, [#1395](https://github.com/DGtal-team/DGtal/pull/1395))
  - Correct pragma pop in ITK related files
    (Boris Mansencal, [#1400](https://github.com/DGtal-team/DGtal/pull/1400))
  - Fix compilation and execution with Visual Studio
    (Raphael Lenain, [#1407](https://github.com/DGtal-team/DGtal/pull/1407))

- *Kernel*
 - Fixing issue #1341 about unwanted conversions between PointVector with
    different component types (like from double to int) by making explicit
    the default conversion constructor and checking type compatiblity when
    using operators.
    (Roland Denis, [#1345](https://github.com/DGtal-team/DGtal/pull/1345))
 - Fixing issue #1387 about the wrong result of PointVector::crossProduct
    in 2D. Also disabling this method for dimensions other than 2 and 3.
    (Roland Denis, [#1345](https://github.com/DGtal-team/DGtal/pull/1345))
  - Fixing many issues related to invalid conversion between PointVectors
    of different component types.
    (David Coeurjolly, Roland Denis, Monir Hadji, Bertrand Kerautret,
    Tristan Roussillon, [#1345](https://github.com/DGtal-team/DGtal/pull/1345))

- *Base*
  - Fixing wrong members in PredicateCombiner (David Coeurjolly,
    [#1321](https://github.com/DGtal-team/DGtal/pull/1321))
  - Fix testClone2.cpp and efficiency issue in Clone/CountedPtr mechanism
    (Jacques-Olivier Lachaud, [#1382](https://github.com/DGtal-team/DGtal/pull/1382)). Fix issue
    [#1203](https://github.com/DGtal-team/DGtal/issues/1203))

- *Shapes*
  - Fixing openmp flags (David Coeurjolly,
    [#1324](https://github.com/DGtal-team/DGtal/pull/1324))
  - Add assignment operator to ImageContainerByITKImage (Pablo Hernandez,
    [#1336](https://github.com/DGtal-team/DGtal/pull/1336))
  - Fix compilation warning: const qualifier ignored in cast (Pablo Hernandez,
    [#1337](https://github.com/DGtal-team/DGtal/pull/1337))
  - Filter data passed to acos in order to avoid division by zero or an argument
    out of range. (Kacper Pluta, [#1359](https://github.com/DGtal-team/DGtal/pull/1359))

- *IO*
  - Improve ITKReader, testITKio and testITKReader (Boris Mansencal,
    [#1379](https://github.com/DGtal-team/DGtal/pull/1379))
    [#1394](https://github.com/DGtal-team/DGtal/pull/1394))
  - Fix wrong typedef for double case in ITKReader (Adrien Krähenbühl,
    [#1259](https://github.com/DGtal-team/DGtal/pull/1322))
  - Fix safeguard when using ImageMagick without cmake activation (David Coeurjolly,
    [#1344](https://github.com/DGtal-team/DGtal/pull/1344))
  - Fix Color::Green definition (David Coeurjolly,
    [#1385](https://github.com/DGtal-team/DGtal/pull/1385))
  - Fix Visual Studio ContourHelper tests.
    (Bertrand Kerautret, [#1386](https://github.com/DGtal-team/DGtal/pull/1386))

- *Geometry*
   - Fix a possible tangent vector flapping during L-MST3D and L-MST3DBy2D (Kacper Pluta,
   [#1339](https://github.com/DGtal-team/DGtal/pull/1339))
   - Fix a possible issue with data structures orderings in L-MST3D accumulation step (Kacper Pluta,
   [#1339](https://github.com/DGtal-team/DGtal/pull/1339))
   - Add missing API to StandardDSS6Computer i.e., isInDSS (Kacper Pluta,
   [#1339](https://github.com/DGtal-team/DGtal/pull/1339))

- *DEC package*
  - Adding missing headers in some files of DEC.
    (Roland Denis, [#1349](https://github.com/DGtal-team/DGtal/pull/1349))

- *Image*
  - Fix bug in ImageLinearCellEmbedder.
    (Jacques-Olivier Lachaud, [#1356](https://github.com/DGtal-team/DGtal/pull/1356))

- *Miscellaneous*
  - Fix Small bug in Integral Invariant Volume Estimator in 2D
    (Thomas Caissard, [#1316](https://github.com/DGtal-team/DGtal/pull/1316))
  - Change from private to public access of types Input and Output in SCellToPoint
    (Daniel Antunes, [#1346](https://github.com/DGtal-team/DGtal/pull/1346))
  - Correct small typo when compiling with DEBUG defined
    (Boris Mansencal, [#1401](https://github.com/DGtal-team/DGtal/pull/1401))

- *Math packages*
  - Fix possible division by zero in the MultiStatistics class.
    (Kacper Pluta, [#1358](https://github.com/DGtal-team/DGtal/pull/1358))


# DGtal 0.9.4.1

## Bug Fixes

- *Documentation*
  - Fixing path to Mathjax CDN in documentation (David Coeurjolly,
    [#1318](https://github.com/DGtal-team/DGtal/pull/1318))

# DGtal 0.9.4

## New Features / Critical Changes

- *Shapes*
  - Mesh Voxelizer using 6- or 26-separability templated
   (David Coeurjolly, Monir Hadji,
   [#1209](https://github.com/DGtal-team/DGtal/pull/1209))

- *Topology Package*
  - Adding the half-edge data structure to represent arbitrary
    two-dimensional combinatorial surfaces with or without boundary
    (Jacques-Olivier Lachaud
     [#1266](https://github.com/DGtal-team/DGtal/pull/1266))
  - Add VoxelComplex, an extension for CubicalComplex, implementing the Critical-Kernels
    framework, based on the work of M.Couprie and G.Bertrand on isthmus.
    (Pablo Hernandez, [#1147](https://github.com/DGtal-team/DGtal/pull/1147))

- *Shapes Package*
  - Adding classes and helpers to create triangulated surfaces and
    polygonal surfaces to convert them from/to mesh, as well as a conversion from digital
    surfaces to dual triangulated or polygonal surface (Jacques-Olivier
    Lachaud [#1266](https://github.com/DGtal-team/DGtal/pull/1266))

- *Geometry Package*
  - Laplace-Beltrami operators on digital surfaces. (Thomas Caissard,
    [#1303](https://github.com/DGtal-team/DGtal/pull/1303))



## Changes

- *Math package*
  - New SimpleMatrix constructor with a initializer_list argument
    (Nicolas Normand,
    [#1250](https://github.com/DGtal-team/DGtal/pull/1250))

- *IO*
  - New simple way to extend the QGLViewer-based Viewer3D interface,
    for instance to add callbacks to key or mouse events, or to modify
    what is drawn on the window.
    (Jacques-Olivier Lachaud, [#1259](https://github.com/DGtal-team/DGtal/pull/1259))
  - TableReader can now read all elements contained in each line of a file
    with the new method getLinesElementsFromFile().
    (Bertrand Kerautret,
    [#1260](https://github.com/DGtal-team/DGtal/pull/1260))
  - New ImageMagick writer to export images to PNG or JPG formats for
    instance.  (David Coeurjolly,
    [#1304](https://github.com/DGtal-team/DGtal/pull/1304))
  - SimpleDistanceColorMap new colormap to easily display distance maps.
    (David Coeurjolly, [#1302](https://github.com/DGtal-team/DGtal/pull/1302))
  - Fix in MagicReader allowing to load colored images. (David
    Coeurjolly, [#1305](https://github.com/DGtal-team/DGtal/pull/1305))
  - Include New ImageMagick writer in GenericWriter.  (Bertrand Kerautret,
    [#1306](https://github.com/DGtal-team/DGtal/pull/1306))

## Bug Fixes

- *Build*
  - Fix compilation by using DGtal from swift wrapping (Bertrand Kerautret,
    [#1309](https://github.com/DGtal-team/DGtal/pull/1309))
  - Fix C++11 cmake flags and cmake >3.1 is now required (David Coeurjolly,
    Pablo H Cerdan, [#1290](https://github.com/DGtal-team/DGtal/pull/1290))
  - Fix HDF5 link missing in compilation (Bertrand Kerautret,
     [#1301](https://github.com/DGtal-team/DGtal/pull/1301))
  - Fix compilation with QGLViewer (2.7.x) and Qt5 (Boris Mansencal,
     [#1300](https://github.com/DGtal-team/DGtal/pull/1300))

- *Shapes Package*
  - Fix ImplicitPolynomial3Shape and TrueDigitalSurfaceLocalEstimator.
    Improves projection operator on implicit surface and curvature
    computations. (Jacques-Olivier Lachaud,
    [#1279](https://github.com/DGtal-team/DGtal/pull/1279))

- *Configuration/General*
  - Upgrading the benchmarks to match with the new google-benchmark API
   (David Coeurjolly,
     [#1244]((https://github.com/DGtal-team/DGtal/pull/1244))
  - The documentation mainpage now refers to the DGtalTools documentation
    (David Coeurjolly,
    [#1249]((https://github.com/DGtal-team/DGtal/pull/1249))
  - Fix ITK related try_compile command to work for non-default locations.
    (Pablo Hernandez,
    [#1286]((https://github.com/DGtal-team/DGtal/pull/1286))

- *IO*
  - Fix for compilation with 2.7.0 QGLViewer version.
   (Bertrand Kerautret, [#1280](https://github.com/DGtal-team/DGtal/pull/1280))
  - Fix on the ITK reader when used with a functor which is not able to
    handle 32/16 bits images. Also includes a new testITKReader and ITK tests in
    GenericReader.
    (Bertrand Kerautret, [#1255](https://github.com/DGtal-team/DGtal/pull/1255))
  - Viewer3D: fix bad light source move according X/Y mouse move and new Key_Z to
    move away/closer the light source.
    (Bertrand Kerautret, [#1262](https://github.com/DGtal-team/DGtal/pull/1262))
  - Fix ImageContainerByITKImage, fill the itk image buffer with 0 when using the
    domain constructor.
    (Pablo Hernandez, [#1307](https://github.com/DGtal-team/DGtal/pull/1307))

- *Kernel Package*
  - Fix testBasicPointFunctor. (Bertrand Kerautret
    [#1245](https://github.com/DGtal-team/DGtal/pull/1245))

- *Arithmetic Package*
 - Fix SternBrocot and variants static instanciations. (Jacques-Olivier Lachaud
   [#1293](https://github.com/DGtal-team/DGtal/pull/1293))

- *Topology Package*
  - Fix invalid KhalimskyCell coordinates in ctopo-fillContours.cpp example.
    (Roland Denis, [#1296](https://github.com/DGtal-team/DGtal/pull/1296))

- *Documentation*
  - Add import with functors in GenericReader in the main default reader.
    (mainly motivated to show documentation of specialized version of
    importWithValueFunctor and importWithColorFunctor). The tiff format
    was also added to the generic readers when ITK is present (Bertrand
    Kerautret [1251](https://github.com/DGtal-team/DGtal/pull/1245))
  - Fix exampleArithDSS3d compilation (which was not activated).
    (Bertrand Kerautret
    [#1254](https://github.com/DGtal-team/DGtal/pull/1254))

- *DEC*
  - Fix dependencies flags for DEC examples.
    (Jean-David Génevaux, [#1310](https://github.com/DGtal-team/DGtal/pull/1310))

# DGtal 0.9.3

## New Features / Critical Changes

- *Configuration/General*
  - The project has a now a unique compiled library: DGtal. The DGtalIO
   target has been removed. (David Coeurjolly,
   [#1226](https://github.com/DGtal-team/DGtal/pull/1226))
  - New mandatory dependency for DGtal: zlib must be installed in the system.
   (David Coeurjolly, [#1228](https://github.com/DGtal-team/DGtal/pull/1228))
  - Remove cpp11 deprecated usage of std::binder1st and std::binder2nd
    --generates error with c++17 flag. (Pablo Hernandez,
    [#1287](https://github.com/DGtal-team/DGtal/pull/1287))
  - Remove cpp11 deprecated usage of std::unary_function and
    std::binary_function --generates error with c++17 flag.
   (Pablo Hernandez, [#1291](https://github.com/DGtal-team/DGtal/pull/1291))

- *Topology Package*
  -  Implementation of ParDirCollapse with CollapseSurface and CollapseIsthmus.
    (Mohamad ONAYSSI, Bibiana MARTINEZ, Mohamed MELLOULI, Kacper PLUTA,
    [#1199](https://github.com/DGtal-team/DGtal/pull/1199))

- *Geometry Package*
  - VoronoiMap, PowerMap, (Reverse)DistanceTransformation and ReducedMedialAxis
   now work on toric domains (with per-dimension periodicity specification).
   (David Coeurjolly, Roland Denis,
   [#1206](https://github.com/DGtal-team/DGtal/pull/1206))

- *IO*
  - New version (3) for the VOL file format that allows (zlib) compressed volumetric
   data. VolReady and VolWriter can still manage Version 2 Vols.
   (David Coeurjolly, [#1228](https://github.com/DGtal-team/DGtal/pull/1228))

## Changes

- *Configuration/General*
  - Continuous integration Travis bots are now based on ubunutu/trusty containers.
   (David Coeurjolly, [#1227](https://github.com/DGtal-team/DGtal/pull/1208))
  - Set flag -std=c++11 only if needed. Modern compilers set compatible flags
   by default (gnu++14, etc). (Pablo H Cerdan,
   [#1222](https://github.com/DGtal-team/DGtal/pull/1222))

- *Documentation*
   - All the example descriptions are now in their the examples file (instead in
    dox files).
    (Bertrand Kerautret, [#1240](https://github.com/DGtal-team/DGtal/pull/1240))

## Bug Fixes

- *Configuration/General*
  - Fixing errors and warnings raised by g++ 4.7.x.
   (Roland Denis, [#1202](https://github.com/DGtal-team/DGtal/pull/1202))
  - Explicit M_PI definition if needed.
   (David Coeurjolly, [#1208](https://github.com/DGtal-team/DGtal/pull/1208))
  - Continuous integration Travis bots are now based on ubunutu/trusty containers.
   (David Coeurjolly, [#1227](https://github.com/DGtal-team/DGtal/pull/1208))
  - Fix usage of DESTDIR at install time for linux packagers.
   (Pablo Hernandez, [#1235](https://github.com/DGtal-team/DGtal/pull/1235))
  - Fix, let CMake handle DESTDIR instead of manual manipulation.
   (Pablo Hernandez, [#1238](https://github.com/DGtal-team/DGtal/pull/1238))

- *Geometry Package*
  - ArithDSSIterator: fix missing postfix ++.
   (I. Sivignon, [#1187](https://github.com/DGtal-team/DGtal/pull/1187))
  - ContourHelper: add a method to transform a contour into a 8 connected path.
   (B. Kerautret, [#1127](https://github.com/DGtal-team/DGtal/pull/1127))

- *IO Package*
  - Missing TContainer template parameter for overloaded functions/methods that
   rely on PointVector.
   (Roland Denis, [#1232](https://github.com/DGtal-team/DGtal/pull/1232))
  - Viewer3D: fix bad rendering when changing the scale.
   (Bertrand Kerautret, [#1217](https://github.com/DGtal-team/DGtal/pull/1217))

- *Documentation*
  - Fixing various BibTeX references.
   (Bertrand Kerautret, [##1237](https://github.com/DGtal-team/DGtal/pull/1237))

# DGtal 0.9.2

## New Features / Critical Changes

- *Documentation*
  - Fixing all doxygen warnings.
   (Roland Denis, [#1182](https://github.com/DGtal-team/DGtal/pull/1182))
  - New "@seeDGtalTools" doxygen command to cite a DGtalTools tool in
   DGtal documentation (David Coeurjolly,
   [#1179](https://github.com/DGtal-team/DGtal/pull/1179))

- *Geometry Package*
  - New robust normal vector estimator using spherical accumulators and statistical
   voting (Boulc'h & Marlet, SGP 2012).
   (David Coeurjolly, [#1149](https://github.com/DGtal-team/DGtal/pull/1149))

- *Math Package*
  - New RealFFT class for in-place real-complex Fast Fourier Transform using
   fftw3 library.
   (Roland Denis, [#1185](https://github.com/DGtal-team/DGtal/pull/1185))

- *Topology Package*
  - Adding periodic closure for KhalimskySpaceND and per-dimension closure
   specification.
   (Roland Denis, [#1086](https://github.com/DGtal-team/DGtal/pull/1086))
  - Adding CPreCellularGridSpaceND concept and KhalimskyPreSpaceND model
   to manipulate unbounded Khalimsky space and cells.
   KhalimskySpaceND now checks that all given cells are within the bounds.
   (Roland Denis, [#1086](https://github.com/DGtal-team/DGtal/pull/1086))

## Changes
- *Configuration/General*
  - Travis Continuous integration will check that doxygen raises no warnings
   and that the documented file names are valid.
   (David Coeurjolly, Roland Denis,
        [#1182](https://github.com/DGtal-team/DGtal/pull/1182))
  - Cleaning remaining preprocessor directives related to C++11 features.
   (Roland Denis, [#1141](https://github.com/DGtal-team/DGtal/pull/1141))
  - Travis Continuous integration will check that DGtalTools still compiles with
   changes in new pull-requests. (David Coeurjolly,
   [#1133](https://github.com/DGtal-team/DGtal/pull/1133))
  - Add cmake configuration file NeighborhoodTablesConfig to
   decompress and install look up tables. (Pablo Hernandez-Cerdan,
   [#1155](https://github.com/DGtal-team/DGtal/pull/1155))
  - Documentation graphs are now in SVG instead of PNG. (David Coeurjolly,
   [#1192](https://github.com/DGtal-team/DGtal/pull/1192))
  - Check and add all DGtal examples in the Examples listing section.
   (Bertrand Kerautret,[#1166](https://github.com/DGtal-team/DGtal/pull/1166))))

- *Base Package*
  - Alias and ConstAlias now raise compilation error when using invalid
   constructor, like from a rvalue reference. Adding ConstAlias in many classes
   that need it.
   (Roland Denis, [#1140](https://github.com/DGtal-team/DGtal/pull/1140))
   (With ITK related compilation fix, Bertrand Kerautret
   [#1153](https://github.com/DGtal-team/DGtal/pull/1153))
  - Moving all base concepts into namespace concepts. Update doc and
   concepts graphs accordingly. (Jacques-Olivier Lachaud, [#1164]
   (https://github.com/DGtal-team/DGtal/pull/1164))

- *IO Package*
  - Viewer3D: improvement of the viewer state record by saving the rendering
   mode. A new setter was also added to desable/enable double face rendering.
   (Bertrand Kerautret [#1166](https://github.com/DGtal-team/DGtal/pull/1162))
  - Viewer3D: add a mode to display ball primitive with OpenGL point instead of
   quadrangulated mesh.
   (Bertrand Kerautret [#1162](https://github.com/DGtal-team/DGtal/pull/1162))
  - Viewer3D: add a new mode to have the light source position defined from the
   camera (default) or from the scene coordinate system (key P to change
   position mode). A new lambertian rendering mode was added.
   (Bertrand Kerautret [#1149](https://github.com/DGtal-team/DGtal/pull/1149))
  - Add the possibility to interact in QGLViewer Viewer3D class with the voxel
   primitive (was limited to surfel). As with surfel, the user may assign integer
   identifiers (OpenGL names) to voxel and callback functions, which are called
   when voxel are selected. The selected elements are now highlighted.
   (Bertrand Kerautret, [#1146](https://github.com/DGtal-team/DGtal/pull/1146))

- *Topology Package*
  - Add pre-calculated look up tables to speed up Object::isSimple calculations.
   (Pablo Hernandez-Cerdan, [#1155](https://github.com/DGtal-team/DGtal/pull/1155))

## Bug Fixes
- *Configuration/General*
  - Simplification of the windows build instructions. (David
   Coeurjolly, [#1160](https://github.com/DGtal-team/DGtal/pull/1160))
  - Various fixes in the documentation (e.g. links to concepts
   pages). (David Coeurjolly,
   [#1161](https://github.com/DGtal-team/DGtal/pull/1161))
  - Fixing issues raised on some algorithms when changing Euclidean ring
   for SpaceND and KhalimskySpaceND. (Jérémy Levallois,
   [#1163](https://github.com/DGtal-team/DGtal/pull/1163))
  - Moving last concepts to concepts:: namespace. (David Coeurjolly,
   [#1193](https://github.com/DGtal-team/DGtal/pull/1193))

- *DEC Package*
  - Fix compatibility with eigen 3.2.8 by changing default index type for sparse matrix.
   (Pierre Gueth, [#1197](https://github.com/DGtal-team/DGtal/pull/1197))
  - Fixing warnings in DiscreteExteriorCalculus and DiscreteExteriorCalculusFactory.
   (Roland Denis, [#1139](https://github.com/DGtal-team/DGtal/pull/1139))

- *Geometry Package*
  - VoronoiCovarianceMeasure: fix dimension-specific code.
   (Roland Denis, [#1145](https://github.com/DGtal-team/DGtal/pull/1145))
  - AlphaThickSegmentComputer: fix segment display errors which could appear
   when displaying a small segment. Fix a non initialized attribute with
   some improvements on bounding box computation with orientation check.
   (B. Kerautret, [#1123](https://github.com/DGtal-team/DGtal/pull/1123))
  - Frechet Shortcut: fix implicit rounding.
   (I. Sivignon, [#1180](https://github.com/DGtal-team/DGtal/pull/1180))

- *Image Package*
  - Fixing issue [#779](https://github.com/DGtal-team/DGtal/issues/779) by
   storing domain with smart pointer in ImageContainerBySTLMap.
   (Roland Denis [#1151](https://github.com/DGtal-team/DGtal/pull/1151))

- *IO Package*
  - Display3D: Fix embedder usage when using default constructor in Debug mode.
   (Roland Denis [#1143](https://github.com/DGtal-team/DGtal/pull/1143))
  - Viewer3D: Fix a problem when the show() method was called at the end of the
   main program (the list creation was not called).
   (Bertrand Kerautret [#1138](https://github.com/DGtal-team/DGtal/pull/1138))
  - Viewer3D: add three new modes for shape rendering (default, metallic and
   plastic). The rendering can be changed by using the key M. The user can
   also choose its own rendering with some setter/getter on the opengl
   lightning/properties. (B. Kerautret,
   [#1128](https://github.com/DGtal-team/DGtal/pull/1128))
  - readers: fix a vol/pgm/raw reading bug occurring on Windows 10 due to the
   different interpretations of end of line \r\n on Window versus \n on
   unix/mac. Changing reading mode with binary mode instead text mode fix
   the issue. (Bertrand Kerautret
   [#1130](https://github.com/DGtal-team/DGtal/pull/1130))
  - Fixing issue [#899](https://github.com/DGtal-team/DGtal/issues/899) in
   all color maps, (David Coeurjolly, Bertrand Kerautret
   [#1134](https://github.com/DGtal-team/DGtal/pull/1134))
  -  GenericReader: include longvol reader in GenericReader for 64 bit images.
   Update the test for 64 bit longvol. (Bertrand Kerautret
   [#1135](https://github.com/DGtal-team/DGtal/pull/1135))
  - Fix the extension removal in Obj filename export in Board3D. (David
   Coeurjolly,[#1154](https://github.com/DGtal-team/DGtal/pull/1154)))
  - Fix issue when drawing DSS with both points and bounding box. (David
   Coeurjolly,[#1186](https://github.com/DGtal-team/DGtal/pull/1186)))

- *Topology Package*
   - Fix wrong starting point for surface tracking in example code
    frontierAndBoundary.cpp.
    (Roland Denis, [#1144](https://github.com/DGtal-team/DGtal/pull/1144))
   - Fix interior/exterior fill methods of topology/helpers/Surfaces class which
    was wrong on 3d and on closed Khalimsky space.
    (Bertrand Kerautret, [#1156](https://github.com/DGtal-team/DGtal/pull/1156))
   - Fix issue [#1168]
    (https://github.com/DGtal-team/DGtal/issues/1168), related to bad
    linear interpolation for binary volume data in
    volMarchingCubes.cpp (Jacques-Olivier Lachaud,
    [#1169](https://github.com/DGtal-team/DGtal/pull/1169))

- *Shape Package*
   - Fix a tubular mesh construction problem (missing faces) which appears
    when the center line is oriented in a main axis direction (in
    createTubularMesh()). Also improves and fixes the face construction.
    (Bertrand Kerautret, [#1157](https://github.com/DGtal-team/DGtal/pull/1157))

# DGtal 0.9.1

## New Features / Critical Changes

- *Configuration/General*
  - A CONTRIBUTING.md file has been added to describe how to contribute
   to the library. (David Coeurjolly,
   [#1112](https://github.com/DGtal-team/DGtal/pull/1112))
  - DGtal requires now to have a C++11 enabled compiler (gcc>4.6,
   clang>2.9, VS14, ...).  This allows us to use new C++11 features in
   DGtal core and to have more generic and reliable code. (David
   Coeurjolly, [#1080](https://github.com/DGtal-team/DGtal/pull/1080))
  - DGtal core now compiles on Microsoft Windows, Visual Studio (only
   VS14 or above). Many issues have been fixed for compatibility with
   'cl' compiler. (David Coeurjolly, Jérémy Levallois,
   [#1074](https://github.com/DGtal-team/DGtal/pull/1074))
  - DGtal with QGLViewer option activated now compiles on Microsoft Windows,
   Visual Studio (only VS14 or above). (Bertrand Kerautret,
   [#1106](https://github.com/DGtal-team/DGtal/pull/1106))

- *Base Package*
  - Traits class for containers in order to probe their category at
   compile time.  (Jacques-Olivier Lachaud,
   [#1079](https://github.com/DGtal-team/DGtal/pull/1079))
  - Generic set operations for arbitrary containers. You may use
   overloaded operators like &, |,  -, ^ on arbitrary containers (list,
   vector, unordered_set, map, etc).  (Jacques-Olivier Lachaud,
   [#1079](https://github.com/DGtal-team/DGtal/pull/1079))

- *Geometry Package*
  - Hull2DHelpers: implementation of the rotating caliper algorithm to compute
   the width (vertical/horizontal or Euclidean) of a convex hull.
   (Bertrand Kerautret, [#1052](https://github.com/DGtal-team/DGtal/pull/1052))
  - MelkmanConvexHull: new reverse method to allow point insertions and convex
   hull computation on both side of a point sequence.
   (Bertrand Kerautret, [#1073](https://github.com/DGtal-team/DGtal/pull/1073))
  - LogScaleProfile: new class to represent a (multi)scale profile e.g. a sequence
   of statistics on digital lengths parameterized by a grid resolution.
   (Backport of the ScaleProfile class of
   [ImaGene](https://gforge.liris.cnrs.fr/projects/imagene) ).
   (Bertrand Kerautret, Jacques-Olivier Lachaud
   [#1075](https://github.com/DGtal-team/DGtal/pull/1075))
  - IteratorCompletion provides iterators and ranges access from a basic set of methods.
   (Roland Denis, [#1029](https://github.com/DGtal-team/DGtal/pull/1029))

- *Image Package*
  - ArrayImageAdapter adds a read-write image adapter from any random-access iterator,
   e.g. from a C-array.
   (Roland Denis, [#1029](https://github.com/DGtal-team/DGtal/pull/1029))

- *Math Package*
  - MultiStatistics: new class to compute different statistics (like
   mean variance, median) on multiple variables.  (Backport of the
   Statistics class of
   [ImaGene](https://gforge.liris.cnrs.fr/projects/imagene) ).
   (Bertrand Kerautret, Jacques-Olivier Lachaud
   [#1076](https://github.com/DGtal-team/DGtal/pull/1076))

- *Topology Package*
  - New class CubicalComplex and functions associated to
   it. Arbitrary cubical complexes can be represented, displayed and
   multiple operations are defined onto them: incidence, closing,
   opening, closure, star, link, interior, boundary, set operations
   and relations, as a collapse operation.
   (Jacques-Olivier Lachaud, [#1079](https://github.com/DGtal-team/DGtal/pull/1079))


## Changes
- *Configuration*
  - Types and classes in helper namespaces ```Z2i``` and ```Z3i``` for
   ```StdDefs.h``` header (2D and 3D digital geometry with
   computations on 32bit integers) are now explicitly instanciated in
   the compiled library. This reduces compilation time when such types
   are used. (David Coeurjolly,
   [#1117](https://github.com/DGtal-team/DGtal/pull/1117))

- *DEC Package*
  - DiscreteExteriorCalculus holds both primal and dual sizes of each cell.
   Subsequent changes have been made to insertSCell.
   (Pierre Gueth [#1082](https://github.com/DGtal-team/DGtal/pull/1082))
  - Convenient static members for KForm :
   KForm::ones(), KForm::zeros() and KForm::dirac(KSpace::Cell).
   (Pierre Gueth [#1082](https://github.com/DGtal-team/DGtal/pull/1082))
- *Base Package*
  - Enabling circulators in SimpleRandomAccessRangeFromPoint.
   (Roland Denis, [#1060](https://github.com/DGtal-team/DGtal/pull/1060))

- *Base*
  - Deprecated OldAlias, OldClone, OldConstAlias have been removed. (David
   Coeurjolly, [#1074](https://github.com/DGtal-team/DGtal/pull/1074))

- *IO*
  - By default, closing a Viewer3D does not save automatically the viewer
   state anymore (in a .qglviewer.xml file). The automatic save can be
   activated by a flag (myAutoSaveState). (Bertrand Kerautret
    [#1088](https://github.com/DGtal-team/DGtal/pull/1088))
  - In the Viewer3D, the light source position is now saved in the
    QGLViewer state file (.qglviewer.xml). (Bertrand Kerautret
    [#1087](https://github.com/DGtal-team/DGtal/pull/1087))
  - Minor improvements of default settings in Viewer3D. (David
   Coeurjolly, [#1066](https://github.com/DGtal-team/DGtal/pull/1066))
  - change the chronological order to display primitives (in the draw
   function) in order to see the cube primitive through the
   transparency of the ball primitives. (Bertrand Kerautret,
   [#1081](https://github.com/DGtal-team/DGtal/pull/1081))
  - New possibility to move the light source direction using the mouse move
   in Viewer3D (with the key SHIFT+CTRL (SHIFT+CMD on mac)). The light source
   direction is now defined according the main coordinate system (no more from
   the camera center).
   (Bertrand Kerautret [#1070](https://github.com/DGtal-team/DGtal/pull/1070))
  - Adding raw I/O capabilities for non integral types and signed integers.
   (Roland Denis [#1084](https://github.com/DGtal-team/DGtal/pull/1084))

- *Shapes Package*
  - New methods to remove faces from a Mesh  or to obtain the barycenter of a
   face.
   (Bertrand Kerautret [#1091](https://github.com/DGtal-team/DGtal/pull/1091))

## Bug Fixes

- *Configuration/General*
  - catch unit test framework upgraded to the develop version. (David
 Coeurjolly, [#1055](https://github.com/DGtal-team/DGtal/pull/1055))
  - Fixing boost include path issue when building tools using DGtal and
   its cmake DGtalConfig.cmake. (David Coeurjolly,
   [#1059](https://github.com/DGtal-team/DGtal/pull/1059))
  - Fixing parenthese warnings in Catch. Waiting for an official fix.
   (Roland Denis, [#1069](https://github.com/DGtal-team/DGtal/pull/1069))
  - Fix constness in selfDisplay and operator<<.  (Pierre Gueth
   [#1082](https://github.com/DGtal-team/DGtal/pull/1082))
  - DGtal cmake configuration scripts are now installed in the
   ```${PREFIX_PATH}/lib/DGtal/``` folder on linux systems (when
   running ```make install``` command). The documentation is copied to
   the folder ```${PREFIX_PATH}/share/DGtal/html/```. This fixes issue
   [#1095](https://github.com/DGtal-team/DGtal/issues/1095). (David
   Coeurjolly,
   [#1103](https://github.com/DGtal-team/DGtal/issues/1103))
  - Fix for swapped coordinates in TangentFromDSS2DFunctor. (Kacper
   Pluta,
   [#1083](https://github.com/DGtal-team/DGtal/issues/1083))
  - Update of the README.md page. (David Coeurjolly,
   [#1109](https://github.com/DGtal-team/DGtal/issues/1109))

- *Base Package*
  - Fix wrong initialization of reverse iterators in
   SimpleRandomAccess(Const)RangeFromPoint.  (Roland Denis,
   [#1060](https://github.com/DGtal-team/DGtal/pull/1060))

- *Geometry Package*
  - Fix pseudo-random number generator in KanungoNoise (David
   Coeurjolly,
   [#1078](https://github.com/DGtal-team/DGtal/pull/1078))

- *IO Package*
  - Fix line export in Board3D.
   (Bertrand Kerautret [##1119](https://github.com/DGtal-team/DGtal/pull/1119))
  - Fix viewer tests including qt4 headers even with configuring WITH_QT5=ON.
   (Pablo Hernandez-Cerdan, [#1100](https://github.com/DGtal-team/DGtal/pull/1100))
  - Fix Viewer3D axis display when they are included in a transparent element.
   (issue #873)
   (Bertrand Kerautret [##1108](https://github.com/DGtal-team/DGtal/pull/1108)))


# DGtal 0.9

## New Features / Critical Changes
- *Geometry Package*

- New segment computer allowing the recognition of thick digital segments,
  adapted to noisy contours (from a given thickness parameter). The current
  implementation (mainly a backport from imagene) is a model of
  CForwardSegmentComputer with a ParallelStrip primitive. This primitive is
  similar to the blurred segment of [Debled-Rennesson etal 2005] with isothetic
  thickness. It is also an implementation of the alpha-thick segment of Alexandre
  Faure and Fabien Feschet.
  (Bertrand Kerautret,  [#963](https://github.com/DGtal-team/DGtal/pull/963))


- *Configuration/General*
  - Continuous integration enabled on both linux and macosx
   systems. Furthermore, the nightly build documentation is
   automatically deployed.  (David Coeurjolly,
   [#955](https://github.com/DGtal-team/DGtal/pull/955))
  - New unit test framework based on
   [catch](https://github.com/philsquared/Catch). Catch allows to
   design quick and efficient unit tests with nice trace
   outputs. (David Coeurjolly,
   [#1019](https://github.com/DGtal-team/DGtal/pull/1019))
  - Documentation added for Catch. (David Coeurjolly,
   [#1042](https://github.com/DGtal-team/DGtal/pull/1042))


- *Kernel*
  - New template class DigitalSetlByAssociativeContainer allows to
   define digital sets from any associative container of the STL. For
   instance, using std::unordered_set (c++11) or boost::unordered_set (hash
   function based containers), speed-up up to 40% can be measured when
   processing digital sets. (David Coeurjolly,
   [#1023](https://github.com/DGtal-team/DGtal/pull/1023)
  - By default, Z2i::DigitalSet, Z3i::DigitalSet and digital set from
   DigitalSetSelector use the new hash function based
   container. (David Coeurjolly,
   [#1023](https://github.com/DGtal-team/DGtal/pull/1023)
  - Specializations of std::hash (c++11) and boost::hash to define a hash
   functions on DGtal points. (David Coeurjolly,
   [#1023](https://github.com/DGtal-team/DGtal/pull/1023)

## Changes

- *DEC Package*
  - Coherent signed cells support allows lower dimension manifold embedding.
   (Pierre Gueth [#977](https://github.com/DGtal-team/DGtal/pull/977))
  - OppositeDuality struct allows generic hodge and laplace definition.
   (Pierre Gueth [#977](https://github.com/DGtal-team/DGtal/pull/977))
  - Easy k-form and vector field transversal using .length() and .getSCell().
   (Pierre Gueth [#977](https://github.com/DGtal-team/DGtal/pull/977))
  - Unified operators interface :
   .hodge<order, duality>() replace primalHodge<order>() and dualHodge<order>(),
   .laplace<duality>() replace primalLaplace() and dualLaplace().
   (Pierre Gueth [#977](https://github.com/DGtal-team/DGtal/pull/977))
  - New antiderivative<order, duality>() operator.
   (Pierre Gueth [#977](https://github.com/DGtal-team/DGtal/pull/977))
  - New flatDirectional<duality, direction>() and sharpDirectional<duality,
   direction>() operators defined as flat(vector_field_along_direction) and
   sharp(1-form).extractZeroForm(direction). (Pierre Gueth
   [#977](https://github.com/DGtal-team/DGtal/pull/977))
  - DiscreteExteriorCalculus<dim_embedded, dim_ambient, Backend>
   takes 2 dimension template parameters for embedding
   manifold in ambient euclidean space.
   (Pierre Gueth [#977](https://github.com/DGtal-team/DGtal/pull/977))
  - Basic openmp support for derivative computation.
   (Pierre Gueth [#977](https://github.com/DGtal-team/DGtal/pull/977))
  - New propagation example and extended embedding tests.
   (Pierre Gueth [#977](https://github.com/DGtal-team/DGtal/pull/977))
  - Improved operator generation using new CSparseMatrix concepts.
   (Pierre Gueth [#1007](https://github.com/DGtal-team/DGtal/pull/1007))
  - DEC constructors are replaced by static factory functions:
   DiscreteExteriorCalculusFactory::createFromDigitalSet and
   DiscreteExteriorCalculusFactory::createFromNSCells.
   (Pierre Gueth [#1008](https://github.com/DGtal-team/DGtal/pull/1008))
  - Mutable iterator on DiscreteExteriorCalculus.
   (Pierre Gueth [#1008](https://github.com/DGtal-team/DGtal/pull/1008))
  - Unary minus operators for k-forms, vector fields and linear operators.
   (Pierre Gueth [#1020](https://github.com/DGtal-team/DGtal/pull/1020))
  - Introduction of .updateIndexes() that needs to be called after any
   call to .insertSCell() or .eraseCell().
   (Pierre Gueth [#1020](https://github.com/DGtal-team/DGtal/pull/1020))
  - Transpose of linear operators.
   (Pierre Gueth [#1020](https://github.com/DGtal-team/DGtal/pull/1020))
  - Intensity operator on vector fields.
   (Pierre Gueth [#1020](https://github.com/DGtal-team/DGtal/pull/1020))
  - Reorder operators to remap indexes.
   (Pierre Gueth [#1020](https://github.com/DGtal-team/DGtal/pull/1020))

- *Geometry Package*
  - New EstimatorCache class to cache quantities estimated by a
   surfel local estimator. (David Coeurjolly,
   [#927](https://github.com/DGtal-team/DGtal/pull/927))
  - New digital surface local estimator that computes a sphere
  fitting. It requires to have the Patate library installed (and
  WITH_PATATE=true): http://patate.gforge.inria.fr/html/. See
  SphereFittingEstimator (David Coeurjolly,
  [#929](https://github.com/DGtal-team/DGtal/pull/929))
  - Algorithm to compute the union of two DSSs in logarithmic time
    (Isabelle Sivignon,
    [#949](https://github.com/DGtal-team/DGtal/pull/949))
  - InexactPredicateLpSeparableMetric class is now templated by an
   EuclideanRing type. (David Coeurjolly,
   [#1017](https://github.com/DGtal-team/DGtal/pull/1017))
  - Main example files of geometry/curves are introduced in the list of examples
   and briefly described.
   (Tristan Roussillon, [#1026](https://github.com/DGtal-team/DGtal/pull/1026))
  - New algorithms to compute the convex hull of planar point sets.
   (Tristan Roussillon, [#1028](https://github.com/DGtal-team/DGtal/pull/1028))
  - Lambda maximal segment tangent direction estimator 2D/3D: LambdaMST2D, LambdaMST3D.
   A fast tangent direction estimator which uses maximal digital straight segments.
   (Kacper Pluta, [#1021](https://github.com/DGtal-team/DGtal/pull/1021))
  - Segmentation of 3D digital curves by a combination of the segmentations of its 2D
   projections onto 2D base planes: XY, XZ, YZ. Notice that, only valid projections
   are used. By valid one understands that there are no two 3D points which are projected
   onto the same 2D point. A segment is computed as long as is extendable and at least
   two projections are valid.
 : NaiveDSS3DComputer.
   (Kacper Pluta, [#1021](https://github.com/DGtal-team/DGtal/pull/1021))

- *Math Package*
  - Utilities added (OrderedLinearRegression) to perform sequential
   linear model estimation of scalar data. (David Coeurjolly, Jérémy
   Levallois [#935](https://github.com/DGtal-team/DGtal/pull/935),
   backport from imagene)
  - New linear algebra concepts: CDenseVector, CDenseMatrix, CSparseMatrix.
   (Pierre Gueth [#1007](https://github.com/DGtal-team/DGtal/pull/1007))

- *Image Package*
  - Adding copy between images of different types. (Roland Denis [#1001]
   (https://github.com/DGtal-team/DGtal/pull/1001))

- *IO Package*
  - Fix RawWriter and RawReader. Added templated generic RawReader::importRaw
   and RawWriter::exportRaw.
   (Pierre Gueth [#1010](https://github.com/DGtal-team/DGtal/pull/1010))
  - New 2D DEC board style with orientated cells.
   (Pierre Gueth [#977](https://github.com/DGtal-team/DGtal/pull/977))
  - Limited interaction added to QGLViewer Viewer3D class. The user
   may assign integer identifiers (OpenGL names) to surfels and
   callback functions, which are called when surfels are
   selected. (Jacques-Olivier Lachaud
   [#942](https://github.com/DGtal-team/DGtal/pull/942))
  - Balls can be exported to OBJ in Board3D and ball resolution can now
   be specified in Viewer3D and Board3D (David Coeurjolly,
   [#945](https://github.com/DGtal-team/DGtal/pull/945))
  - Viewer3d cleanings with better organisation through the
   separation of all code generating the GL lists. (Bertrand Kerautret)
  ([#945](https://github.com/DGtal-team/DGtal/pull/945))
  - Operators added to perform computations on Color objects (addition,
   substraction scaling...). Color is now CopyConstructible and
   Assignable (David Coeurjolly
   [#940](https://github.com/DGtal-team/DGtal/pull/940))
  - Improvement of memory footprint of DGtal::Color (David Coeurjolly,
   [#961](https://github.com/DGtal-team/DGtal/pull/961))
  - New colormap adapter to add ticks/iso-contours (regularly spaced or
   specified by the user) to a given colormap. (David Coeurjolly,
   [#987](https://github.com/DGtal-team/DGtal/pull/987))
  - New flag (-DWITH_QT5) enables QT5 support in libqglviewer. (Nicolas
   Aubry, [#983](https://github.com/DGtal-team/DGtal/pull/983))
  - Board2D now supports quadratic Bezier curve drawing. (Tristan Roussillon,
   [#1002](https://github.com/DGtal-team/DGtal/pull/1002))
  - MeshWriter class can now export OBJ file including colors.
   (Bertrand Kerautret, [#1016](https://github.com/DGtal-team/DGtal/pull/1016))
  - Viewer3D: Shift-L / L key binding added to save and restore camera settings.
   (Bertrand Kerautret, [#1024](https://github.com/DGtal-team/DGtal/pull/1024))
  - Viewer3D:  change the chronological order to diplay primitives (in the draw
   function) in order to see see textured image primitives through the
   transparency of other 3D primitives. (Bertrand Kerautret,
   [#1041](https://github.com/DGtal-team/DGtal/pull/1041))


- *Kernel Package*
- HyperRectDomain can now be empty (lowerBound == upperBound + diagonal(1)).
    Warning about the use of lexicographical order in comparison operators of
    PointVector. (Roland Denis,
    [#996](https://github.com/DGtal-team/DGtal/pull/996))
   - Adds generic linearization (point to index) and reverse process (index to
    point), specialized for HyperRectDomain. (Roland Denis,
    [#1039](https://github.com/DGtal-team/DGtal/pull/1039))
  - HyperRectDomain can now be empty (lowerBound == upperBound +
    diagonal(1)). Warning about the use of lexicographical order in
    comparison operators of PointVector. (Roland Denis,
    [#996](https://github.com/DGtal-team/DGtal/pull/

- *Shapes Package*
  - Adds a vertex Iterator in the Mesh class in addition to the
   ConstIterator and adds a new method to change the color of a
   specific face. (Bertrand Kerautret,
   [#937](https://github.com/DGtal-team/DGtal/pull/937))
  - New methods to generate basic 3D tubular meshes and height
   fields. New mesh module documentation added. (Bertrand Kerautret,
   [#969](https://github.com/DGtal-team/DGtal/pull/969))
  - Refactoring of CSG operations on Euclidean / Digital shapes to easily
   combine several operations.
   EuclideanShapesUnion, EuclideanShapesIntersection and
   EuclideanShapesMinus are now deprecated. Use EuclideanShapesCSG
   instead.
   DigitalShapesUnion, DigitalShapesIntersection and
   DigitalShapesMinus are now deprecated. Use DigitalShapesCSG
   instead. (Jérémy Levallois
   [#962](https://github.com/DGtal-team/DGtal/pull/962))
  - Add various methods in the Mesh class to get the bounding box, to
   change the mesh scale or to subdivide triangular faces. (Bertrand
   Kerautret, [#990](https://github.com/DGtal-team/DGtal/pull/990) and
   [#992](https://github.com/DGtal-team/DGtal/pull/992))
  - New copy constructor and copy operator on Mesh object (and
   documentation added about vertex ordering for obj format).
   (Bertrand Kerautret,
   [#976](https://github.com/DGtal-team/DGtal/pull/976))

- *Arithmetic Package*
  - Algorithm to compute the fraction of smallest denominator in
    between two irreducible fractions (Isabelle Sivignon
    [#949](https://github.com/DGtal-team/DGtal/pull/949))

## Bug Fixes

- *Configuration*
   - Removing code coverage with coverall.io (David Coeurjolly,
  [1040](https://github.com/DGtal-team/DGtal/pull/1032)).
   - Forces Eigen 3.2.1 minimum (for a bug fix).  (Jacques-Olivier
    Lachaud, [1032](https://github.com/DGtal-team/DGtal/pull/1032)).
   - Fix issue #925, detection of Eigen3 (3.1 minimum) and also issue
    #924, DGtal configuration file when using Eigen3.  (Jacques-Olivier
    Lachaud, [#926](https://github.com/DGtal-team/DGtal/pull/926))
  - Backport of changes in google/benchmarck API for micro-benchmarking
   (David Coeurjolly, [#1014](https://github.com/DGtal-team/DGtal/pull/1014))
  - New travis configuration file to enable new travis Docker based
   container system (David Coeurjolly,
   [#1030](https://github.com/DGtal-team/DGtal/pull/1030))
  - Various fixes of compiler warnings due to unused paramters (David
   Coeurjolly, Roland Denis,
   [#1034](https://github.com/DGtal-team/DGtal/pull/1030))


- *Base Package*
  - Fix bug with LabelledMap copy constructor and copy iterator. (Roland
   Denis, [#973](https://github.com/DGtal-team/DGtal/pull/973))
  - Fix bug with Labels iterator when first index is set (Roland Denis,
 [#972](https://github.com/DGtal-team/DGtal/pull/972))
  - Iterator category fix for boost > 1.57 (David Coeurjolly,
 [#938](https://github.com/DGtal-team/DGtal/pull/938))
  - Cleanup of DGtal namespaces (David Coeurjolly,
 [#993](https://github.com/DGtal-team/DGtal/pull/993))


- *Geometry Package*
  - Fix bug occuring in the computation of the Faithful Polygon (class FP)
   in the closed case, ie. with circulators.
   (Tristan Roussillon, [#939](https://github.com/DGtal-team/DGtal/pull/939))
  - Fixing DSS based length estimator on open curves. (David
   Coeurjolly, [#941](https://github.com/DGtal-team/DGtal/pull/941))
  - Fix bug of method ArithmeticalDSL::getPoint with negative values
   of positions as input arguments.
   (Tristan Roussillon, [#944](https://github.com/DGtal-team/DGtal/pull/944))
  - Fix too restrictive asserts of methods
    ArithmeticalDSSConvexHull::smartCH and
    ArithmeticalDSSConvexHull::smartCHNextVertex to enable negative
    positions as input arguments. (Isabelle Sivignon,
    [#950](https://github.com/DGtal-team/DGtal/pull/950))
  - Fix Bezout Vector computation (Isabelle Sivignon,
 [#948](https://github.com/DGtal-team/DGtal/pull/948))
  - Fix issues with SphereFitting and TensorVoting local estimators on
   digital surfaces (Jérémy Levallois, David Coeurjolly
   [#970](https://github.com/DGtal-team/DGtal/pull/970))

- *IO Package*
  - Performance improvement of color managment in Display3D, Board3D
   and Viewer3D: no more "createNew...List" when setting a new
   color. (David Coeurjolly,
   [#958](https://github.com/DGtal-team/DGtal/pull/958))
  - Radius and resolution of balls have been fixed when used to
   represent a 3D point in grid mode (David Coeurjolly,
   [#978](https://github.com/DGtal-team/DGtal/pull/978))
  - Change in the mesh export in OFF format: now it tries by default to export
   colors (if stored). (Bertrand Kerautret,
   [#985](https://github.com/DGtal-team/DGtal/pull/985))
  - Bugfix in quad visualization in BoardD3D and Viewer3D (David
   Coeurjolly, [#980](https://github.com/DGtal-team/DGtal/pull/980))
  - Fix warnings message of std::abs in Display3D.    (Bertrand Kerautret,
   [#991](https://github.com/DGtal-team/DGtal/pull/991))
  - Fix memory leaks present in the Viewer3d.  (Bertrand Kerautret,
   [#995](https://github.com/DGtal-team/DGtal/pull/995))
  - Fix issues in OBJ color export when exporting voxels. (David
   Coeurjolly, [#1022](https://github.com/DGtal-team/DGtal/pull/1022))
  - Fix compilation issue on gentoo system related to MeshWriter
   (gcc version 4.9.2-r2). (Van Tho Nguyen,
   [#1035](https://github.com/DGtal-team/DGtal/pull/1035))
  - Fix deprecated usage of setMouseBindingDescription with QGLViewer >= 2.5.0.
   (Roland Denis, [#1036](https://github.com/DGtal-team/DGtal/pull/1036))

- *Kernel Package*
   - BasicDomainSubSampler can now handle non 0 origin point. This update also
    correct the search of point which are outside the source domain (it is now
    checked in testBasicPointFunctors). (Bertrand Kerautret,
    [989](https://github.com/DGtal-team/DGtal/pull/989)).

- *Topology  Package*
   - Fix loop bug in extractAllConnectedSCell of Surfaces from helpers.
    (Bertrand Kerautret, [994](https://github.com/DGtal-team/DGtal/pull/994)).

- *DEC  Package*
  - Fix missing include in testEigenSolver.
    (Jacques-Olivier Lachaud,
    [1032](https://github.com/DGtal-team/DGtal/pull/1032)).


# DGtal 0.8


## New Features / Critical Changes

- *General*
  - This Changelog has been ported to MarkDown (David Coeurjolly,
   [#846](https://github.com/DGtal-team/DGtal/pull/846))
  - The DGtal main website is now http://dgtal.org

 - Global refactoring of base functors (David Coeurjolly,
   [#861](https://github.com/DGtal-team/DGtal/pull/861))
    - BasicFunctor functors have been moved to functors:: namespace.
    - DefaultFunctor has been renamed functors::Identity.
    - xxxFunctor have been renamed to xxx.

  - Moving graph, topology, geometry/estimation concepts into
   namespace concepts::, also moving some functors into namespace
   functors:: (Jacques-Olivier Lachaud,
   [#912](https://github.com/DGtal-team/DGtal/pull/912)).

- *DEC Package*
  - DGtal 0.8 contains the first release of the Discrete Exterior
   Calculus Package. DEC provides an easy and efficient way to
   describe linear operator over various structure. Basic operators,
   such as Hodge duality operator or exterior derivative, can be
   combined to create classical vector analysis operator such as
   gradient, curl and divergence. (Pierre Gueth,
   [#877](https://github.com/DGtal-team/DGtal/pull/877))


- *Geometry Package*
  - Add digital nD Voronoi Covariance Measure support, as well as
  digital geometric estimators based on it. Add tests and examples of
  feature detection with VCM. (Jacques-Olivier Lachaud,
  [#803](https://github.com/DGtal-team/DGtal/pull/803))

  - Add Integral Invariant estimators so that they meet the concept of
  surface local estimator. Add geometric functors to define easily all
  the geometric estimators that can be built from the volume and
  coariance matrix. Previous estimators (IntegralInvariantMeanCurvatureEstimator
  and IntegralInvariantGaussianCurvatureEstimator) are removed. Please use
  the new ones instead. (Jeremy Levallois, Jacques-Olivier Lachaud,
  [#803](https://github.com/DGtal-team/DGtal/pull/803)
  [#856](https://github.com/DGtal-team/DGtal/pull/856)
  [#893](https://github.com/DGtal-team/DGtal/pull/893))

  - Various geometric predicates are now available in order to test the
  orientation of three points in the planes. Most classes are template
  classes parametrized by a type for the points (or its coordinates)
  and an integral type for the computations. They always return an
  exact value (or sign), provided that the integral type used for the
  computations is well chosen with respect to the coordinates of the
  points. Some implementations do not increase the size of the input
  integers during the computations. (Tristan Roussillon,
  [#755](https://github.com/DGtal-team/DGtal/pull/755))

  - Logarithmic construction of an arithmetical DSS of minimal
   parameters from a bounding DSL and two end points (ctor of
   ArithmeticalDSS) (Tristan Roussillon,
   [#819](https://github.com/DGtal-team/DGtal/pull/819))

  - Proof-of-concept that path-based norms can be implemented in a
   separable approach using logarithmic cost predicates
   (experimental::ChamferNorm2D). (David Coeurjolly,
   [#898](https://github.com/DGtal-team/DGtal/pull/898))

  - Logarithmic construction of an arithmetical DSS of minimal
   parameters from a bounding DSS (of known leaning points)
   and two end points (ctor of
    ArithmeticalDSS) (Tristan Roussillon,
    [#914](https://github.com/DGtal-team/DGtal/pull/914))

  - Feature extraction algorithm from Tensor Voting.(Jérémy Levallois,
   David Coeurjolly,
   [#895](https://github.com/DGtal-team/DGtal/pull/895))

  - Ray shooting intersection predicates (ray-triangle, ray-quad,
   ray-surfel) added in geometry/tools (David Coeurjolly,
   [#904](https://github.com/DGtal-team/DGtal/pull/904))


- *IO Package*
   - Now VolReader/VolWriter and LongvolReader/LongvolWriter support the
   usage of Center-(X,Y,Z) parameters, as described in Vol file
   specification. (Jérémy Levallois,
   [#879](https://github.com/DGtal-team/DGtal/pull/879))

- *Math Package*

     - New classes to compute nD eigen decomposition of symmetric
      matrix (class EigenDecomposition).  Add tests. (Jacques-Olivier
      Lachaud, #803)
     - Simple Linear Regression tool added (backport from
      imagene). (David
      Coeurjolly, [#794](https://github.com/DGtal-team/DGtal/pull/794))

- *Kernel package*
   - BasicPointFunctors functors have been moved in the functors::
    namespace (David Coeurjolly,
    [#863](https://github.com/DGtal-team/DGtal/pull/863))

- *For developpers*
     - Google Benchmark can be enabled to allow micro-benchmarking in
         some DGtal unit tests (https://github.com/google/benchmark)
         (David Coeurjolly,
         [#790](https://github.com/DGtal-team/DGtal/pull/790))

- *Images*
   - Classes to perform rigid transformations of 2D and 3D images
     (Kacper Pluta,
     [#869](https://github.com/DGtal-team/DGtal/pull/869))

## Changes

- *Base Package*
  - Add comparison operators in variants of CountedPtr. Improve
   coverage of these classes and fix compilation problem
   (Jacques-Olivier Lachaud)
  - Update doc of CountedPtr, CountedPtrOrPtr and
   CountedConstPtrOrConstPtr. Add asserts. Add tests. Fix issue 773
   (https://github.com/DGtal-team/DGtal/issues/773). (Jacques-Olivier
   Lachaud, [#894](https://github.com/DGtal-team/DGtal/pull/894)).
  - XXXOutputRangeYYY classes are now called
   XXXRangeWithWritableIteratorYYY (Tristan Roussillon,
   [#850](https://github.com/DGtal-team/DGtal/pull/850)).

- *Geometry Package*
  - Fix and add concept of CSurfelLocalEstimator and related ground
  truth estimators for implicit polynomial shapes
  (TrueDigitalSurfaceLocalEstimator). (Jacques-Olivier Lachaud,
  [#803](https://github.com/DGtal-team/DGtal/pull/803))
  - Random-access iterators added in ArithmeticalDSL. (Tristan
   Roussillon, [#801](https://github.com/DGtal-team/DGtal/pull/801))
  - Updates in Metric concepts: better and simpler concept structure
   and a new adapter to adapt any euclidean metric to a digital one
   (with values on Z) (David Coeurjolly,
   [#870](https://github.com/DGtal-team/DGtal/pull/870)
  - CubicalSudivision has been renamed SpatialCubicalSubdivision and
   moved to "geometry/tools" (David Coeurjolly,
   [#862](https://github.com/DGtal-team/DGtal/pull/862))

- *IO Package*
   - Better handling of materials in Board3D and OBJ exports. (David
    Coeurjolly,
    [#784](https://github.com/DGtal-team/DGtal/pull/784))
   - New 'basic' display mode for surfels (oriented or not), useful for
    large digital surface displays (quads instead of 3D prism)
    (Bertrand Kerautret,
    [#783](https://github.com/DGtal-team/DGtal/pull/783))
   - New clear() method to subclasses of Display3D (Viewer3D and
    Board3D) to clear the current drawning buffer. (Kacper Pluta,
    [#807](https://github.com/DGtal-team/DGtal/pull/807))
   - New draw() method for 3D display models (Viewer3D and Board3D) to
    display surfels with prescribed normal vectors (David Coeurjolly,
    [#802](https://github.com/DGtal-team/DGtal/pull/802)).
   - When exporting an 3D visualization to OBJ, a new option will
    rescale the geometry to fit in [-1/2,1/2]^3. (David Coeurjolly,
    [#820](https://github.com/DGtal-team/DGtal/pull/820))
   - New raw import/export for 32 bits images (Bertrand Kerautret,
     [#877](https://github.com/DGtal-team/DGtal/pull/876))

- *Kernel Package*

   - New functor DomainSubSampler allowing to apply different
    samplings with larger or smaller size on N dimensional domain. New tests
    and examples are given for 2D and 3D images (Bertrand Kerautret,
    [825](https://github.com/DGtal-team/DGtal/pull/825) and
    [882](https://github.com/DGtal-team/DGtal/pull/882)).

- *Shapes Package*
   - Shape concepts have been moved to concepts:: namespace (David
  Coeurjolly, [#871](https://github.com/DGtal-team/DGtal/pull/871))

- *Topology Package*
   - Surfaces::findABell accepts now arbitrary pair of points (Jacques-Olivier
    Lachaud, David Coeurjolly,
    [#851](https://github.com/DGtal-team/DGtal/pull/851))



## Bug Fixes


- *Base Package*

  - Fixing issue on Circulator/IteratorFunctions (related to #770 on
    MacOS).

- *Kernel Package*
  - BinaryPointPredicate is now specialized for DGtal::AndBoolFct2 and
    DGtal::OrBoolFct2 in order to guarantee that the second computation
    is not performed when the first point predicate return false (resp. true)
    with DGtal::AndBoolFct2 (resp. DGtal::OrBoolFct2) (Tristan Roussillon
    [#852](https://github.com/DGtal-team/DGtal/pull/852)).

- *Geometry Package*
  - Bug fix in PowerMap construction. (David Coeurjolly,
    [#814](https://github.com/DGtal-team/DGtal/pull/814))
  - Bug fix in 3d display of StandardDSS6Computer (Tristan Roussillon
    [#854](https://github.com/DGtal-team/DGtal/pull/854))

- *Topology Package*
  - small fix in ImplicitDigitalSurface. (Jacques-Olivier Lachaud,
    [#803](https://github.com/DGtal-team/DGtal/pull/803))
  - fix examples volTrackBoundary and volScanBoundary for DEBUG mode
    (Jacques-Olivier Lachaud, David Coeurjolly,
    [#851](https://github.com/DGtal-team/DGtal/pull/851))
  - New methods to fill the interior/exterior of digital contours
    (in the Surface class of topology/helpers).  (Bertrand Kerautret
    [#827](https://github.com/DGtal-team/DGtal/pull/827))


- *Graph Package*
  - fix examples volDistanceTraversal for DEBUG mode (Jacques-Olivier Lachaud,
    David Coeurjolly, [#851](https://github.com/DGtal-team/DGtal/pull/851))

- *Image Package*
  - Fixing template types in ImageAdapter (David Coeurjolly,
    [#835](https://github.com/DGtal-team/DGtal/pull/835))
  - Fixing image thresholders (SimpleThresholdForegroundPredicate and
    IntervalForegroundPredicate) which require CConstImage instead of
    CImage (David Coeurjolly,
    [#843](https://github.com/DGtal-team/DGtal/pull/843))

- *IO*
  - Bug fix for reading PGM(P2) 3D. (Kacper Pluta,
   [#853](https://github.com/DGtal-team/DGtal/pull/853))
  - Renaming BasicColorToScalarFunctors namespace to functors:: (David
    Coeurjolly,  [#857](https://github.com/DGtal-team/DGtal/pull/857))
  - Fix OpenGL warnings by redefining openGL primitive (glSphere) (Bertrand
    Kerautret [#981](https://github.com/DGtal-team/DGtal/pull/891))

=== DGtal 0.7 ===

*General*

  - Unit tests build is now disabled by default (to turn it on, run cmake with "-DBUILD_TESTING=on")

  - The "boost program option library" dependency was removed.

  - DGtal needs boost >= 1.46.

  - Thanks to new compiler warning option (-Wdocumentation), the doxygen documentation has been considerably improved.

*Base Package*

  - Complete rewriting of Clone, Alias and ConstAlias
    classes. Parameter passing is now documented with a standardized
    method to determine parameters unambiguously. Associated classed
    CowPtr, CountedPtrOrPtr and CountedConstPtrOrConstPtr are now used
    in conjunction with the previous classes.

  - Few improvments in Clock and Trace base classes.

*Kernel Package*

  - Two initialisation methods (initRemoveOneDim and initAddOneDim)
    for the Projector Functor from the BasicPointFunctors class in
    order to simplify the slice images (with example and test in 2D
    slice image extraction from 3D volume file).

  - New basic functors:
  - SliceRotator2D: to rotate 2D Slice images from 3D volume.
  - Point2DEmbedderIn3D: a simple functor to embed in 3d a 2d points
    (useful to extract 2D image from 3D volume).

  - Sets have been updated to own their domain with a copy-on-write pointer,
    in order to avoid some inconsistencies.

*Topology Package*

  - Fixing bugs in Object::isSimple for some digital
    topologies. Speed of Object::isSimple has been improved. Homotopic
    thinning is much faster (even without a precomputed simplicity
    table).

  - Objects have been updated to use Clone services.

*Geometry Package*

  - New classes to deal with arithmetical digital straight segments.
    Now the representation of the primitives and their recognition
    along a discrete structure are separated. The unique class
    ArithmeticalDSS,  which was a segment computer, has been replaced by
    mainly three classes: ArithmeticalDSL, ArithmeticalDSS and
    ArithmeticalDSSComputer. This is described in a doc page of the geometry
    package. Note that Backward/Forward suffixes have been renamed into
    Back/Front. Moreover, get prefixes for data members accessors have been
    removed.

  - Generic adapter to transform a metric (model of CMetric) with
    monotonic (see doc) properties to a separable metric (model of
    CSeparableMetric) which can be used in
    VoronoiMap/DistanceTransformation algorithms.

  - New possibility to access the 3 2D ArithmeticDSS object within an
    ArithmeticDSS3d.

  - New local estimator adapter to make easy implementation of locally defined
    differential estimator on digital surfaces.

  - New documentation on local estimators from digital surface
    patches and surfel functors. New normal vector estimator from
    weighted sum of elementary surfel normal vectors added.

  - With an optional binding with CGAL and Eigen3, new curvature and
    normal vector estimators have been added. For instance, you can
    now estimate curvature from polynomial surface fitting (Jet
    Fitting) and Monge forms.

  - Minor improvements in the spherical accumulator.

  - Improvement of integral invariant estimators (better memory footprint,
    ...).
    They also allow to estimate principal curvatures using Covariance matrix.
    Covariance matrix is also "masks" based, so the computation is efficient.

  - New algorithms to compute the minimal characteristics of a
    Digital Straight Line subsegment in logarithmic time using local
    convex hulls or Farey Fan. Also works when the DSL
    characteristics are not integers.

  - Chord algorithm for (naive) plane recognition and width computation.

  - New organization for computing primitives. Introduction of the concept
    of PrimitiveComputer and specialization. COBA algorithm and Chord
    algorithm are now models of AdditivePrimitiveComputer.

  - Introduction of the primitive ParallelStrip, computed by COBA and Chord
    algorithms

  - New documentation for planarity decision, plane recognition and width
    computation.
    Quantitative and qualitative evaluation of COBA and Chord algorithm.

  - Bug fix in COBA algorithm when extending an empty computer with a group of
    points.

  - add standard plane recognition with adapter classes both for COBA and
    Chord algorithm.

*Shape Package*

  - The class MeshFromPoints was transformed into Mesh (more from
    shapes/fromPoints to shapes/ directory), iterators on mesh
    points and mesh face.

*Topology Package*

  - The class SCellToMidPoint is now deprecated. Use CanonicSCellEmbedder
    instead to map a signed cell to its corresponding point in the Euclidean
    space

*IO Package*

  - Complete refactoring of 3D viewers and boards (Viewer3D, Board3DTo2D).
  - New Board3D to export 3D displays to OBJ 3D vector format.
  - A new display of 2D and 3D image in Viewer3D.
  - New reader: HDF5 file with 2D image dataset(s) (8-bit with palette and
    24-bit truecolor with INTERLACE_PIXEL).
  - New GenericReader and Generic Writer for both 2D, 3D and ND images.
  - Adding a Table Reader to extract objets given in a specific column from a
    text file.
  - Adding missing PPM Reader.
  - Adding missing DICOM reader (with ITK library)
  - Adding ITK reader and ITK writer
  - OpenInventor (SOQT/Coin3D) based viewer has been removed (please consider
    release <=0.6 if interested).

*Image Package*

  - New concepts : CImageFactory to define the concept describing an
    image factory and CImageCacheReadPolicy/CImageCacheWritePolicy
    to define the concept describing cache read/write policies.

  - New classes : ImageFactoryFromImage to implement a factory to
    produce images from a "bigger/original" one according to a given
    domain, ImageCache to implement an images cache with 'read and
    write' policies, TiledImageFromImage to implement a tiled image
    from a "bigger/original" one.

  - ImageContainerByITKImage complies with CImage.
    The container has been moved from the DGtal::experimental namespace to
    the main DGtal namespace.

*Graph Package*

  - New graph visitor, which allows to visit a graph according to
    any distance object (like the Euclidean distance to some point).

*Math Package*

  - add Histogram class and CBinner concept.
  - add math concepts diagram.


=== DGtal 0.6 ===

 *General*
  - Multithread capabilities via OpenMP are now detected during DGtal
    build. Example of usage can be found in the Volumetric module.

 *Documentation*
  - update documentation for boost concepts, so that subconcepts are
    displayed and html reference pages are pointed.
  - package/module documentation files are now in their associated
    package folder (e.g. kernel/doc/ for kernel package related
    documentation pages). The "make doc" command (or "make dox", see
    below) generates the documentation in the "html/" sub-folder of your
    current build folder.
  - latex citations within doxygen documents are now working

 *Base Package*
  - correct concept checks for some range concepts.
  - Statistic class moved to math package

 *Kernel Package*
  - digital sets are now also point predicates, update of
    DigitalSetDomain accordingly. As a consequence, SetPredicate is
    now deprecated.
  - exposed Compare template parameter of underlying std::set in
    DigitalSetBySTLSet class.

  - new documentation for module digital sets.

 *Arithmetic Package*
  - new class for representing lattice polytopes in 2D (with cut
    operations)
  - bugfix in LighterSternBrocot::Fraction
  - bugfix in ArithmeticalDSS (thanks, Kacper)

 *Image Package*
  - Update on image writers (no colormap required for scalar only writers).
    Documentation updated.
  - New image adapters to adapt both domains and values of an image
    (ImageAdapter and ConstImageAdapter).
  - several enhancements of the main image concept and its image
    container models

 *Geometry Package*
  - New primitives for digital plane recognition. Naive planes, and
    more generally planes with arbitrary axis-width can be detected
    and recognized incrementally. Based on a COBA algorithm
    implementation, which uses 2D lattice polytopes.
  - Fréchet segment computer added to compute bounded simplifications of
    digital curves for instance.
  - Complete rewritting of volumetric tools by separable processes:
    new generic algorithms (VoronoiMap, PowerMap) and metric
    concepts hierarchy (l_2, l_p, ...p) to efficiently compute
    DistanceTransformation, ReverseDistanceTransformation and
    preliminary medial axis extraction.
  - Separable volumetric tools are now multithread using OpenMP.
  - New curvature estimator in 2D/3D based on integral invariants
    (both mean and gaussian curvatures in 3D).

 *Shape Package*
  - New operators available on digital and Euclidean shapes (Union,
    Intersection, Minus)

 *Topology Package*
  - update documentation for digital surfaces and digital surface
    containers so as to emphasize the fact that the ranges are only
    single-pass.

 *Graph Package*
  - New package gathering graph related structures and algorithms
    (visitors, graph concepts, ...)
  - Add concepts for graph visitors
  - Add boost::graph support for DigitalSurface
  - Add documentation for graph package.

 *Math Package*
  - Exact exponentiation x^p by squaring on O(log p) added
    (BasicMathFunctions::power).

 *For developers*
  - new "make dox" target to only build dox file documentation
    ("make doc" for complete documentation build)


=== DGtal 0.5.1 ===
Posted on June, 6th, 2012 by David Coeurjolly

  - New way to cite package/module authors in the documentation
  - Improvement of DGtal::GridCurve ranges
  - Improvement of package concepts  in the  documentation
  - new documentation for DGTal build on MSWindows
  - arithmetic is now a main package (previously in math)
  - Specialized classes for classical metric adjacencies


=== DGtal 0.5 ===
Posted on May, 9th, 2012 by David Coeurjolly

Many changes have been pushed to this release with a lot of nice
tools.  Before going into details component by component, we would
like to focus on a couple of new cool features:

  - new arithmetic package (fractions, models of fraction,
  Stern-Brocot, continued fraction,...)
  - new nD DigitalSurface model (collections of (n-1) topological cells
  with many tools/utilities to track surface elements)
  - update of the build system to make easier the use of DGtal in your
  projects.
  - DGtal and DGtalTools
  - many bugfixes..

* Overall  Project

  - In previous DGtal releases, tools were given in the source
  "tools/" folder. In this release, we have chosen to move the
  tools to another GitHub project
  (http://github.com/DGtal-team/DGtalTools) with a specific
  development process. Please have a look to this project to get
  nice tools built upon the DGtal library.

  - cmake scripts and DGtalConfig have been widely updated to make
  easier the use of the library in your own code

  - We are debugging both the code and the scripts to make it compile
  on windows. We still have couple of issues but most of DGtal
  compiles.

  - Again, efforts have been done on the documentation.


* Package Topology:

 - Creation of the graph concept (see Doxygen documentation)

 - Graph tools have been added: breadth first visitor for any model of
   graph

 - Creation of high-level classes to represent several kinds of
   digital surfaces. Surfaces are n-1 dimensional objetcs and may be
   open or closed. There are several models of digital surface
   containers: boundary of a set of points, explicit set of surfels,
   boundary of a digital object defined by a predicate, frontier
   between two regions, light containers that are discovered on
   traversal but not stored explicitly, etc.

 - All these digital surfaces can be manipulated through the same
   object (DigitalSurface), whichever the container.

 - DigitalSurface is a model of a graph whose vertices are the surfels
   and whose arcs are the connections between surfels.

 - Definition of umbrellas over digital surfaces, that forms faces on
   the surface graph.

 - In 3D, digital surface form combinatorial 2-manifolds with boundary

 - Digital surface can be exported in OFF format

 - Several examples using digital surfaces are provided, like
   extracting isosurfaces from images or volume files defining
   surfaces in labelled images.

* Package Algebraic (new package)

 - Definition of n-variate polynomial as a one-dimensional polynomial
   whose coefficients are n-1-variate polynomials. Coefficient ring
   and dimension are templated.

 - Creation of a reader that can transform a string representation of
   multivariate polynomial into such polynomial object. Use
   boost::spirit.

 - Example using package Topology to extract and display implicit
   polynomial surfaces in 3D.

* Package Arithmetic (new package)

 - Standard arithmetic computations are provided: greatest common
   divisor, Bézout vectors, continued fractions,  convergent.

 - Several representations of irreducible fractions are provided. They
   are based on the Stern-Brocot tree structure. With these fractions,
   amortized constant time operations are provided for computing
   reduced fractions.

 - An implementation of patterns and subpatterns is provided, based on
   the irreducible fractions.
 - A representation of digital standard line in the first quadrant is
   provided, as well as fast algorithms to recognize digital straight
   subsegments.


* Package Image

  - Complete refactoring of Images and ImageContainers (more
  consistent design)

  - Documentation added

  - Graph of concepts added in the documentation


* Package Geometry

  - New SegmentComputer (a.k.a. geometrical primitives to use for
  recognition, curve decomposition,...) : ArithDSS3D (3D DSS), DCA
  (Digital Circular Arcs), CombinatorialDSSS, ...

  - New normal vector field estimation based on elementary normal
  vector convolution in n-D

  - Distance Transformation by Fast Marching Method added.

* Package IO

  - Complete refactoring of the way a DGtal object is displayed in
  boards/viewers.

  - New 2D board  backend: you can export your drawning in TikZ for
  latex includes.


=== DGtal 0.4 ===
Posted on September 26, 2011 by David Coeurjolly

  * Global changes:
     - A better decomposition of DGtal algorithms and
       data structures into packages.
     - By default, DGtal is built with minimal dependencies.
     - Concepts and concept checking mechanism have been
       considerably improved.

  * Kernel Package: refactoring of Integer types considered in
    DGtal.

  * Topology Package: Interpixel/cellular topological model,
    boundary tracking tools, ...

  * Geometry Package:
    - many things have been added in the 1D contour analysis module:
      multi-modal representation of 1D contours and curves (GridCurve facade),
      decomposition/segmentation into primitives, many differential
      estimators added, helpers for multigrid comparison of estimators
    - multigrid digital set generators from implicit and parametric
      shapes in dimension 2.

  * I/O Package: refactoring/enhancements of DGtal boards and
    viewers,  enhancement of 2D boards with libcairo and a new
    Board3Dto2D board has been added.


  * Tools: multigrid shapeGenerator/contourGenerator added,
    lengthEstimator/estimatorComparator  added for differential
    estimator multigrid comparison, connected components extraction in
    3D, ...

  * Documentation: User guide has been improved thanks to a
    decomposition of the library into packages.

=== DGtal 0.3.1 ===
Posted on April 4, 2011 by David Coeurjolly

  * Quick release due to a build problem on linux. No more feature
    added.
  * Preliminary cellular grid documentation added.
  * Documentation cleanup.




=== DGtal 0.3.0 ===
Posted on April 1, 2011 by David Coeurjolly

Beside the DGtal presentation at DGCI 2011, we are pleased to announce a new
DGtal release 0.3.0.

New features:

  User-guide added (based on doxygen system)
  Kernel: new concepts and controls to enhance the Interger type management,
      new iterators (Range/SubRange) on HyperRectDomains.
  Topology: interpixel model added (cells, boundary tracking mechanisms,…)
  Geometry 2D: 2D curve primitive decomposition, tangential cover,
         convexity/concavity decomposition.
  Geometry nD: reverse Euclidean distance transformation
  Visualisation: stream mechanism to visualize 3D DGtal objects with
         libQGLViewer (optional) Shape generator factory added in nD

BugFixes, enhancements:

  Many bugs have been fixed for this release.
  cmake DGtal dependency checking process is more stable now

Known problems:

  For technical reasons, we haven’t be able to verify that this release also
  compile on Windows Visual Studio systems (see ticket #87). A new release
  will fix this problem as soon as possible.





=== Older Releases ===





2011-04-01 dcoeurjo
  * Release 0.3.0
  * Kernel: global enhancement of different Integer types and
    associated concepts.
  * Topology: interpixel topology, cells, surface tracking
  * Geometry2D: contour primitive decomposition, tangential cover,
    convexity/concavity decomposition.
  * GeometrynD: Reverse DT transformation (Euclidean)
  * Infrastructure: 3D visualisation of DGtal objects with
    libQGLViewer, shape factory
  * IO: PointListReader added
  * Documentation: first DGtal user-guide


2010-01-12 dcoeurjo
  * Release 0.2
  * Kernel: DGtalBoard mechanism for 2D drawing of DGtal objects, ..
  * Geometry package
    - Volumetric: distance transformation with separable	metric
      (l2, l1 and linfinity) in arbitrary dimension
    - 2D: Arithmetical DSS, Greedy decomposition of a contour into
      primitives, FreemanChain code iterators
  * Topolopy package: Set, Adjacencies, Object, border extraction,
    connected components computation, ...
  * IO: 2D file formats with Magick++, Vol/Raw format in 3D, Raw
    format in n-D (non-portable)
  * Misc: Compiles on linux, MacOS and VisualStudio 2008


2010-21-05 dcoeurjo
  * Iterators added to PointVector
  * Debug methods removed in Trace class
  * Many bug fixes for VS compatibility

2010-05-15 dcoeurjo
  * Assert.h: added macro ASSERT() added based on the boost/assert.hpp (TODO:
      implement a nice callback)
  * Point and Vector templated classes added
  * Space.*: skeleton of a DGtal::Space added

2010-03-03 dcoeurjo
  * math/MeasureOfStraightLines: new class to compute the measure of a set
    of Straight lines defined as a polygon in the (a,b) parameter space.
  * test_measure: added

2010-02-17 dcoeurjo
  * Trace: new class models for output streams in Trace class.
  * TraceWriter/TraceWriterTerm/TraceWriterFile: added

2010-02-12 dcoeurjo
  * models: bug fix  in INLINE commands
  * Trace/Clock: minor edit and bug report

2010-01-05 dcoeurjo
  * Trace can be initialized on diffrent output stream (e.g. std::cerr or a file
    stream)
  * test_trace: update to test the new API

2010-01-04 dcoeurjo
  * Clock: no more static variables and methods (in order to have several
     running clocks)
  * Trace: new interface and the endBlock displays and returns the
     ellapsed time within the block

2009-12-28 dcoeurjo
  * Trace: a new class to trace out messages to the standard output. Four type
     of messages are possible: info, debug, error and "emphased". On
     color linux terminal, messages appears with an appropriate color
     foreground.
  * test_trace: an illustration of the Trace interface

2009-12-14 dcoeurjo
  * CMakeLists, test_clock updates to ensure compatibility with VisualStudio
  * New cmake options
  - OPTION(BUILD_SHARED_LIBS "Build shared libraries." ON)
  - OPTION(BUILD_TESTS "Build tests." ON)

2009-12-11 dcoeurjo
  * CMakeLists scripts and first backport from imagene (Clock class)

2009-12-11 dcoeurjo
  * Repository cleanup:
    - Modeles and genereateClass.sh removed
    - JOL scripts & templates added


2009-12-03 dcoeurjo
  * Modeles: class templates added with generateClass.sh script<|MERGE_RESOLUTION|>--- conflicted
+++ resolved
@@ -2,16 +2,14 @@
 
 ## New Features / Critical Changes
 
-<<<<<<< HEAD
 - *Kernel package*
   - Making `HyperRectDomain_(sub)Iterator` random-access iterators.
     (Roland Denis, [#1416](https://github.com/DGtal-team/DGtal/pull/1416))
-=======
+
 - *Shapes package*
   - Add a moveTo(const RealPoint& point) method to implicit and star shapes
    (Adrien Krähenbühl,
    [#1414](https://github.com/DGtal-team/DGtal/pull/1414))
->>>>>>> c0b08384
 
 ## Changes
 
