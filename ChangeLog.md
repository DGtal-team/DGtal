# DGtal 1.3(beta)

<<<<<<< HEAD
## New features / critical changes
- *Docker File*
  - A Dockerfile is added to create a Docker image to have a base to start development
    using the DGtal library.(J. Miguel Salazar [#1580](https://github.com/DGtal-team/DGtal/pull/1580)) 
	

=======
## Bug fixes

- *General*
  - Fixing OpenMP dependency on macOS when using the DGtalConfig.cmake
    (David Coeurjolly, [#1578](https://github.com/DGtal-team/DGtal/pull/1578)) 
>>>>>>> 55b36ee6

## Changes
- *IO*
  - Fix purple color.  (Bertrand Kerautret and Phuc Ngo
    [#1579](https://github.com/DGtal-team/DGtal/pull/1579))


# DGtal 1.2

## New Features / Critical Changes

- *New Feature*
  - DGtal now has a python binding `pip install dgtal`! For all
    details on the list of classes available in python, you can have a
    look to: Pablo Hernandez-Cerdan [#1528](https://github.com/DGtal-team/DGtal/pull/1528) 

- *Geometry Package*
  - New normal vector estimation using plane-probing approaches.
    (Jocelyn Meyron, Tristan Roussillon,
    [#1547](https://github.com/DGtal-team/DGtal/pull/1547))
  - New normal vector estimation using slices of digital surfaces
    and maximal segment computation
    (Jocelyn Meyron, Tristan Roussillon,
    [#1547](https://github.com/DGtal-team/DGtal/pull/1547))
  - Add an implementation of the Quick Hull convex hull algorithm. It
    works in arbitrary dimension. It provides several kernels to deal
    with lattice or rational points, and also to compute the Delaunay
    cell complex.
    (Jacques-Olivier Lachaud,[#1539](https://github.com/DGtal-team/DGtal/pull/1539))

## Changes

- *Project*
  - Add azure-pipelines in `wrap` folder to kickstart python wrappings
    (Pablo Hernandez-Cerdan [#1529](https://github.com/DGtal-team/DGtal/pull/1529))
  - Modernize CMake: Avoid global includes and links, use `target_` commands instead
    (Pablo Hernandez-Cerdan, David Coeurjolly [#1524](https://github.com/DGtal-team/DGtal/pull/1524))
  - Modernize CMake: Prefer use targets rather than directories and libraries
    (Pablo Hernandez-Cerdan [#1543](https://github.com/DGtal-team/DGtal/pull/1543))
  - Add python wrappings using pybind11. Check wrap/README.md for details.
    (Pablo Hernandez-Cerdan [#1543](https://github.com/DGtal-team/DGtal/pull/1528))

- *Documentation*
  - Fix typos in blurred segment equation (Phuc Ngo,
    [#1561](https://github.com/DGtal-team/DGtal/pull/1561))
  - Fix some small errors : includes, variable names, code example
    (adrien Krähenbühl, [#1525](https://github.com/DGtal-team/DGtal/pull/1525))
  - Fix doxygen errors in DigitalConvexity, SurfaceMesh
    (Pablo Hernandez-Cerdan [#1534](https://github.com/DGtal-team/DGtal/pull/1534))
  - Fix CSS errors in doxygen
    (Jérémy Levallois, [#1546](https://github.com/DGtal-team/DGtal/pull/1546))

- *General*
  - Only set CMAKE_CXX_STANDARD if not defined already
    (Pablo Hernandez-Cerdan [#1526](https://github.com/DGtal-team/DGtal/pull/1526))
  - Add `container()` member function to DigitalSets and ImageContainers
    (Pablo Hernandez-Cerdan [#1532](https://github.com/DGtal-team/DGtal/pull/1532))

- *Arithmetic*
  - Add default constructor to ClosedIntegerHalfSpace
    (Jacques-Olivier Lachaud,[#1531](https://github.com/DGtal-team/DGtal/pull/1531))

- *IO*
  - Fix Color::getRGBA
    (Pablo Hernandez-Cerdan [#1535](https://github.com/DGtal-team/DGtal/pull/1535))
  - Adding Quad exports in Board3DTo2D  (David Coeurjolly,
    [#1537](https://github.com/DGtal-team/DGtal/pull/1537))
  - Adding spacing in ImageContainerByITKImage and the possibility to export it
    through ITKWriter.
    (Bertrand Kerautret [#1563](https://github.com/DGtal-team/DGtal/pull/#1563))
    

## Bug fixes

- *Documentation*
  - Removing collaboration graphs in doxygen. Fixing doxygen warnings (David Coeurjolly,
    [#1537](https://github.com/DGtal-team/DGtal/pull/1537))
  - Fixing the homebrew command for building on macOS (Jérémy Levallois,
    [#1560](https://github.com/DGtal-team/DGtal/pull/1560))

- *IO*
  - Removing the default grey background and raising an error if CAIRO has not between
    set for the Board3DTo2D export (David Coeurjolly,
    [#1537](https://github.com/DGtal-team/DGtal/pull/1537))

- *Geometry*
  - Small fixes and updates in BoundedLatticePolytope and BoundedRationalPolytope
    initialization when using half-spaces initialization
    (Jacques-Olivier Lachaud,[#1538](https://github.com/DGtal-team/DGtal/pull/1538))
  - Fix BoundedLatticePolytope::init when using half-spaces initialization
    (Jacques-Olivier Lachaud,[#1531](https://github.com/DGtal-team/DGtal/pull/1531))
  - Fix an issue in DigitalSurfaceRegularization about bad buffer init
    (David Coeurjolly, [#1548](https://github.com/DGtal-team/DGtal/pull/1548))
  - Fix issue [#1552](https://github.com/DGtal-team/DGtal/issues/1552) about a
    plane-probing unit test taking too long
    (Jocelyn Meyron, [#1553](https://github.com/DGtal-team/DGtal/pull/1553))
  - Fix issue
    [#1566](https://github.com/DGtal-team/DGtal/issues/1566): do not
    compile example checkLatticeBallQuickHull if WITH_GMP is not set
    (Jacques-Olivier Lachaud,[#1567](https://github.com/DGtal-team/DGtal/pull/1567))
  - Fix AppVeyor issue on PlaneProbingParallelepipedEstimator and PlaneProbingRNeighborhood
    (Bertrand Kerautret, [#1568](https://github.com/DGtal-team/DGtal/pull/1568))

- *Shapes package*
  - Fix the use of uninitialized variable in NGon2D.
   (Daniel Antunes,[#1540](https://github.com/DGtal-team/DGtal/issues/1540))

- *Build*
  - We now use cmake *Fetch_Content* to download the stable release of
    Catch2 (used in our unit-tests) when building the project (David
    Coeurjolly [#1524](https://github.com/DGtal-team/DGtal/issues/1524))
  - Fixing the required components for CGAL (David Coeurjolly,
    [#1550](https://github.com/DGtal-team/DGtal/issues/1550))
  - Speedup of the compilation of the tests that rely on Catch2
    (Roland Denis [#1551](https://github.com/DGtal-team/DGtal/pull/1551))
  - Comply with cmake Policy CMP0115 "Source file extensions must be
    explicit". (David Coeurjolly, [#1557](https://github.com/DGtal-team/DGtal/pull/1557))
  - Fix AppVeyor issue using new zlib URL.
    (Bertrand Kerautret, [#1571](https://github.com/DGtal-team/DGtal/pull/1571))
  
  
# DGtal 1.1

## New Features / Critical Changes

- *Project*
  - For this release, we have cleaned up the git history (using [bfg](https://rtyley.github.io/bfg-repo-cleaner/)),
    removing old deprecated files or commit errors. For a complete description,
    please follow the discussion of Issue [#1477](https://github.com/DGtal-team/DGtal/issues/1477).
    If you are doing a clean `git clone` of the project, or use the release archive,
    everything should be fine. If you have branches on the release 1.1beta, you
    would need to reset your current working copy. For instance, if
    you have cloned the `DGtal-team/DGtal` repository, just reset your
    master branch using:
    ```
    git fetch origin
    git reset --hard origin/master
    ```
    If you have cloned a fork of `DGtal-team/DGtal` (*i.e.* the `origin`
    remote correspond to your fork and not the DGtal-team one), Fetch
    the DGtal-team remote (nammed `DGtal` here):
    ```
    git fetch DGtal
    git reset --hard DGtal/master
    ```

    _For advanced developers_
    If there are some branches out there you want to "update" to the new history:
    First go to unmerged branch and copy the SHA of the commits you want to get. Or, if they are consecutive, copy the oldest and newest SHA.
    ```
    git checkout master #Updated to new history
    git checkout -b myOpenPR_after_new_history
    git cherry-pick oldestSha^..newestSha
    ```

    (David Coeurjolly, [#1510](https://github.com/DGtal-team/DGtal/pull/1510))

- *Kernel package*
  - Making `HyperRectDomain_(sub)Iterator` random-access iterators
    (allowing parallel scans of the domain, Roland Denis,
    [#1416](https://github.com/DGtal-team/DGtal/pull/1416))
  - Fix bug in BasicDomainSubSampler for negative coordinates of the
    domain lower bound. (Bertrand Kerautret
    [#1504](https://github.com/DGtal-team/DGtal/pull/1504))

- *DEC*
  - Add discrete calculus model of Ambrosio-Tortorelli functional in
    order to make piecewise-smooth approximations of scalar or vector
    fields onto 2D domains like 2D images or digital surfaces
    (Jacques-Olivier Lachaud,[#1421](https://github.com/DGtal-team/DGtal/pull/1421))

- *Geometry Package*
  - New piecewise smooth digital surface regularization class (David Coeurjolly,
    [#1440](https://github.com/DGtal-team/DGtal/pull/1440))
  - Provides support for digital full convexity and subconvexity (Jacques-Olivier Lachaud,
    [#1459](https://github.com/DGtal-team/DGtal/pull/1459))
  - Implementation of Shrouds algorithm for smoothing digital surfaces:
    Nielson et al., Shrouds: optimal separating surfaces for enumerated volumes.
    In Proc. VisSym 2003, vol. 3, pp. 75-84
    (Jacques-Olivier Lachaud, [#1500](https://github.com/DGtal-team/DGtal/pull/1500))
  - Updates cell geometry and digital convexity to use specialized
    unordered set data structure UnorderedSetByBlock for storing
    digital points (Jacques-Olivier Lachaud,
    [#1499](https://github.com/DGtal-team/DGtal/pull/1499))

- *Shapes package*
  - Add a new surface mesh representation for manifold or non-manifold polygonal
    surfaces in R^3 (Jacques-Olivier Lachaud,
    [#1503](https://github.com/DGtal-team/DGtal/pull/1503))

## Changes

- *General*
  - DGtal can be compiled and used as a project (git) submodule (David
    Coeurjolly [#1444](https://github.com/DGtal-team/DGtal/pull/1444))
  - Add .gitattributes file for github to recognize ih files as c++
    (Pablo Hernandez-Cerdan [#1457](https://github.com/DGtal-team/DGtal/pull/1457))
  - Add CMake option `DGTAL_ENABLE_FLOATING_POINT_EXCEPTIONS` to control enabling
    `feenableexcept` (only applies in Linux when in Debug mode).
    (Pablo Hernandez-Cerdan, [#1489](https://github.com/DGtal-team/DGtal/pull/1489))
  - Travis: Fix broken Eigen url. Update Eigen in travis to 3.3.7.
    (Pablo Hernandez, [#1508](https://github.com/DGtal-team/DGtal/pull/1508))

- *Geometry*
  - New Integral Invariant functor to retrieve the curvature tensor (principal curvature
    directions and values). (David Coeurjolly, [#1460](https://github.com/DGtal-team/DGtal/pull/1460))
  - Add principal directions of curvature functions for implicit polynomial 3D shapes.
    (Jacques-Olivier Lachaud,[#1470](https://github.com/DGtal-team/DGtal/pull/1470))

- *io*
  - The GenericWriter can now export in 3D ITK format (nii, mha,  mhd,  tiff).  
    (Bertrand Kerautret [#1485](https://github.com/DGtal-team/DGtal/pull/1485))
  - New Viridis ColorGradientPreset and clean of  useless template specializations in
    the GenericWriter for color image. (Bertrand Kerautret
    [#1487](https://github.com/DGtal-team/DGtal/pull/1487))
  - Add the possibility to import images with a shifted domain in ITKReader.
    (Bertrand Kerautret and Pablo Hernandez-Cerdan
    [#1492](https://github.com/DGtal-team/DGtal/pull/1492))

- *Kernel package*
  - Add .data() function to PointVector to expose internal array data.
    (Pablo Hernandez-Cerdan, [#1452](https://github.com/DGtal-team/DGtal/pull/1452))
  - Add a specialized unordered set data structure
    UnorderedSetByBlock for storing digital points, which is more
    compact and as efficient as unordered set
    (Jacques-Olivier Lachaud,[#1499](https://github.com/DGtal-team/DGtal/pull/1499))

- *Helpers*
  - Add vector field output as OBJ to module Shortcuts (Jacques-Olivier Lachaud,
    [#1412](https://github.com/DGtal-team/DGtal/pull/1412))
  - Add shortcuts to Ambrosio-Tortorelli piecewise-smooth approximation
    (Jacques-Olivier Lachaud,[#1421](https://github.com/DGtal-team/DGtal/pull/1421))
  - Add  output as OFF to module Shortcuts (Bertrand Kerautret,
    [#1476](https://github.com/DGtal-team/DGtal/pull/1476))
  - Add shortcuts to principal curvatures and directions of curvature for implicit polynomial
    3D shapes. (Jacques-Olivier Lachaud,[#1470](https://github.com/DGtal-team/DGtal/pull/1470))

- *Tests*
  - Upgrade of the unit-test framework (Catch) to the latest release [Catch2](https://github.com/catchorg/Catch2).
    (David Coeurjolly [#1418](https://github.com/DGtal-team/DGtal/pull/1418))
    (Roland Denis [#1419](https://github.com/DGtal-team/DGtal/pull/1419))

- *Topology*
  - Provides partial flip, split and merge operations for half-edge data structures
    and triangulated surfaces (Jacques-Olivier Lachaud,
    [#1428](https://github.com/DGtal-team/DGtal/pull/1428))
  - Makes testVoxelComplex faster, reducing the size of the test fixture
    (Pablo Hernandez-Cerdan, [#1451](https://github.com/DGtal-team/DGtal/pull/1451))
  - Fix bug in VoxelComplex masks when cell was at the boundary of kspace
    (Pablo Hernandez-Cerdan, [#1488](https://github.com/DGtal-team/DGtal/pull/1488))
  - Fix loadTable not able to read compressed tables in Windows
    (Pablo Hernandez-Cerdan, [#1505](https://github.com/DGtal-team/DGtal/pull/1505))
  - Fix fillData in CubicalComplex
    (Pablo Hernandez-Cerdan, [#1519](https://github.com/DGtal-team/DGtal/pull/1519))

- *Shapes package*
  - Add a moveTo(const RealPoint& point) method to implicit and star shapes
   (Adrien Krähenbühl,
   [#1414](https://github.com/DGtal-team/DGtal/pull/1414))
  - Fix Lemniscate definition following Bernoulli's definition
   (Adrien Krähenbühl,
   [#1427](https://github.com/DGtal-team/DGtal/pull/1427))
  - Homogenizes typedefs of all parametric shapes and fixes some bounding box
    computations (Adrien Krähenbühl,
   [#1462](https://github.com/DGtal-team/DGtal/pull/1462))
  - Add const directives to some curve estimators on shapes.
    (Adrien Krähenbühl [#1429](https://github.com/DGtal-team/DGtal/pull/1429))

- *IO*
  - When the 3D built-in viewer is enabled (libqglviewer), the default
    required Qt version is now Qt5 instead of Qt4. You can revert to
    Qt4 by unsetting the WITH_QT5 cmake flag (David Coeurjolly,
    [#1511](https://github.com/DGtal-team/DGtal/pull/1511))

## Bug Fixes

- *Configuration/General*
  - Fix compilation error/warnings with gcc 9.1.1 and clang 9.0
    (Boris Mansencal, [#1431](https://github.com/DGtal-team/DGtal/pull/1431))
  - Disable some gcc/clang warnings in Qt5 raised by Apple clang compiler (David
    Coeurjolly, [#1436](https://github.com/DGtal-team/DGtal/pull/1436))
  - Fixing Travis configuration due to syntax changes in v2
    (Roland Denis, [#1465](https://github.com/DGtal-team/DGtal/pull/1465))
  - Compression of png files used in for the documentation
    (preparing 1.1 release), (David Coeurjolly, [#1494](https://github.com/DGtal-team/DGtal/pull/1494))
  - Fix `CMAKE_C_FLAGS` when `WITH_OPENMP=ON`
    (Pablo Hernandez-Cerdan, [#1495](https://github.com/DGtal-team/DGtal/pull/1495))

- *Mathematics*
  - Put SimpleMatrix * scalar operation in DGtal namespace (Jacques-Olivier Lachaud,
    [#1412](https://github.com/DGtal-team/DGtal/pull/1412))

- *Geometry*
  - Bugfix in the `testVoronoiCovarianceMeasureOnSurface` (David
    Coeurjolly, [#1439](https://github.com/DGtal-team/DGtal/pull/1439))
  - Defining StandardDSS4Computer & NaiveDSS8Computer as templated aliases of
    ArithmeticalDSSComputer (fix #1483). Also fixing NaiveDSS8 adjacency.
    (Roland Denis, [#1491](https://github.com/DGtal-team/DGtal/pull/1491))
  - Fix initialisation in BoundedLatticePolytope when creating non full
    dimensional simplices in 3D (segments, triangles). (Jacques-Olivier Lachaud,
    [#1502](https://github.com/DGtal-team/DGtal/pull/1502))

- *Kernel*
  - Point2DEmbedderIn3D edit to recover behavior of version 0.9.4 in
    the origin point placement. (Florian Delconte and Bertrand Kerautret
    [#1520](https://github.com/DGtal-team/DGtal/pull/1520))

- *Helpers*
  - Fix Metric problem due to implicit RealPoint toward Point conversion when computing
    convolved trivial normals in ShortcutsGeometry (Jacques-Olivier Lachaud,
    [#1412](https://github.com/DGtal-team/DGtal/pull/1412))
  - Fixing double conversion bug in class Parameters, related to
    English/French decimal point inconsistency between `atof` and
    `boost::program_options` (Jacques-Olivier Lachaud,
    [#1411](https://github.com/DGtal-team/DGtal/pull/1411))
  - Fix bug in Shortcuts::saveVectorFieldOBJ
    (Jacques-Olivier Lachaud,[#1421](https://github.com/DGtal-team/DGtal/pull/1421))
  - Fixing OBJ export: .mtl file written with relative path (Johanna
    Delanoy [#1420](https://github.com/DGtal-team/DGtal/pull/1420))
  - Unify pointel ordering in Shortcuts and MeshHelper so that
    Shortcuts::getPointelRange, Shortcuts::saveOBJ and
    Shortcuts::makePrimalPolygonalSurface, as well as
    MeshHelpers::digitalSurface2PrimalPolygonalSurface, all use the
    CCW ordering by default (in 3D).
    (Jacques-Olivier Lachaud,[#1445](https://github.com/DGtal-team/DGtal/pull/1445))

- *images*
  - Fix the image origin that was not taken into account in class
    ImageContainerByITKImage. (Bertrand Kerautret
    [#1484](https://github.com/DGtal-team/DGtal/pull/1484))
  - Add domainShift to ImageContainerByITKImage.
    (Pablo Hernandez-Cerdan,
    [#1490](https://github.com/DGtal-team/DGtal/pull/1490))

- *IO*
  - Removing a `using namespace std;` in the Viewer3D hearder file. (David
    Coeurjolly [#1413](https://github.com/DGtal-team/DGtal/pull/1413))
  - Fixing cast from const to mutable iterator in GradientColorMap.
    (Roland Denis [#1486](https://github.com/DGtal-team/DGtal/pull/1486))

- *Topology*
  - Add missing constraint to flips in HalfEdgeDataStructure
    (Jacques-Olivier Lachaud,[#1498](https://github.com/DGtal-team/DGtal/pull/1498))

- *Shapes*
  - Fix bug in Astroid parameter() method : orientation correction
    (Adrien Krähenbühl,
    [#1325](https://github.com/DGtal-team/DGtal/pull/1426))
  - Add missing constraint to flips in TriangulatedSurface
    (Jacques-Olivier Lachaud,[#1498](https://github.com/DGtal-team/DGtal/pull/1498))

- *DEC*
  - Fix issue (https://github.com/DGtal-team/DGtal/issues/1441)
    related to bad link in DEC/moduleAT documentation and missing
    associated example exampleSurfaceATnormals.cpp (Jacques-Olivier
    Lachaud,[#1442](https://github.com/DGtal-team/DGtal/pull/1442)
  - Adding missing LGPL headers in the DEC examples (David Coeurjolly
    [#1472]((https://github.com/DGtal-team/DGtal/pull/1472))

- *Documentation*
  - Promoting the `Shortcuts` documentation page on the main page. (David
    Coeurjolly [#1417](https://github.com/DGtal-team/DGtal/pull/1417))
  - Fixing the `doxyfiles` to have the table of contents of module pages (David
    Coeurjolly [#1424](https://github.com/DGtal-team/DGtal/pull/1424))
  - New illustration in the volumetric analysis documentation page (David
    Coeurjolly [#1432](https://github.com/DGtal-team/DGtal/pull/1432))
  - Using SourceForge to download doxygen sources during Travis CI jobs.
    (Roland Denis [#1424](https://github.com/DGtal-team/DGtal/pull/1434))
  - CSS edit to enhance the readability of code snippets (David
    Coeurjolly [#1438](https://github.com/DGtal-team/DGtal/pull/1438))
  - Fixing various links in moduleCellularTopology. Fixing #1454.
    Removing dead links to ImaGene project.
    (Roland Denis [#1455](https://github.com/DGtal-team/DGtal/pull/1455))

- *Build*
  - Fix issue (https://github.com/DGtal-team/DGtal/issues/1478),
    that is a Visual Studio 2019 build error related to befriend
    template specializations
    (Jacques-Olivier Lachaud [#1481](https://github.com/DGtal-team/DGtal/pull/1481))
  - Removing the homemade CPP11 checks, using cmake macro instead
    (David Coeurjolly, [#1446](https://github.com/DGtal-team/DGtal/pull/1446))
  - Removes the check for CPP11 when building WITH_ITK
    (Pablo Hernandez-Cerdan, [#1453](https://github.com/DGtal-team/DGtal/pull/1453))
  - Fix apple clang  compilation issue with a workaround to the
    ConstIteratorAdapter class that does not satisfy the _is_forward concept of the STL:
    using boost::first_max_element instead std::max_element.
    (Bertrand Kerautret, [#1437](https://github.com/DGtal-team/DGtal/pull/1437))  
  - Abort compilation at configure time when the compiler is gcc 10.1 due to compiler bug.
    Fix issue #1501.
    (Pablo Hernandez-Cerdan, [#1506](https://github.com/DGtal-team/DGtal/pull/1506))

# DGtal 1.0

## New Features / Critical Changes

- *Base package*
  - Adding FunctorHolder to transform any callable object (e.g. function,
    functor, lambda function,...) into a valid DGtal functor.
    (Roland Denis, [#1332](https://github.com/DGtal-team/DGtal/pull/1332))
  - Adding better checks for floating point arithmetic in the test module (Kacper Pluta,
    [#1352](https://github.com/DGtal-team/DGtal/pull/1352))

- *Documentation*
  - Module page about functions, functors and lambdas in DGtal.
    (Roland Denis, [#1332](https://github.com/DGtal-team/DGtal/pull/1332))

- *Image package*
  - Adding ConstImageFunctorHolder to transform any callable object
    (e.g. function, functor, lambda function,...) into a CConstImage model.
    (Roland Denis, [#1332](https://github.com/DGtal-team/DGtal/pull/1332))
  - RigidTransformation2D/3D depends on a vector functor that can be,
    for example, VectorRounding (Kacper Pluta,
    [#1339](https://github.com/DGtal-team/DGtal/pull/1339))

- *Kernel package*
  - Adding PointFunctorHolder to transform any callable object (e.g. function,
    functor, lambda function,...) into a CPointFunctor model.
    (Roland Denis, [#1332](https://github.com/DGtal-team/DGtal/pull/1332))
  - ⚠️ The conversion between PointVector of different component types now follows
    the classical conversion rules (e.g. float to double is OK but double
    to int fails if the conversion is not explicitly specified).
    Component type after an arithmetic operation also follows the classical
    arithmetic conversion rules (e.g int * double returns a double).
    Adding some related conversion functors.
    (Roland Denis, [#1345](https://github.com/DGtal-team/DGtal/pull/1345))
  - Making binary operators of PointVector (+-\*/ but also dot, crossProduct,
    inf, isLower,...) available as external functions. The component type of
    the result follows the classical arithmetic conversion rules.
    (Roland Denis, [#1345](https://github.com/DGtal-team/DGtal/pull/1345))
  - Adding square norm method to Point/Vector class. (David Coeurjolly,
    [#1365](https://github.com/DGtal-team/DGtal/pull/1365))

- *Helpers*
  - Classes Shortcuts and ShortcutsGeometry to simplify coding with
    DGtal. Integrate a lot of volume, digital surfaces, mesh,
    surface, geometry, estimators functions, with many conversion
    and input/output tools. (Jacques-Olivier Lachaud,
    [#1357](https://github.com/DGtal-team/DGtal/pull/1357))

- *Shapes package*
  - Add two new star shapes: Astroid and Lemniscate
   (Adrien Krähenbühl, Chouaib Fellah,
   [#1325](https://github.com/DGtal-team/DGtal/pull/1325))

- *Geometry package*
  - Parametric 3D curve digitization see (UglyNaiveParametricCurveDigitizer3D)
   (Kacper Pluta, [#1339](https://github.com/DGtal-team/DGtal/pull/1339))
  - A set of 3D parametric curves: EllipticHelix, Knot_3_1, Knot_3_2, Knot_4_1,
    Knot_4_3, Knot_5_1, Knot_5_2, Knot_6_2, Knot_7_4 (Kacper Pluta,
   [#1339](https://github.com/DGtal-team/DGtal/pull/1339))
  - DecoratorParametricCurveTransformation - a decorator to apply isometries to
    parametric curves (Kacper Pluta, [#1339](https://github.com/DGtal-team/DGtal/pull/1339))
  - LambdaMST3DBy2D - a variation of 3D Lambda Maximal Segment tangent estimator
   that uses only 2D tangents along maximal axis. This estimator has only a
   research value (Kacper Pluta, [#1339](https://github.com/DGtal-team/DGtal/pull/1339))
  - DSSes filtration during L-MST3D computations (Kacper Pluta,
   [#1339](https://github.com/DGtal-team/DGtal/pull/1339))
  - An option for filtering DSSes during LambdaMST3D calculations (Kacper Pluta,
   [#1339](https://github.com/DGtal-team/DGtal/pull/1339))
  - New LpMetric class (model of CMetricSpace) for distance computations in R^n.
    (David Coeurjolly,  [#1388](https://github.com/DGtal-team/DGtal/pull/1388))

- *Documentation*
  - Replacing html internal links by ref command in Digital Topology module
    documentation. Also ignoring doxygen warning when ref begins with a digit.
    (Roland Denis, [#1340](https://github.com/DGtal-team/DGtal/pull/1340))
  - Fix examples filenames in Digital Topology module documentation (Isabelle
    Sivignon, [#1331](https://github.com/DGtal-team/DGtal/pull/1331))
  - Fix doc bug with Hull2D namespace, (Tristan Roussillon,
    [#1330](https://github.com/DGtal-team/DGtal/pull/1330))
  - Checking boost version when including boost/common_factor_rt (David Coeurjolly,
    [#1344](https://github.com/DGtal-team/DGtal/pull/1344))
  - Fix computational costs of separable metric predicates in the documentation.
    (David Coeurjolly, [#1374](https://github.com/DGtal-team/DGtal/pull/1374))
  - Fixing doxygen warnings (typo and doxygen upgrade to v1.8.14)
    (Roland Denis, [#1376](https://github.com/DGtal-team/DGtal/pull/1376))
  - Module page about functions, functors and lambdas in DGtal.
    (Roland Denis, [#1332](https://github.com/DGtal-team/DGtal/pull/1332))

## Changes

- *Configuration/General*
  - Simplifying Travis CI scripts (David Coeurjolly,
    [#1371](https://github.com/DGtal-team/DGtal/pull/1371))

- *Kernel package*
  - Fix NumberTraits for `long long int` types and refactor it.
    (Roland Denis, [#1397](https://github.com/DGtal-team/DGtal/pull/1397))


- *Topology*
  - Remove the internal object from VoxelComplex, improving performance
    (Pablo Hernandez, [#1369](https://github.com/DGtal-team/DGtal/pull/1369))

- *Documentation*
  - Improving KhalimskySpace related classes documentations by displaying
    a short description in the member list.
    (Roland Denis,  [#1398](https://github.com/DGtal-team/DGtal/pull/1398))

- *Helpers*
  - Small fixes in Shortcuts and ShortcutsGeometry, doc, and colormaps.
    (Jacques-Olivier Lachaud, [#1364](https://github.com/DGtal-team/DGtal/pull/1364))

- *Topology*
  - Specializes the method DigitalSurface::facesAroundVertex in the
    3D case, such that faces (ie pointels) are ordered
    counterclockwise with respect of the vertex (ie surfel) seen from
    the exterior. (Jacques-Olivier Lachaud,
    [#1377](https://github.com/DGtal-team/DGtal/pull/1377))
  - This PR fixes two issues related to CubicalComplexFunctions:
    issue [#1362](https://github.com/DGtal-team/DGtal/issues/1362) and
    issue [#1381](https://github.com/DGtal-team/DGtal/issues/1381) for
    programs testCubicalComplex, testVoxelComplex and
    testParDirCollapse. (Jacques-Olivier Lachaud,
    [#1390](https://github.com/DGtal-team/DGtal/pull/1390))
  - Move operators outside of functions namespace in VoxelComplexFunctions.
    (Pablo Hernandez, [#1392](https://github.com/DGtal-team/DGtal/pull/1392))


## Bug Fixes

- *Configuration/General*
  - Continuous integration AppVeyor fix
    [#1326](https://github.com/DGtal-team/DGtal/pull/1326)
  - Fixing documentation checks and updating Travis scripts
    (Roland Denis, [#1335](https://github.com/DGtal-team/DGtal/pull/1335))
  - Fixing warning of Clang when including GraphicsMagick v1.3.31
    (Roland Denis, [#1366](https://github.com/DGtal-team/DGtal/pull/1366))
  - Fix compilation warnings with gcc 8.2.1
    (Boris Mansencal, [#1384](https://github.com/DGtal-team/DGtal/pull/1384))
  - Fix compilation with Visual Studio (15.9.5) and some io tests
    (Boris Mansencal, [#1380](https://github.com/DGtal-team/DGtal/pull/1380))
  - Fixing & updating Travis: documentation deployement and DGtalTools job
    (Roland Denis, [#1383](https://github.com/DGtal-team/DGtal/pull/1383))
  - Various warnings fixed on Xcode (David Coeurjolly,
    [#1389](https://github.com/DGtal-team/DGtal/pull/1389))
  - Fix compilation and adding debug version for the generated file with Visual Studio
    (Raphael Lenain, [#1395](https://github.com/DGtal-team/DGtal/pull/1395))
  - Correct pragma pop in ITK related files
    (Boris Mansencal, [#1400](https://github.com/DGtal-team/DGtal/pull/1400))
  - Fix compilation and execution with Visual Studio
    (Raphael Lenain, [#1407](https://github.com/DGtal-team/DGtal/pull/1407))

- *Kernel*
 - Fixing issue #1341 about unwanted conversions between PointVector with
    different component types (like from double to int) by making explicit
    the default conversion constructor and checking type compatiblity when
    using operators.
    (Roland Denis, [#1345](https://github.com/DGtal-team/DGtal/pull/1345))
 - Fixing issue #1387 about the wrong result of PointVector::crossProduct
    in 2D. Also disabling this method for dimensions other than 2 and 3.
    (Roland Denis, [#1345](https://github.com/DGtal-team/DGtal/pull/1345))
  - Fixing many issues related to invalid conversion between PointVectors
    of different component types.
    (David Coeurjolly, Roland Denis, Monir Hadji, Bertrand Kerautret,
    Tristan Roussillon, [#1345](https://github.com/DGtal-team/DGtal/pull/1345))

- *Base*
  - Fixing wrong members in PredicateCombiner (David Coeurjolly,
    [#1321](https://github.com/DGtal-team/DGtal/pull/1321))
  - Fix testClone2.cpp and efficiency issue in Clone/CountedPtr mechanism
    (Jacques-Olivier Lachaud, [#1382](https://github.com/DGtal-team/DGtal/pull/1382)). Fix issue
    [#1203](https://github.com/DGtal-team/DGtal/issues/1203))

- *Shapes*
  - Fixing openmp flags (David Coeurjolly,
    [#1324](https://github.com/DGtal-team/DGtal/pull/1324))
  - Add assignment operator to ImageContainerByITKImage (Pablo Hernandez,
    [#1336](https://github.com/DGtal-team/DGtal/pull/1336))
  - Fix compilation warning: const qualifier ignored in cast (Pablo Hernandez,
    [#1337](https://github.com/DGtal-team/DGtal/pull/1337))
  - Filter data passed to acos in order to avoid division by zero or an argument
    out of range. (Kacper Pluta, [#1359](https://github.com/DGtal-team/DGtal/pull/1359))

- *IO*
  - Improve ITKReader, testITKio and testITKReader (Boris Mansencal,
    [#1379](https://github.com/DGtal-team/DGtal/pull/1379))
    [#1394](https://github.com/DGtal-team/DGtal/pull/1394))
  - Fix wrong typedef for double case in ITKReader (Adrien Krähenbühl,
    [#1259](https://github.com/DGtal-team/DGtal/pull/1322))
  - Fix safeguard when using ImageMagick without cmake activation (David Coeurjolly,
    [#1344](https://github.com/DGtal-team/DGtal/pull/1344))
  - Fix Color::Green definition (David Coeurjolly,
    [#1385](https://github.com/DGtal-team/DGtal/pull/1385))
  - Fix Visual Studio ContourHelper tests.
    (Bertrand Kerautret, [#1386](https://github.com/DGtal-team/DGtal/pull/1386))

- *Geometry*
   - Fix a possible tangent vector flapping during L-MST3D and L-MST3DBy2D (Kacper Pluta,
   [#1339](https://github.com/DGtal-team/DGtal/pull/1339))
   - Fix a possible issue with data structures orderings in L-MST3D accumulation step (Kacper Pluta,
   [#1339](https://github.com/DGtal-team/DGtal/pull/1339))
   - Add missing API to StandardDSS6Computer i.e., isInDSS (Kacper Pluta,
   [#1339](https://github.com/DGtal-team/DGtal/pull/1339))

- *DEC package*
  - Adding missing headers in some files of DEC.
    (Roland Denis, [#1349](https://github.com/DGtal-team/DGtal/pull/1349))

- *Image*
  - Fix bug in ImageLinearCellEmbedder.
    (Jacques-Olivier Lachaud, [#1356](https://github.com/DGtal-team/DGtal/pull/1356))

- *Miscellaneous*
  - Fix Small bug in Integral Invariant Volume Estimator in 2D
    (Thomas Caissard, [#1316](https://github.com/DGtal-team/DGtal/pull/1316))
  - Change from private to public access of types Input and Output in SCellToPoint
    (Daniel Antunes, [#1346](https://github.com/DGtal-team/DGtal/pull/1346))
  - Correct small typo when compiling with DEBUG defined
    (Boris Mansencal, [#1401](https://github.com/DGtal-team/DGtal/pull/1401))

- *Math packages*
  - Fix possible division by zero in the MultiStatistics class.
    (Kacper Pluta, [#1358](https://github.com/DGtal-team/DGtal/pull/1358))


# DGtal 0.9.4.1

## Bug Fixes

- *Documentation*
  - Fixing path to Mathjax CDN in documentation (David Coeurjolly,
    [#1318](https://github.com/DGtal-team/DGtal/pull/1318))

# DGtal 0.9.4

## New Features / Critical Changes

- *Shapes*
  - Mesh Voxelizer using 6- or 26-separability templated
   (David Coeurjolly, Monir Hadji,
   [#1209](https://github.com/DGtal-team/DGtal/pull/1209))

- *Topology Package*
  - Adding the half-edge data structure to represent arbitrary
    two-dimensional combinatorial surfaces with or without boundary
    (Jacques-Olivier Lachaud
     [#1266](https://github.com/DGtal-team/DGtal/pull/1266))
  - Add VoxelComplex, an extension for CubicalComplex, implementing the Critical-Kernels
    framework, based on the work of M.Couprie and G.Bertrand on isthmus.
    (Pablo Hernandez, [#1147](https://github.com/DGtal-team/DGtal/pull/1147))

- *Shapes Package*
  - Adding classes and helpers to create triangulated surfaces and
    polygonal surfaces to convert them from/to mesh, as well as a conversion from digital
    surfaces to dual triangulated or polygonal surface (Jacques-Olivier
    Lachaud [#1266](https://github.com/DGtal-team/DGtal/pull/1266))

- *Geometry Package*
  - Laplace-Beltrami operators on digital surfaces. (Thomas Caissard,
    [#1303](https://github.com/DGtal-team/DGtal/pull/1303))



## Changes

- *Math package*
  - New SimpleMatrix constructor with a initializer_list argument
    (Nicolas Normand,
    [#1250](https://github.com/DGtal-team/DGtal/pull/1250))

- *IO*
  - New simple way to extend the QGLViewer-based Viewer3D interface,
    for instance to add callbacks to key or mouse events, or to modify
    what is drawn on the window.
    (Jacques-Olivier Lachaud, [#1259](https://github.com/DGtal-team/DGtal/pull/1259))
  - TableReader can now read all elements contained in each line of a file
    with the new method getLinesElementsFromFile().
    (Bertrand Kerautret,
    [#1260](https://github.com/DGtal-team/DGtal/pull/1260))
  - New ImageMagick writer to export images to PNG or JPG formats for
    instance.  (David Coeurjolly,
    [#1304](https://github.com/DGtal-team/DGtal/pull/1304))
  - SimpleDistanceColorMap new colormap to easily display distance maps.
    (David Coeurjolly, [#1302](https://github.com/DGtal-team/DGtal/pull/1302))
  - Fix in MagicReader allowing to load colored images. (David
    Coeurjolly, [#1305](https://github.com/DGtal-team/DGtal/pull/1305))
  - Include New ImageMagick writer in GenericWriter.  (Bertrand Kerautret,
    [#1306](https://github.com/DGtal-team/DGtal/pull/1306))

## Bug Fixes

- *Build*
  - Fix compilation by using DGtal from swift wrapping (Bertrand Kerautret,
    [#1309](https://github.com/DGtal-team/DGtal/pull/1309))
  - Fix C++11 cmake flags and cmake >3.1 is now required (David Coeurjolly,
    Pablo H Cerdan, [#1290](https://github.com/DGtal-team/DGtal/pull/1290))
  - Fix HDF5 link missing in compilation (Bertrand Kerautret,
     [#1301](https://github.com/DGtal-team/DGtal/pull/1301))
  - Fix compilation with QGLViewer (2.7.x) and Qt5 (Boris Mansencal,
     [#1300](https://github.com/DGtal-team/DGtal/pull/1300))

- *Shapes Package*
  - Fix ImplicitPolynomial3Shape and TrueDigitalSurfaceLocalEstimator.
    Improves projection operator on implicit surface and curvature
    computations. (Jacques-Olivier Lachaud,
    [#1279](https://github.com/DGtal-team/DGtal/pull/1279))

- *Configuration/General*
  - Upgrading the benchmarks to match with the new google-benchmark API
   (David Coeurjolly,
     [#1244]((https://github.com/DGtal-team/DGtal/pull/1244))
  - The documentation mainpage now refers to the DGtalTools documentation
    (David Coeurjolly,
    [#1249]((https://github.com/DGtal-team/DGtal/pull/1249))
  - Fix ITK related try_compile command to work for non-default locations.
    (Pablo Hernandez,
    [#1286]((https://github.com/DGtal-team/DGtal/pull/1286))

- *IO*
  - Fix for compilation with 2.7.0 QGLViewer version.
   (Bertrand Kerautret, [#1280](https://github.com/DGtal-team/DGtal/pull/1280))
  - Fix on the ITK reader when used with a functor which is not able to
    handle 32/16 bits images. Also includes a new testITKReader and ITK tests in
    GenericReader.
    (Bertrand Kerautret, [#1255](https://github.com/DGtal-team/DGtal/pull/1255))
  - Viewer3D: fix bad light source move according X/Y mouse move and new Key_Z to
    move away/closer the light source.
    (Bertrand Kerautret, [#1262](https://github.com/DGtal-team/DGtal/pull/1262))
  - Fix ImageContainerByITKImage, fill the itk image buffer with 0 when using the
    domain constructor.
    (Pablo Hernandez, [#1307](https://github.com/DGtal-team/DGtal/pull/1307))

- *Kernel Package*
  - Fix testBasicPointFunctor. (Bertrand Kerautret
    [#1245](https://github.com/DGtal-team/DGtal/pull/1245))

- *Arithmetic Package*
 - Fix SternBrocot and variants static instanciations. (Jacques-Olivier Lachaud
   [#1293](https://github.com/DGtal-team/DGtal/pull/1293))

- *Topology Package*
  - Fix invalid KhalimskyCell coordinates in ctopo-fillContours.cpp example.
    (Roland Denis, [#1296](https://github.com/DGtal-team/DGtal/pull/1296))

- *Documentation*
  - Add import with functors in GenericReader in the main default reader.
    (mainly motivated to show documentation of specialized version of
    importWithValueFunctor and importWithColorFunctor). The tiff format
    was also added to the generic readers when ITK is present (Bertrand
    Kerautret [1251](https://github.com/DGtal-team/DGtal/pull/1245))
  - Fix exampleArithDSS3d compilation (which was not activated).
    (Bertrand Kerautret
    [#1254](https://github.com/DGtal-team/DGtal/pull/1254))

- *DEC*
  - Fix dependencies flags for DEC examples.
    (Jean-David Génevaux, [#1310](https://github.com/DGtal-team/DGtal/pull/1310))

# DGtal 0.9.3

## New Features / Critical Changes

- *Configuration/General*
  - The project has a now a unique compiled library: DGtal. The DGtalIO
   target has been removed. (David Coeurjolly,
   [#1226](https://github.com/DGtal-team/DGtal/pull/1226))
  - New mandatory dependency for DGtal: zlib must be installed in the system.
   (David Coeurjolly, [#1228](https://github.com/DGtal-team/DGtal/pull/1228))
  - Remove cpp11 deprecated usage of std::binder1st and std::binder2nd
    --generates error with c++17 flag. (Pablo Hernandez,
    [#1287](https://github.com/DGtal-team/DGtal/pull/1287))
  - Remove cpp11 deprecated usage of std::unary_function and
    std::binary_function --generates error with c++17 flag.
   (Pablo Hernandez, [#1291](https://github.com/DGtal-team/DGtal/pull/1291))

- *Topology Package*
  -  Implementation of ParDirCollapse with CollapseSurface and CollapseIsthmus.
    (Mohamad ONAYSSI, Bibiana MARTINEZ, Mohamed MELLOULI, Kacper PLUTA,
    [#1199](https://github.com/DGtal-team/DGtal/pull/1199))

- *Geometry Package*
  - VoronoiMap, PowerMap, (Reverse)DistanceTransformation and ReducedMedialAxis
   now work on toric domains (with per-dimension periodicity specification).
   (David Coeurjolly, Roland Denis,
   [#1206](https://github.com/DGtal-team/DGtal/pull/1206))

- *IO*
  - New version (3) for the VOL file format that allows (zlib) compressed volumetric
   data. VolReady and VolWriter can still manage Version 2 Vols.
   (David Coeurjolly, [#1228](https://github.com/DGtal-team/DGtal/pull/1228))

## Changes

- *Configuration/General*
  - Continuous integration Travis bots are now based on ubunutu/trusty containers.
   (David Coeurjolly, [#1227](https://github.com/DGtal-team/DGtal/pull/1208))
  - Set flag -std=c++11 only if needed. Modern compilers set compatible flags
   by default (gnu++14, etc). (Pablo H Cerdan,
   [#1222](https://github.com/DGtal-team/DGtal/pull/1222))

- *Documentation*
   - All the example descriptions are now in their the examples file (instead in
    dox files).
    (Bertrand Kerautret, [#1240](https://github.com/DGtal-team/DGtal/pull/1240))

## Bug Fixes

- *Configuration/General*
  - Fixing errors and warnings raised by g++ 4.7.x.
   (Roland Denis, [#1202](https://github.com/DGtal-team/DGtal/pull/1202))
  - Explicit M_PI definition if needed.
   (David Coeurjolly, [#1208](https://github.com/DGtal-team/DGtal/pull/1208))
  - Continuous integration Travis bots are now based on ubunutu/trusty containers.
   (David Coeurjolly, [#1227](https://github.com/DGtal-team/DGtal/pull/1208))
  - Fix usage of DESTDIR at install time for linux packagers.
   (Pablo Hernandez, [#1235](https://github.com/DGtal-team/DGtal/pull/1235))
  - Fix, let CMake handle DESTDIR instead of manual manipulation.
   (Pablo Hernandez, [#1238](https://github.com/DGtal-team/DGtal/pull/1238))

- *Geometry Package*
  - ArithDSSIterator: fix missing postfix ++.
   (I. Sivignon, [#1187](https://github.com/DGtal-team/DGtal/pull/1187))
  - ContourHelper: add a method to transform a contour into a 8 connected path.
   (B. Kerautret, [#1127](https://github.com/DGtal-team/DGtal/pull/1127))

- *IO Package*
  - Missing TContainer template parameter for overloaded functions/methods that
   rely on PointVector.
   (Roland Denis, [#1232](https://github.com/DGtal-team/DGtal/pull/1232))
  - Viewer3D: fix bad rendering when changing the scale.
   (Bertrand Kerautret, [#1217](https://github.com/DGtal-team/DGtal/pull/1217))

- *Documentation*
  - Fixing various BibTeX references.
   (Bertrand Kerautret, [##1237](https://github.com/DGtal-team/DGtal/pull/1237))

# DGtal 0.9.2

## New Features / Critical Changes

- *Documentation*
  - Fixing all doxygen warnings.
   (Roland Denis, [#1182](https://github.com/DGtal-team/DGtal/pull/1182))
  - New "@seeDGtalTools" doxygen command to cite a DGtalTools tool in
   DGtal documentation (David Coeurjolly,
   [#1179](https://github.com/DGtal-team/DGtal/pull/1179))

- *Geometry Package*
  - New robust normal vector estimator using spherical accumulators and statistical
   voting (Boulc'h & Marlet, SGP 2012).
   (David Coeurjolly, [#1149](https://github.com/DGtal-team/DGtal/pull/1149))

- *Math Package*
  - New RealFFT class for in-place real-complex Fast Fourier Transform using
   fftw3 library.
   (Roland Denis, [#1185](https://github.com/DGtal-team/DGtal/pull/1185))

- *Topology Package*
  - Adding periodic closure for KhalimskySpaceND and per-dimension closure
   specification.
   (Roland Denis, [#1086](https://github.com/DGtal-team/DGtal/pull/1086))
  - Adding CPreCellularGridSpaceND concept and KhalimskyPreSpaceND model
   to manipulate unbounded Khalimsky space and cells.
   KhalimskySpaceND now checks that all given cells are within the bounds.
   (Roland Denis, [#1086](https://github.com/DGtal-team/DGtal/pull/1086))

## Changes
- *Configuration/General*
  - Travis Continuous integration will check that doxygen raises no warnings
   and that the documented file names are valid.
   (David Coeurjolly, Roland Denis,
        [#1182](https://github.com/DGtal-team/DGtal/pull/1182))
  - Cleaning remaining preprocessor directives related to C++11 features.
   (Roland Denis, [#1141](https://github.com/DGtal-team/DGtal/pull/1141))
  - Travis Continuous integration will check that DGtalTools still compiles with
   changes in new pull-requests. (David Coeurjolly,
   [#1133](https://github.com/DGtal-team/DGtal/pull/1133))
  - Add cmake configuration file NeighborhoodTablesConfig to
   decompress and install look up tables. (Pablo Hernandez-Cerdan,
   [#1155](https://github.com/DGtal-team/DGtal/pull/1155))
  - Documentation graphs are now in SVG instead of PNG. (David Coeurjolly,
   [#1192](https://github.com/DGtal-team/DGtal/pull/1192))
  - Check and add all DGtal examples in the Examples listing section.
   (Bertrand Kerautret,[#1166](https://github.com/DGtal-team/DGtal/pull/1166))))

- *Base Package*
  - Alias and ConstAlias now raise compilation error when using invalid
   constructor, like from a rvalue reference. Adding ConstAlias in many classes
   that need it.
   (Roland Denis, [#1140](https://github.com/DGtal-team/DGtal/pull/1140))
   (With ITK related compilation fix, Bertrand Kerautret
   [#1153](https://github.com/DGtal-team/DGtal/pull/1153))
  - Moving all base concepts into namespace concepts. Update doc and
   concepts graphs accordingly. (Jacques-Olivier Lachaud, [#1164]
   (https://github.com/DGtal-team/DGtal/pull/1164))

- *IO Package*
  - Viewer3D: improvement of the viewer state record by saving the rendering
   mode. A new setter was also added to desable/enable double face rendering.
   (Bertrand Kerautret [#1166](https://github.com/DGtal-team/DGtal/pull/1162))
  - Viewer3D: add a mode to display ball primitive with OpenGL point instead of
   quadrangulated mesh.
   (Bertrand Kerautret [#1162](https://github.com/DGtal-team/DGtal/pull/1162))
  - Viewer3D: add a new mode to have the light source position defined from the
   camera (default) or from the scene coordinate system (key P to change
   position mode). A new lambertian rendering mode was added.
   (Bertrand Kerautret [#1149](https://github.com/DGtal-team/DGtal/pull/1149))
  - Add the possibility to interact in QGLViewer Viewer3D class with the voxel
   primitive (was limited to surfel). As with surfel, the user may assign integer
   identifiers (OpenGL names) to voxel and callback functions, which are called
   when voxel are selected. The selected elements are now highlighted.
   (Bertrand Kerautret, [#1146](https://github.com/DGtal-team/DGtal/pull/1146))

- *Topology Package*
  - Add pre-calculated look up tables to speed up Object::isSimple calculations.
   (Pablo Hernandez-Cerdan, [#1155](https://github.com/DGtal-team/DGtal/pull/1155))

## Bug Fixes
- *Configuration/General*
  - Simplification of the windows build instructions. (David
   Coeurjolly, [#1160](https://github.com/DGtal-team/DGtal/pull/1160))
  - Various fixes in the documentation (e.g. links to concepts
   pages). (David Coeurjolly,
   [#1161](https://github.com/DGtal-team/DGtal/pull/1161))
  - Fixing issues raised on some algorithms when changing Euclidean ring
   for SpaceND and KhalimskySpaceND. (Jérémy Levallois,
   [#1163](https://github.com/DGtal-team/DGtal/pull/1163))
  - Moving last concepts to concepts:: namespace. (David Coeurjolly,
   [#1193](https://github.com/DGtal-team/DGtal/pull/1193))

- *DEC Package*
  - Fix compatibility with eigen 3.2.8 by changing default index type for sparse matrix.
   (Pierre Gueth, [#1197](https://github.com/DGtal-team/DGtal/pull/1197))
  - Fixing warnings in DiscreteExteriorCalculus and DiscreteExteriorCalculusFactory.
   (Roland Denis, [#1139](https://github.com/DGtal-team/DGtal/pull/1139))

- *Geometry Package*
  - VoronoiCovarianceMeasure: fix dimension-specific code.
   (Roland Denis, [#1145](https://github.com/DGtal-team/DGtal/pull/1145))
  - AlphaThickSegmentComputer: fix segment display errors which could appear
   when displaying a small segment. Fix a non initialized attribute with
   some improvements on bounding box computation with orientation check.
   (B. Kerautret, [#1123](https://github.com/DGtal-team/DGtal/pull/1123))
  - Frechet Shortcut: fix implicit rounding.
   (I. Sivignon, [#1180](https://github.com/DGtal-team/DGtal/pull/1180))

- *Image Package*
  - Fixing issue [#779](https://github.com/DGtal-team/DGtal/issues/779) by
   storing domain with smart pointer in ImageContainerBySTLMap.
   (Roland Denis [#1151](https://github.com/DGtal-team/DGtal/pull/1151))

- *IO Package*
  - Display3D: Fix embedder usage when using default constructor in Debug mode.
   (Roland Denis [#1143](https://github.com/DGtal-team/DGtal/pull/1143))
  - Viewer3D: Fix a problem when the show() method was called at the end of the
   main program (the list creation was not called).
   (Bertrand Kerautret [#1138](https://github.com/DGtal-team/DGtal/pull/1138))
  - Viewer3D: add three new modes for shape rendering (default, metallic and
   plastic). The rendering can be changed by using the key M. The user can
   also choose its own rendering with some setter/getter on the opengl
   lightning/properties. (B. Kerautret,
   [#1128](https://github.com/DGtal-team/DGtal/pull/1128))
  - readers: fix a vol/pgm/raw reading bug occurring on Windows 10 due to the
   different interpretations of end of line \r\n on Window versus \n on
   unix/mac. Changing reading mode with binary mode instead text mode fix
   the issue. (Bertrand Kerautret
   [#1130](https://github.com/DGtal-team/DGtal/pull/1130))
  - Fixing issue [#899](https://github.com/DGtal-team/DGtal/issues/899) in
   all color maps, (David Coeurjolly, Bertrand Kerautret
   [#1134](https://github.com/DGtal-team/DGtal/pull/1134))
  -  GenericReader: include longvol reader in GenericReader for 64 bit images.
   Update the test for 64 bit longvol. (Bertrand Kerautret
   [#1135](https://github.com/DGtal-team/DGtal/pull/1135))
  - Fix the extension removal in Obj filename export in Board3D. (David
   Coeurjolly,[#1154](https://github.com/DGtal-team/DGtal/pull/1154)))
  - Fix issue when drawing DSS with both points and bounding box. (David
   Coeurjolly,[#1186](https://github.com/DGtal-team/DGtal/pull/1186)))

- *Topology Package*
   - Fix wrong starting point for surface tracking in example code
    frontierAndBoundary.cpp.
    (Roland Denis, [#1144](https://github.com/DGtal-team/DGtal/pull/1144))
   - Fix interior/exterior fill methods of topology/helpers/Surfaces class which
    was wrong on 3d and on closed Khalimsky space.
    (Bertrand Kerautret, [#1156](https://github.com/DGtal-team/DGtal/pull/1156))
   - Fix issue [#1168]
    (https://github.com/DGtal-team/DGtal/issues/1168), related to bad
    linear interpolation for binary volume data in
    volMarchingCubes.cpp (Jacques-Olivier Lachaud,
    [#1169](https://github.com/DGtal-team/DGtal/pull/1169))

- *Shape Package*
   - Fix a tubular mesh construction problem (missing faces) which appears
    when the center line is oriented in a main axis direction (in
    createTubularMesh()). Also improves and fixes the face construction.
    (Bertrand Kerautret, [#1157](https://github.com/DGtal-team/DGtal/pull/1157))

# DGtal 0.9.1

## New Features / Critical Changes

- *Configuration/General*
  - A CONTRIBUTING.md file has been added to describe how to contribute
   to the library. (David Coeurjolly,
   [#1112](https://github.com/DGtal-team/DGtal/pull/1112))
  - DGtal requires now to have a C++11 enabled compiler (gcc>4.6,
   clang>2.9, VS14, ...).  This allows us to use new C++11 features in
   DGtal core and to have more generic and reliable code. (David
   Coeurjolly, [#1080](https://github.com/DGtal-team/DGtal/pull/1080))
  - DGtal core now compiles on Microsoft Windows, Visual Studio (only
   VS14 or above). Many issues have been fixed for compatibility with
   'cl' compiler. (David Coeurjolly, Jérémy Levallois,
   [#1074](https://github.com/DGtal-team/DGtal/pull/1074))
  - DGtal with QGLViewer option activated now compiles on Microsoft Windows,
   Visual Studio (only VS14 or above). (Bertrand Kerautret,
   [#1106](https://github.com/DGtal-team/DGtal/pull/1106))

- *Base Package*
  - Traits class for containers in order to probe their category at
   compile time.  (Jacques-Olivier Lachaud,
   [#1079](https://github.com/DGtal-team/DGtal/pull/1079))
  - Generic set operations for arbitrary containers. You may use
   overloaded operators like &, |,  -, ^ on arbitrary containers (list,
   vector, unordered_set, map, etc).  (Jacques-Olivier Lachaud,
   [#1079](https://github.com/DGtal-team/DGtal/pull/1079))

- *Geometry Package*
  - Hull2DHelpers: implementation of the rotating caliper algorithm to compute
   the width (vertical/horizontal or Euclidean) of a convex hull.
   (Bertrand Kerautret, [#1052](https://github.com/DGtal-team/DGtal/pull/1052))
  - MelkmanConvexHull: new reverse method to allow point insertions and convex
   hull computation on both side of a point sequence.
   (Bertrand Kerautret, [#1073](https://github.com/DGtal-team/DGtal/pull/1073))
  - LogScaleProfile: new class to represent a (multi)scale profile e.g. a sequence
   of statistics on digital lengths parameterized by a grid resolution.
   (Backport of the ScaleProfile class of
   [ImaGene](https://gforge.liris.cnrs.fr/projects/imagene) ).
   (Bertrand Kerautret, Jacques-Olivier Lachaud
   [#1075](https://github.com/DGtal-team/DGtal/pull/1075))
  - IteratorCompletion provides iterators and ranges access from a basic set of methods.
   (Roland Denis, [#1029](https://github.com/DGtal-team/DGtal/pull/1029))

- *Image Package*
  - ArrayImageAdapter adds a read-write image adapter from any random-access iterator,
   e.g. from a C-array.
   (Roland Denis, [#1029](https://github.com/DGtal-team/DGtal/pull/1029))

- *Math Package*
  - MultiStatistics: new class to compute different statistics (like
   mean variance, median) on multiple variables.  (Backport of the
   Statistics class of
   [ImaGene](https://gforge.liris.cnrs.fr/projects/imagene) ).
   (Bertrand Kerautret, Jacques-Olivier Lachaud
   [#1076](https://github.com/DGtal-team/DGtal/pull/1076))

- *Topology Package*
  - New class CubicalComplex and functions associated to
   it. Arbitrary cubical complexes can be represented, displayed and
   multiple operations are defined onto them: incidence, closing,
   opening, closure, star, link, interior, boundary, set operations
   and relations, as a collapse operation.
   (Jacques-Olivier Lachaud, [#1079](https://github.com/DGtal-team/DGtal/pull/1079))


## Changes
- *Configuration*
  - Types and classes in helper namespaces ```Z2i``` and ```Z3i``` for
   ```StdDefs.h``` header (2D and 3D digital geometry with
   computations on 32bit integers) are now explicitly instanciated in
   the compiled library. This reduces compilation time when such types
   are used. (David Coeurjolly,
   [#1117](https://github.com/DGtal-team/DGtal/pull/1117))

- *DEC Package*
  - DiscreteExteriorCalculus holds both primal and dual sizes of each cell.
   Subsequent changes have been made to insertSCell.
   (Pierre Gueth [#1082](https://github.com/DGtal-team/DGtal/pull/1082))
  - Convenient static members for KForm :
   KForm::ones(), KForm::zeros() and KForm::dirac(KSpace::Cell).
   (Pierre Gueth [#1082](https://github.com/DGtal-team/DGtal/pull/1082))
- *Base Package*
  - Enabling circulators in SimpleRandomAccessRangeFromPoint.
   (Roland Denis, [#1060](https://github.com/DGtal-team/DGtal/pull/1060))

- *Base*
  - Deprecated OldAlias, OldClone, OldConstAlias have been removed. (David
   Coeurjolly, [#1074](https://github.com/DGtal-team/DGtal/pull/1074))

- *IO*
  - By default, closing a Viewer3D does not save automatically the viewer
   state anymore (in a .qglviewer.xml file). The automatic save can be
   activated by a flag (myAutoSaveState). (Bertrand Kerautret
    [#1088](https://github.com/DGtal-team/DGtal/pull/1088))
  - In the Viewer3D, the light source position is now saved in the
    QGLViewer state file (.qglviewer.xml). (Bertrand Kerautret
    [#1087](https://github.com/DGtal-team/DGtal/pull/1087))
  - Minor improvements of default settings in Viewer3D. (David
   Coeurjolly, [#1066](https://github.com/DGtal-team/DGtal/pull/1066))
  - change the chronological order to display primitives (in the draw
   function) in order to see the cube primitive through the
   transparency of the ball primitives. (Bertrand Kerautret,
   [#1081](https://github.com/DGtal-team/DGtal/pull/1081))
  - New possibility to move the light source direction using the mouse move
   in Viewer3D (with the key SHIFT+CTRL (SHIFT+CMD on mac)). The light source
   direction is now defined according the main coordinate system (no more from
   the camera center).
   (Bertrand Kerautret [#1070](https://github.com/DGtal-team/DGtal/pull/1070))
  - Adding raw I/O capabilities for non integral types and signed integers.
   (Roland Denis [#1084](https://github.com/DGtal-team/DGtal/pull/1084))

- *Shapes Package*
  - New methods to remove faces from a Mesh  or to obtain the barycenter of a
   face.
   (Bertrand Kerautret [#1091](https://github.com/DGtal-team/DGtal/pull/1091))

## Bug Fixes

- *Configuration/General*
  - catch unit test framework upgraded to the develop version. (David
 Coeurjolly, [#1055](https://github.com/DGtal-team/DGtal/pull/1055))
  - Fixing boost include path issue when building tools using DGtal and
   its cmake DGtalConfig.cmake. (David Coeurjolly,
   [#1059](https://github.com/DGtal-team/DGtal/pull/1059))
  - Fixing parenthese warnings in Catch. Waiting for an official fix.
   (Roland Denis, [#1069](https://github.com/DGtal-team/DGtal/pull/1069))
  - Fix constness in selfDisplay and operator<<.  (Pierre Gueth
   [#1082](https://github.com/DGtal-team/DGtal/pull/1082))
  - DGtal cmake configuration scripts are now installed in the
   ```${PREFIX_PATH}/lib/DGtal/``` folder on linux systems (when
   running ```make install``` command). The documentation is copied to
   the folder ```${PREFIX_PATH}/share/DGtal/html/```. This fixes issue
   [#1095](https://github.com/DGtal-team/DGtal/issues/1095). (David
   Coeurjolly,
   [#1103](https://github.com/DGtal-team/DGtal/issues/1103))
  - Fix for swapped coordinates in TangentFromDSS2DFunctor. (Kacper
   Pluta,
   [#1083](https://github.com/DGtal-team/DGtal/issues/1083))
  - Update of the README.md page. (David Coeurjolly,
   [#1109](https://github.com/DGtal-team/DGtal/issues/1109))

- *Base Package*
  - Fix wrong initialization of reverse iterators in
   SimpleRandomAccess(Const)RangeFromPoint.  (Roland Denis,
   [#1060](https://github.com/DGtal-team/DGtal/pull/1060))

- *Geometry Package*
  - Fix pseudo-random number generator in KanungoNoise (David
   Coeurjolly,
   [#1078](https://github.com/DGtal-team/DGtal/pull/1078))

- *IO Package*
  - Fix line export in Board3D.
   (Bertrand Kerautret [##1119](https://github.com/DGtal-team/DGtal/pull/1119))
  - Fix viewer tests including qt4 headers even with configuring WITH_QT5=ON.
   (Pablo Hernandez-Cerdan, [#1100](https://github.com/DGtal-team/DGtal/pull/1100))
  - Fix Viewer3D axis display when they are included in a transparent element.
   (issue #873)
   (Bertrand Kerautret [##1108](https://github.com/DGtal-team/DGtal/pull/1108)))


# DGtal 0.9

## New Features / Critical Changes
- *Geometry Package*

- New segment computer allowing the recognition of thick digital segments,
  adapted to noisy contours (from a given thickness parameter). The current
  implementation (mainly a backport from imagene) is a model of
  CForwardSegmentComputer with a ParallelStrip primitive. This primitive is
  similar to the blurred segment of [Debled-Rennesson etal 2005] with isothetic
  thickness. It is also an implementation of the alpha-thick segment of Alexandre
  Faure and Fabien Feschet.
  (Bertrand Kerautret,  [#963](https://github.com/DGtal-team/DGtal/pull/963))


- *Configuration/General*
  - Continuous integration enabled on both linux and macosx
   systems. Furthermore, the nightly build documentation is
   automatically deployed.  (David Coeurjolly,
   [#955](https://github.com/DGtal-team/DGtal/pull/955))
  - New unit test framework based on
   [catch](https://github.com/philsquared/Catch). Catch allows to
   design quick and efficient unit tests with nice trace
   outputs. (David Coeurjolly,
   [#1019](https://github.com/DGtal-team/DGtal/pull/1019))
  - Documentation added for Catch. (David Coeurjolly,
   [#1042](https://github.com/DGtal-team/DGtal/pull/1042))


- *Kernel*
  - New template class DigitalSetlByAssociativeContainer allows to
   define digital sets from any associative container of the STL. For
   instance, using std::unordered_set (c++11) or boost::unordered_set (hash
   function based containers), speed-up up to 40% can be measured when
   processing digital sets. (David Coeurjolly,
   [#1023](https://github.com/DGtal-team/DGtal/pull/1023)
  - By default, Z2i::DigitalSet, Z3i::DigitalSet and digital set from
   DigitalSetSelector use the new hash function based
   container. (David Coeurjolly,
   [#1023](https://github.com/DGtal-team/DGtal/pull/1023)
  - Specializations of std::hash (c++11) and boost::hash to define a hash
   functions on DGtal points. (David Coeurjolly,
   [#1023](https://github.com/DGtal-team/DGtal/pull/1023)

## Changes

- *DEC Package*
  - Coherent signed cells support allows lower dimension manifold embedding.
   (Pierre Gueth [#977](https://github.com/DGtal-team/DGtal/pull/977))
  - OppositeDuality struct allows generic hodge and laplace definition.
   (Pierre Gueth [#977](https://github.com/DGtal-team/DGtal/pull/977))
  - Easy k-form and vector field transversal using .length() and .getSCell().
   (Pierre Gueth [#977](https://github.com/DGtal-team/DGtal/pull/977))
  - Unified operators interface :
   .hodge<order, duality>() replace primalHodge<order>() and dualHodge<order>(),
   .laplace<duality>() replace primalLaplace() and dualLaplace().
   (Pierre Gueth [#977](https://github.com/DGtal-team/DGtal/pull/977))
  - New antiderivative<order, duality>() operator.
   (Pierre Gueth [#977](https://github.com/DGtal-team/DGtal/pull/977))
  - New flatDirectional<duality, direction>() and sharpDirectional<duality,
   direction>() operators defined as flat(vector_field_along_direction) and
   sharp(1-form).extractZeroForm(direction). (Pierre Gueth
   [#977](https://github.com/DGtal-team/DGtal/pull/977))
  - DiscreteExteriorCalculus<dim_embedded, dim_ambient, Backend>
   takes 2 dimension template parameters for embedding
   manifold in ambient euclidean space.
   (Pierre Gueth [#977](https://github.com/DGtal-team/DGtal/pull/977))
  - Basic openmp support for derivative computation.
   (Pierre Gueth [#977](https://github.com/DGtal-team/DGtal/pull/977))
  - New propagation example and extended embedding tests.
   (Pierre Gueth [#977](https://github.com/DGtal-team/DGtal/pull/977))
  - Improved operator generation using new CSparseMatrix concepts.
   (Pierre Gueth [#1007](https://github.com/DGtal-team/DGtal/pull/1007))
  - DEC constructors are replaced by static factory functions:
   DiscreteExteriorCalculusFactory::createFromDigitalSet and
   DiscreteExteriorCalculusFactory::createFromNSCells.
   (Pierre Gueth [#1008](https://github.com/DGtal-team/DGtal/pull/1008))
  - Mutable iterator on DiscreteExteriorCalculus.
   (Pierre Gueth [#1008](https://github.com/DGtal-team/DGtal/pull/1008))
  - Unary minus operators for k-forms, vector fields and linear operators.
   (Pierre Gueth [#1020](https://github.com/DGtal-team/DGtal/pull/1020))
  - Introduction of .updateIndexes() that needs to be called after any
   call to .insertSCell() or .eraseCell().
   (Pierre Gueth [#1020](https://github.com/DGtal-team/DGtal/pull/1020))
  - Transpose of linear operators.
   (Pierre Gueth [#1020](https://github.com/DGtal-team/DGtal/pull/1020))
  - Intensity operator on vector fields.
   (Pierre Gueth [#1020](https://github.com/DGtal-team/DGtal/pull/1020))
  - Reorder operators to remap indexes.
   (Pierre Gueth [#1020](https://github.com/DGtal-team/DGtal/pull/1020))

- *Geometry Package*
  - New EstimatorCache class to cache quantities estimated by a
   surfel local estimator. (David Coeurjolly,
   [#927](https://github.com/DGtal-team/DGtal/pull/927))
  - New digital surface local estimator that computes a sphere
  fitting. It requires to have the Patate library installed (and
  WITH_PATATE=true): http://patate.gforge.inria.fr/html/. See
  SphereFittingEstimator (David Coeurjolly,
  [#929](https://github.com/DGtal-team/DGtal/pull/929))
  - Algorithm to compute the union of two DSSs in logarithmic time
    (Isabelle Sivignon,
    [#949](https://github.com/DGtal-team/DGtal/pull/949))
  - InexactPredicateLpSeparableMetric class is now templated by an
   EuclideanRing type. (David Coeurjolly,
   [#1017](https://github.com/DGtal-team/DGtal/pull/1017))
  - Main example files of geometry/curves are introduced in the list of examples
   and briefly described.
   (Tristan Roussillon, [#1026](https://github.com/DGtal-team/DGtal/pull/1026))
  - New algorithms to compute the convex hull of planar point sets.
   (Tristan Roussillon, [#1028](https://github.com/DGtal-team/DGtal/pull/1028))
  - Lambda maximal segment tangent direction estimator 2D/3D: LambdaMST2D, LambdaMST3D.
   A fast tangent direction estimator which uses maximal digital straight segments.
   (Kacper Pluta, [#1021](https://github.com/DGtal-team/DGtal/pull/1021))
  - Segmentation of 3D digital curves by a combination of the segmentations of its 2D
   projections onto 2D base planes: XY, XZ, YZ. Notice that, only valid projections
   are used. By valid one understands that there are no two 3D points which are projected
   onto the same 2D point. A segment is computed as long as is extendable and at least
   two projections are valid.
 : NaiveDSS3DComputer.
   (Kacper Pluta, [#1021](https://github.com/DGtal-team/DGtal/pull/1021))

- *Math Package*
  - Utilities added (OrderedLinearRegression) to perform sequential
   linear model estimation of scalar data. (David Coeurjolly, Jérémy
   Levallois [#935](https://github.com/DGtal-team/DGtal/pull/935),
   backport from imagene)
  - New linear algebra concepts: CDenseVector, CDenseMatrix, CSparseMatrix.
   (Pierre Gueth [#1007](https://github.com/DGtal-team/DGtal/pull/1007))

- *Image Package*
  - Adding copy between images of different types. (Roland Denis [#1001]
   (https://github.com/DGtal-team/DGtal/pull/1001))

- *IO Package*
  - Fix RawWriter and RawReader. Added templated generic RawReader::importRaw
   and RawWriter::exportRaw.
   (Pierre Gueth [#1010](https://github.com/DGtal-team/DGtal/pull/1010))
  - New 2D DEC board style with orientated cells.
   (Pierre Gueth [#977](https://github.com/DGtal-team/DGtal/pull/977))
  - Limited interaction added to QGLViewer Viewer3D class. The user
   may assign integer identifiers (OpenGL names) to surfels and
   callback functions, which are called when surfels are
   selected. (Jacques-Olivier Lachaud
   [#942](https://github.com/DGtal-team/DGtal/pull/942))
  - Balls can be exported to OBJ in Board3D and ball resolution can now
   be specified in Viewer3D and Board3D (David Coeurjolly,
   [#945](https://github.com/DGtal-team/DGtal/pull/945))
  - Viewer3d cleanings with better organisation through the
   separation of all code generating the GL lists. (Bertrand Kerautret)
  ([#945](https://github.com/DGtal-team/DGtal/pull/945))
  - Operators added to perform computations on Color objects (addition,
   substraction scaling...). Color is now CopyConstructible and
   Assignable (David Coeurjolly
   [#940](https://github.com/DGtal-team/DGtal/pull/940))
  - Improvement of memory footprint of DGtal::Color (David Coeurjolly,
   [#961](https://github.com/DGtal-team/DGtal/pull/961))
  - New colormap adapter to add ticks/iso-contours (regularly spaced or
   specified by the user) to a given colormap. (David Coeurjolly,
   [#987](https://github.com/DGtal-team/DGtal/pull/987))
  - New flag (-DWITH_QT5) enables QT5 support in libqglviewer. (Nicolas
   Aubry, [#983](https://github.com/DGtal-team/DGtal/pull/983))
  - Board2D now supports quadratic Bezier curve drawing. (Tristan Roussillon,
   [#1002](https://github.com/DGtal-team/DGtal/pull/1002))
  - MeshWriter class can now export OBJ file including colors.
   (Bertrand Kerautret, [#1016](https://github.com/DGtal-team/DGtal/pull/1016))
  - Viewer3D: Shift-L / L key binding added to save and restore camera settings.
   (Bertrand Kerautret, [#1024](https://github.com/DGtal-team/DGtal/pull/1024))
  - Viewer3D:  change the chronological order to diplay primitives (in the draw
   function) in order to see see textured image primitives through the
   transparency of other 3D primitives. (Bertrand Kerautret,
   [#1041](https://github.com/DGtal-team/DGtal/pull/1041))


- *Kernel Package*
- HyperRectDomain can now be empty (lowerBound == upperBound + diagonal(1)).
    Warning about the use of lexicographical order in comparison operators of
    PointVector. (Roland Denis,
    [#996](https://github.com/DGtal-team/DGtal/pull/996))
   - Adds generic linearization (point to index) and reverse process (index to
    point), specialized for HyperRectDomain. (Roland Denis,
    [#1039](https://github.com/DGtal-team/DGtal/pull/1039))
  - HyperRectDomain can now be empty (lowerBound == upperBound +
    diagonal(1)). Warning about the use of lexicographical order in
    comparison operators of PointVector. (Roland Denis,
    [#996](https://github.com/DGtal-team/DGtal/pull/

- *Shapes Package*
  - Adds a vertex Iterator in the Mesh class in addition to the
   ConstIterator and adds a new method to change the color of a
   specific face. (Bertrand Kerautret,
   [#937](https://github.com/DGtal-team/DGtal/pull/937))
  - New methods to generate basic 3D tubular meshes and height
   fields. New mesh module documentation added. (Bertrand Kerautret,
   [#969](https://github.com/DGtal-team/DGtal/pull/969))
  - Refactoring of CSG operations on Euclidean / Digital shapes to easily
   combine several operations.
   EuclideanShapesUnion, EuclideanShapesIntersection and
   EuclideanShapesMinus are now deprecated. Use EuclideanShapesCSG
   instead.
   DigitalShapesUnion, DigitalShapesIntersection and
   DigitalShapesMinus are now deprecated. Use DigitalShapesCSG
   instead. (Jérémy Levallois
   [#962](https://github.com/DGtal-team/DGtal/pull/962))
  - Add various methods in the Mesh class to get the bounding box, to
   change the mesh scale or to subdivide triangular faces. (Bertrand
   Kerautret, [#990](https://github.com/DGtal-team/DGtal/pull/990) and
   [#992](https://github.com/DGtal-team/DGtal/pull/992))
  - New copy constructor and copy operator on Mesh object (and
   documentation added about vertex ordering for obj format).
   (Bertrand Kerautret,
   [#976](https://github.com/DGtal-team/DGtal/pull/976))

- *Arithmetic Package*
  - Algorithm to compute the fraction of smallest denominator in
    between two irreducible fractions (Isabelle Sivignon
    [#949](https://github.com/DGtal-team/DGtal/pull/949))

## Bug Fixes

- *Configuration*
   - Removing code coverage with coverall.io (David Coeurjolly,
  [1040](https://github.com/DGtal-team/DGtal/pull/1032)).
   - Forces Eigen 3.2.1 minimum (for a bug fix).  (Jacques-Olivier
    Lachaud, [1032](https://github.com/DGtal-team/DGtal/pull/1032)).
   - Fix issue #925, detection of Eigen3 (3.1 minimum) and also issue
    #924, DGtal configuration file when using Eigen3.  (Jacques-Olivier
    Lachaud, [#926](https://github.com/DGtal-team/DGtal/pull/926))
  - Backport of changes in google/benchmarck API for micro-benchmarking
   (David Coeurjolly, [#1014](https://github.com/DGtal-team/DGtal/pull/1014))
  - New travis configuration file to enable new travis Docker based
   container system (David Coeurjolly,
   [#1030](https://github.com/DGtal-team/DGtal/pull/1030))
  - Various fixes of compiler warnings due to unused paramters (David
   Coeurjolly, Roland Denis,
   [#1034](https://github.com/DGtal-team/DGtal/pull/1030))


- *Base Package*
  - Fix bug with LabelledMap copy constructor and copy iterator. (Roland
   Denis, [#973](https://github.com/DGtal-team/DGtal/pull/973))
  - Fix bug with Labels iterator when first index is set (Roland Denis,
 [#972](https://github.com/DGtal-team/DGtal/pull/972))
  - Iterator category fix for boost > 1.57 (David Coeurjolly,
 [#938](https://github.com/DGtal-team/DGtal/pull/938))
  - Cleanup of DGtal namespaces (David Coeurjolly,
 [#993](https://github.com/DGtal-team/DGtal/pull/993))


- *Geometry Package*
  - Fix bug occuring in the computation of the Faithful Polygon (class FP)
   in the closed case, ie. with circulators.
   (Tristan Roussillon, [#939](https://github.com/DGtal-team/DGtal/pull/939))
  - Fixing DSS based length estimator on open curves. (David
   Coeurjolly, [#941](https://github.com/DGtal-team/DGtal/pull/941))
  - Fix bug of method ArithmeticalDSL::getPoint with negative values
   of positions as input arguments.
   (Tristan Roussillon, [#944](https://github.com/DGtal-team/DGtal/pull/944))
  - Fix too restrictive asserts of methods
    ArithmeticalDSSConvexHull::smartCH and
    ArithmeticalDSSConvexHull::smartCHNextVertex to enable negative
    positions as input arguments. (Isabelle Sivignon,
    [#950](https://github.com/DGtal-team/DGtal/pull/950))
  - Fix Bezout Vector computation (Isabelle Sivignon,
 [#948](https://github.com/DGtal-team/DGtal/pull/948))
  - Fix issues with SphereFitting and TensorVoting local estimators on
   digital surfaces (Jérémy Levallois, David Coeurjolly
   [#970](https://github.com/DGtal-team/DGtal/pull/970))

- *IO Package*
  - Performance improvement of color managment in Display3D, Board3D
   and Viewer3D: no more "createNew...List" when setting a new
   color. (David Coeurjolly,
   [#958](https://github.com/DGtal-team/DGtal/pull/958))
  - Radius and resolution of balls have been fixed when used to
   represent a 3D point in grid mode (David Coeurjolly,
   [#978](https://github.com/DGtal-team/DGtal/pull/978))
  - Change in the mesh export in OFF format: now it tries by default to export
   colors (if stored). (Bertrand Kerautret,
   [#985](https://github.com/DGtal-team/DGtal/pull/985))
  - Bugfix in quad visualization in BoardD3D and Viewer3D (David
   Coeurjolly, [#980](https://github.com/DGtal-team/DGtal/pull/980))
  - Fix warnings message of std::abs in Display3D.    (Bertrand Kerautret,
   [#991](https://github.com/DGtal-team/DGtal/pull/991))
  - Fix memory leaks present in the Viewer3d.  (Bertrand Kerautret,
   [#995](https://github.com/DGtal-team/DGtal/pull/995))
  - Fix issues in OBJ color export when exporting voxels. (David
   Coeurjolly, [#1022](https://github.com/DGtal-team/DGtal/pull/1022))
  - Fix compilation issue on gentoo system related to MeshWriter
   (gcc version 4.9.2-r2). (Van Tho Nguyen,
   [#1035](https://github.com/DGtal-team/DGtal/pull/1035))
  - Fix deprecated usage of setMouseBindingDescription with QGLViewer >= 2.5.0.
   (Roland Denis, [#1036](https://github.com/DGtal-team/DGtal/pull/1036))

- *Kernel Package*
   - BasicDomainSubSampler can now handle non 0 origin point. This update also
    correct the search of point which are outside the source domain (it is now
    checked in testBasicPointFunctors). (Bertrand Kerautret,
    [989](https://github.com/DGtal-team/DGtal/pull/989)).

- *Topology  Package*
   - Fix loop bug in extractAllConnectedSCell of Surfaces from helpers.
    (Bertrand Kerautret, [994](https://github.com/DGtal-team/DGtal/pull/994)).

- *DEC  Package*
  - Fix missing include in testEigenSolver.
    (Jacques-Olivier Lachaud,
    [1032](https://github.com/DGtal-team/DGtal/pull/1032)).


# DGtal 0.8


## New Features / Critical Changes

- *General*
  - This Changelog has been ported to MarkDown (David Coeurjolly,
   [#846](https://github.com/DGtal-team/DGtal/pull/846))
  - The DGtal main website is now http://dgtal.org

 - Global refactoring of base functors (David Coeurjolly,
   [#861](https://github.com/DGtal-team/DGtal/pull/861))
    - BasicFunctor functors have been moved to functors:: namespace.
    - DefaultFunctor has been renamed functors::Identity.
    - xxxFunctor have been renamed to xxx.

  - Moving graph, topology, geometry/estimation concepts into
   namespace concepts::, also moving some functors into namespace
   functors:: (Jacques-Olivier Lachaud,
   [#912](https://github.com/DGtal-team/DGtal/pull/912)).

- *DEC Package*
  - DGtal 0.8 contains the first release of the Discrete Exterior
   Calculus Package. DEC provides an easy and efficient way to
   describe linear operator over various structure. Basic operators,
   such as Hodge duality operator or exterior derivative, can be
   combined to create classical vector analysis operator such as
   gradient, curl and divergence. (Pierre Gueth,
   [#877](https://github.com/DGtal-team/DGtal/pull/877))


- *Geometry Package*
  - Add digital nD Voronoi Covariance Measure support, as well as
  digital geometric estimators based on it. Add tests and examples of
  feature detection with VCM. (Jacques-Olivier Lachaud,
  [#803](https://github.com/DGtal-team/DGtal/pull/803))

  - Add Integral Invariant estimators so that they meet the concept of
  surface local estimator. Add geometric functors to define easily all
  the geometric estimators that can be built from the volume and
  coariance matrix. Previous estimators (IntegralInvariantMeanCurvatureEstimator
  and IntegralInvariantGaussianCurvatureEstimator) are removed. Please use
  the new ones instead. (Jeremy Levallois, Jacques-Olivier Lachaud,
  [#803](https://github.com/DGtal-team/DGtal/pull/803)
  [#856](https://github.com/DGtal-team/DGtal/pull/856)
  [#893](https://github.com/DGtal-team/DGtal/pull/893))

  - Various geometric predicates are now available in order to test the
  orientation of three points in the planes. Most classes are template
  classes parametrized by a type for the points (or its coordinates)
  and an integral type for the computations. They always return an
  exact value (or sign), provided that the integral type used for the
  computations is well chosen with respect to the coordinates of the
  points. Some implementations do not increase the size of the input
  integers during the computations. (Tristan Roussillon,
  [#755](https://github.com/DGtal-team/DGtal/pull/755))

  - Logarithmic construction of an arithmetical DSS of minimal
   parameters from a bounding DSL and two end points (ctor of
   ArithmeticalDSS) (Tristan Roussillon,
   [#819](https://github.com/DGtal-team/DGtal/pull/819))

  - Proof-of-concept that path-based norms can be implemented in a
   separable approach using logarithmic cost predicates
   (experimental::ChamferNorm2D). (David Coeurjolly,
   [#898](https://github.com/DGtal-team/DGtal/pull/898))

  - Logarithmic construction of an arithmetical DSS of minimal
   parameters from a bounding DSS (of known leaning points)
   and two end points (ctor of
    ArithmeticalDSS) (Tristan Roussillon,
    [#914](https://github.com/DGtal-team/DGtal/pull/914))

  - Feature extraction algorithm from Tensor Voting.(Jérémy Levallois,
   David Coeurjolly,
   [#895](https://github.com/DGtal-team/DGtal/pull/895))

  - Ray shooting intersection predicates (ray-triangle, ray-quad,
   ray-surfel) added in geometry/tools (David Coeurjolly,
   [#904](https://github.com/DGtal-team/DGtal/pull/904))


- *IO Package*
   - Now VolReader/VolWriter and LongvolReader/LongvolWriter support the
   usage of Center-(X,Y,Z) parameters, as described in Vol file
   specification. (Jérémy Levallois,
   [#879](https://github.com/DGtal-team/DGtal/pull/879))

- *Math Package*

     - New classes to compute nD eigen decomposition of symmetric
      matrix (class EigenDecomposition).  Add tests. (Jacques-Olivier
      Lachaud, #803)
     - Simple Linear Regression tool added (backport from
      imagene). (David
      Coeurjolly, [#794](https://github.com/DGtal-team/DGtal/pull/794))

- *Kernel package*
   - BasicPointFunctors functors have been moved in the functors::
    namespace (David Coeurjolly,
    [#863](https://github.com/DGtal-team/DGtal/pull/863))

- *For developpers*
     - Google Benchmark can be enabled to allow micro-benchmarking in
         some DGtal unit tests (https://github.com/google/benchmark)
         (David Coeurjolly,
         [#790](https://github.com/DGtal-team/DGtal/pull/790))

- *Images*
   - Classes to perform rigid transformations of 2D and 3D images
     (Kacper Pluta,
     [#869](https://github.com/DGtal-team/DGtal/pull/869))

## Changes

- *Base Package*
  - Add comparison operators in variants of CountedPtr. Improve
   coverage of these classes and fix compilation problem
   (Jacques-Olivier Lachaud)
  - Update doc of CountedPtr, CountedPtrOrPtr and
   CountedConstPtrOrConstPtr. Add asserts. Add tests. Fix issue 773
   (https://github.com/DGtal-team/DGtal/issues/773). (Jacques-Olivier
   Lachaud, [#894](https://github.com/DGtal-team/DGtal/pull/894)).
  - XXXOutputRangeYYY classes are now called
   XXXRangeWithWritableIteratorYYY (Tristan Roussillon,
   [#850](https://github.com/DGtal-team/DGtal/pull/850)).

- *Geometry Package*
  - Fix and add concept of CSurfelLocalEstimator and related ground
  truth estimators for implicit polynomial shapes
  (TrueDigitalSurfaceLocalEstimator). (Jacques-Olivier Lachaud,
  [#803](https://github.com/DGtal-team/DGtal/pull/803))
  - Random-access iterators added in ArithmeticalDSL. (Tristan
   Roussillon, [#801](https://github.com/DGtal-team/DGtal/pull/801))
  - Updates in Metric concepts: better and simpler concept structure
   and a new adapter to adapt any euclidean metric to a digital one
   (with values on Z) (David Coeurjolly,
   [#870](https://github.com/DGtal-team/DGtal/pull/870)
  - CubicalSudivision has been renamed SpatialCubicalSubdivision and
   moved to "geometry/tools" (David Coeurjolly,
   [#862](https://github.com/DGtal-team/DGtal/pull/862))

- *IO Package*
   - Better handling of materials in Board3D and OBJ exports. (David
    Coeurjolly,
    [#784](https://github.com/DGtal-team/DGtal/pull/784))
   - New 'basic' display mode for surfels (oriented or not), useful for
    large digital surface displays (quads instead of 3D prism)
    (Bertrand Kerautret,
    [#783](https://github.com/DGtal-team/DGtal/pull/783))
   - New clear() method to subclasses of Display3D (Viewer3D and
    Board3D) to clear the current drawning buffer. (Kacper Pluta,
    [#807](https://github.com/DGtal-team/DGtal/pull/807))
   - New draw() method for 3D display models (Viewer3D and Board3D) to
    display surfels with prescribed normal vectors (David Coeurjolly,
    [#802](https://github.com/DGtal-team/DGtal/pull/802)).
   - When exporting an 3D visualization to OBJ, a new option will
    rescale the geometry to fit in [-1/2,1/2]^3. (David Coeurjolly,
    [#820](https://github.com/DGtal-team/DGtal/pull/820))
   - New raw import/export for 32 bits images (Bertrand Kerautret,
     [#877](https://github.com/DGtal-team/DGtal/pull/876))

- *Kernel Package*

   - New functor DomainSubSampler allowing to apply different
    samplings with larger or smaller size on N dimensional domain. New tests
    and examples are given for 2D and 3D images (Bertrand Kerautret,
    [825](https://github.com/DGtal-team/DGtal/pull/825) and
    [882](https://github.com/DGtal-team/DGtal/pull/882)).

- *Shapes Package*
   - Shape concepts have been moved to concepts:: namespace (David
  Coeurjolly, [#871](https://github.com/DGtal-team/DGtal/pull/871))

- *Topology Package*
   - Surfaces::findABell accepts now arbitrary pair of points (Jacques-Olivier
    Lachaud, David Coeurjolly,
    [#851](https://github.com/DGtal-team/DGtal/pull/851))



## Bug Fixes


- *Base Package*

  - Fixing issue on Circulator/IteratorFunctions (related to #770 on
    MacOS).

- *Kernel Package*
  - BinaryPointPredicate is now specialized for DGtal::AndBoolFct2 and
    DGtal::OrBoolFct2 in order to guarantee that the second computation
    is not performed when the first point predicate return false (resp. true)
    with DGtal::AndBoolFct2 (resp. DGtal::OrBoolFct2) (Tristan Roussillon
    [#852](https://github.com/DGtal-team/DGtal/pull/852)).

- *Geometry Package*
  - Bug fix in PowerMap construction. (David Coeurjolly,
    [#814](https://github.com/DGtal-team/DGtal/pull/814))
  - Bug fix in 3d display of StandardDSS6Computer (Tristan Roussillon
    [#854](https://github.com/DGtal-team/DGtal/pull/854))

- *Topology Package*
  - small fix in ImplicitDigitalSurface. (Jacques-Olivier Lachaud,
    [#803](https://github.com/DGtal-team/DGtal/pull/803))
  - fix examples volTrackBoundary and volScanBoundary for DEBUG mode
    (Jacques-Olivier Lachaud, David Coeurjolly,
    [#851](https://github.com/DGtal-team/DGtal/pull/851))
  - New methods to fill the interior/exterior of digital contours
    (in the Surface class of topology/helpers).  (Bertrand Kerautret
    [#827](https://github.com/DGtal-team/DGtal/pull/827))


- *Graph Package*
  - fix examples volDistanceTraversal for DEBUG mode (Jacques-Olivier Lachaud,
    David Coeurjolly, [#851](https://github.com/DGtal-team/DGtal/pull/851))

- *Image Package*
  - Fixing template types in ImageAdapter (David Coeurjolly,
    [#835](https://github.com/DGtal-team/DGtal/pull/835))
  - Fixing image thresholders (SimpleThresholdForegroundPredicate and
    IntervalForegroundPredicate) which require CConstImage instead of
    CImage (David Coeurjolly,
    [#843](https://github.com/DGtal-team/DGtal/pull/843))

- *IO*
  - Bug fix for reading PGM(P2) 3D. (Kacper Pluta,
   [#853](https://github.com/DGtal-team/DGtal/pull/853))
  - Renaming BasicColorToScalarFunctors namespace to functors:: (David
    Coeurjolly,  [#857](https://github.com/DGtal-team/DGtal/pull/857))
  - Fix OpenGL warnings by redefining openGL primitive (glSphere) (Bertrand
    Kerautret [#981](https://github.com/DGtal-team/DGtal/pull/891))

=== DGtal 0.7 ===

*General*

  - Unit tests build is now disabled by default (to turn it on, run cmake with "-DBUILD_TESTING=on")

  - The "boost program option library" dependency was removed.

  - DGtal needs boost >= 1.46.

  - Thanks to new compiler warning option (-Wdocumentation), the doxygen documentation has been considerably improved.

*Base Package*

  - Complete rewriting of Clone, Alias and ConstAlias
    classes. Parameter passing is now documented with a standardized
    method to determine parameters unambiguously. Associated classed
    CowPtr, CountedPtrOrPtr and CountedConstPtrOrConstPtr are now used
    in conjunction with the previous classes.

  - Few improvments in Clock and Trace base classes.

*Kernel Package*

  - Two initialisation methods (initRemoveOneDim and initAddOneDim)
    for the Projector Functor from the BasicPointFunctors class in
    order to simplify the slice images (with example and test in 2D
    slice image extraction from 3D volume file).

  - New basic functors:
  - SliceRotator2D: to rotate 2D Slice images from 3D volume.
  - Point2DEmbedderIn3D: a simple functor to embed in 3d a 2d points
    (useful to extract 2D image from 3D volume).

  - Sets have been updated to own their domain with a copy-on-write pointer,
    in order to avoid some inconsistencies.

*Topology Package*

  - Fixing bugs in Object::isSimple for some digital
    topologies. Speed of Object::isSimple has been improved. Homotopic
    thinning is much faster (even without a precomputed simplicity
    table).

  - Objects have been updated to use Clone services.

*Geometry Package*

  - New classes to deal with arithmetical digital straight segments.
    Now the representation of the primitives and their recognition
    along a discrete structure are separated. The unique class
    ArithmeticalDSS,  which was a segment computer, has been replaced by
    mainly three classes: ArithmeticalDSL, ArithmeticalDSS and
    ArithmeticalDSSComputer. This is described in a doc page of the geometry
    package. Note that Backward/Forward suffixes have been renamed into
    Back/Front. Moreover, get prefixes for data members accessors have been
    removed.

  - Generic adapter to transform a metric (model of CMetric) with
    monotonic (see doc) properties to a separable metric (model of
    CSeparableMetric) which can be used in
    VoronoiMap/DistanceTransformation algorithms.

  - New possibility to access the 3 2D ArithmeticDSS object within an
    ArithmeticDSS3d.

  - New local estimator adapter to make easy implementation of locally defined
    differential estimator on digital surfaces.

  - New documentation on local estimators from digital surface
    patches and surfel functors. New normal vector estimator from
    weighted sum of elementary surfel normal vectors added.

  - With an optional binding with CGAL and Eigen3, new curvature and
    normal vector estimators have been added. For instance, you can
    now estimate curvature from polynomial surface fitting (Jet
    Fitting) and Monge forms.

  - Minor improvements in the spherical accumulator.

  - Improvement of integral invariant estimators (better memory footprint,
    ...).
    They also allow to estimate principal curvatures using Covariance matrix.
    Covariance matrix is also "masks" based, so the computation is efficient.

  - New algorithms to compute the minimal characteristics of a
    Digital Straight Line subsegment in logarithmic time using local
    convex hulls or Farey Fan. Also works when the DSL
    characteristics are not integers.

  - Chord algorithm for (naive) plane recognition and width computation.

  - New organization for computing primitives. Introduction of the concept
    of PrimitiveComputer and specialization. COBA algorithm and Chord
    algorithm are now models of AdditivePrimitiveComputer.

  - Introduction of the primitive ParallelStrip, computed by COBA and Chord
    algorithms

  - New documentation for planarity decision, plane recognition and width
    computation.
    Quantitative and qualitative evaluation of COBA and Chord algorithm.

  - Bug fix in COBA algorithm when extending an empty computer with a group of
    points.

  - add standard plane recognition with adapter classes both for COBA and
    Chord algorithm.

*Shape Package*

  - The class MeshFromPoints was transformed into Mesh (more from
    shapes/fromPoints to shapes/ directory), iterators on mesh
    points and mesh face.

*Topology Package*

  - The class SCellToMidPoint is now deprecated. Use CanonicSCellEmbedder
    instead to map a signed cell to its corresponding point in the Euclidean
    space

*IO Package*

  - Complete refactoring of 3D viewers and boards (Viewer3D, Board3DTo2D).
  - New Board3D to export 3D displays to OBJ 3D vector format.
  - A new display of 2D and 3D image in Viewer3D.
  - New reader: HDF5 file with 2D image dataset(s) (8-bit with palette and
    24-bit truecolor with INTERLACE_PIXEL).
  - New GenericReader and Generic Writer for both 2D, 3D and ND images.
  - Adding a Table Reader to extract objets given in a specific column from a
    text file.
  - Adding missing PPM Reader.
  - Adding missing DICOM reader (with ITK library)
  - Adding ITK reader and ITK writer
  - OpenInventor (SOQT/Coin3D) based viewer has been removed (please consider
    release <=0.6 if interested).

*Image Package*

  - New concepts : CImageFactory to define the concept describing an
    image factory and CImageCacheReadPolicy/CImageCacheWritePolicy
    to define the concept describing cache read/write policies.

  - New classes : ImageFactoryFromImage to implement a factory to
    produce images from a "bigger/original" one according to a given
    domain, ImageCache to implement an images cache with 'read and
    write' policies, TiledImageFromImage to implement a tiled image
    from a "bigger/original" one.

  - ImageContainerByITKImage complies with CImage.
    The container has been moved from the DGtal::experimental namespace to
    the main DGtal namespace.

*Graph Package*

  - New graph visitor, which allows to visit a graph according to
    any distance object (like the Euclidean distance to some point).

*Math Package*

  - add Histogram class and CBinner concept.
  - add math concepts diagram.


=== DGtal 0.6 ===

 *General*
  - Multithread capabilities via OpenMP are now detected during DGtal
    build. Example of usage can be found in the Volumetric module.

 *Documentation*
  - update documentation for boost concepts, so that subconcepts are
    displayed and html reference pages are pointed.
  - package/module documentation files are now in their associated
    package folder (e.g. kernel/doc/ for kernel package related
    documentation pages). The "make doc" command (or "make dox", see
    below) generates the documentation in the "html/" sub-folder of your
    current build folder.
  - latex citations within doxygen documents are now working

 *Base Package*
  - correct concept checks for some range concepts.
  - Statistic class moved to math package

 *Kernel Package*
  - digital sets are now also point predicates, update of
    DigitalSetDomain accordingly. As a consequence, SetPredicate is
    now deprecated.
  - exposed Compare template parameter of underlying std::set in
    DigitalSetBySTLSet class.

  - new documentation for module digital sets.

 *Arithmetic Package*
  - new class for representing lattice polytopes in 2D (with cut
    operations)
  - bugfix in LighterSternBrocot::Fraction
  - bugfix in ArithmeticalDSS (thanks, Kacper)

 *Image Package*
  - Update on image writers (no colormap required for scalar only writers).
    Documentation updated.
  - New image adapters to adapt both domains and values of an image
    (ImageAdapter and ConstImageAdapter).
  - several enhancements of the main image concept and its image
    container models

 *Geometry Package*
  - New primitives for digital plane recognition. Naive planes, and
    more generally planes with arbitrary axis-width can be detected
    and recognized incrementally. Based on a COBA algorithm
    implementation, which uses 2D lattice polytopes.
  - Fréchet segment computer added to compute bounded simplifications of
    digital curves for instance.
  - Complete rewritting of volumetric tools by separable processes:
    new generic algorithms (VoronoiMap, PowerMap) and metric
    concepts hierarchy (l_2, l_p, ...p) to efficiently compute
    DistanceTransformation, ReverseDistanceTransformation and
    preliminary medial axis extraction.
  - Separable volumetric tools are now multithread using OpenMP.
  - New curvature estimator in 2D/3D based on integral invariants
    (both mean and gaussian curvatures in 3D).

 *Shape Package*
  - New operators available on digital and Euclidean shapes (Union,
    Intersection, Minus)

 *Topology Package*
  - update documentation for digital surfaces and digital surface
    containers so as to emphasize the fact that the ranges are only
    single-pass.

 *Graph Package*
  - New package gathering graph related structures and algorithms
    (visitors, graph concepts, ...)
  - Add concepts for graph visitors
  - Add boost::graph support for DigitalSurface
  - Add documentation for graph package.

 *Math Package*
  - Exact exponentiation x^p by squaring on O(log p) added
    (BasicMathFunctions::power).

 *For developers*
  - new "make dox" target to only build dox file documentation
    ("make doc" for complete documentation build)


=== DGtal 0.5.1 ===
Posted on June, 6th, 2012 by David Coeurjolly

  - New way to cite package/module authors in the documentation
  - Improvement of DGtal::GridCurve ranges
  - Improvement of package concepts  in the  documentation
  - new documentation for DGTal build on MSWindows
  - arithmetic is now a main package (previously in math)
  - Specialized classes for classical metric adjacencies


=== DGtal 0.5 ===
Posted on May, 9th, 2012 by David Coeurjolly

Many changes have been pushed to this release with a lot of nice
tools.  Before going into details component by component, we would
like to focus on a couple of new cool features:

  - new arithmetic package (fractions, models of fraction,
  Stern-Brocot, continued fraction,...)
  - new nD DigitalSurface model (collections of (n-1) topological cells
  with many tools/utilities to track surface elements)
  - update of the build system to make easier the use of DGtal in your
  projects.
  - DGtal and DGtalTools
  - many bugfixes..

* Overall  Project

  - In previous DGtal releases, tools were given in the source
  "tools/" folder. In this release, we have chosen to move the
  tools to another GitHub project
  (http://github.com/DGtal-team/DGtalTools) with a specific
  development process. Please have a look to this project to get
  nice tools built upon the DGtal library.

  - cmake scripts and DGtalConfig have been widely updated to make
  easier the use of the library in your own code

  - We are debugging both the code and the scripts to make it compile
  on windows. We still have couple of issues but most of DGtal
  compiles.

  - Again, efforts have been done on the documentation.


* Package Topology:

 - Creation of the graph concept (see Doxygen documentation)

 - Graph tools have been added: breadth first visitor for any model of
   graph

 - Creation of high-level classes to represent several kinds of
   digital surfaces. Surfaces are n-1 dimensional objetcs and may be
   open or closed. There are several models of digital surface
   containers: boundary of a set of points, explicit set of surfels,
   boundary of a digital object defined by a predicate, frontier
   between two regions, light containers that are discovered on
   traversal but not stored explicitly, etc.

 - All these digital surfaces can be manipulated through the same
   object (DigitalSurface), whichever the container.

 - DigitalSurface is a model of a graph whose vertices are the surfels
   and whose arcs are the connections between surfels.

 - Definition of umbrellas over digital surfaces, that forms faces on
   the surface graph.

 - In 3D, digital surface form combinatorial 2-manifolds with boundary

 - Digital surface can be exported in OFF format

 - Several examples using digital surfaces are provided, like
   extracting isosurfaces from images or volume files defining
   surfaces in labelled images.

* Package Algebraic (new package)

 - Definition of n-variate polynomial as a one-dimensional polynomial
   whose coefficients are n-1-variate polynomials. Coefficient ring
   and dimension are templated.

 - Creation of a reader that can transform a string representation of
   multivariate polynomial into such polynomial object. Use
   boost::spirit.

 - Example using package Topology to extract and display implicit
   polynomial surfaces in 3D.

* Package Arithmetic (new package)

 - Standard arithmetic computations are provided: greatest common
   divisor, Bézout vectors, continued fractions,  convergent.

 - Several representations of irreducible fractions are provided. They
   are based on the Stern-Brocot tree structure. With these fractions,
   amortized constant time operations are provided for computing
   reduced fractions.

 - An implementation of patterns and subpatterns is provided, based on
   the irreducible fractions.
 - A representation of digital standard line in the first quadrant is
   provided, as well as fast algorithms to recognize digital straight
   subsegments.


* Package Image

  - Complete refactoring of Images and ImageContainers (more
  consistent design)

  - Documentation added

  - Graph of concepts added in the documentation


* Package Geometry

  - New SegmentComputer (a.k.a. geometrical primitives to use for
  recognition, curve decomposition,...) : ArithDSS3D (3D DSS), DCA
  (Digital Circular Arcs), CombinatorialDSSS, ...

  - New normal vector field estimation based on elementary normal
  vector convolution in n-D

  - Distance Transformation by Fast Marching Method added.

* Package IO

  - Complete refactoring of the way a DGtal object is displayed in
  boards/viewers.

  - New 2D board  backend: you can export your drawning in TikZ for
  latex includes.


=== DGtal 0.4 ===
Posted on September 26, 2011 by David Coeurjolly

  * Global changes:
     - A better decomposition of DGtal algorithms and
       data structures into packages.
     - By default, DGtal is built with minimal dependencies.
     - Concepts and concept checking mechanism have been
       considerably improved.

  * Kernel Package: refactoring of Integer types considered in
    DGtal.

  * Topology Package: Interpixel/cellular topological model,
    boundary tracking tools, ...

  * Geometry Package:
    - many things have been added in the 1D contour analysis module:
      multi-modal representation of 1D contours and curves (GridCurve facade),
      decomposition/segmentation into primitives, many differential
      estimators added, helpers for multigrid comparison of estimators
    - multigrid digital set generators from implicit and parametric
      shapes in dimension 2.

  * I/O Package: refactoring/enhancements of DGtal boards and
    viewers,  enhancement of 2D boards with libcairo and a new
    Board3Dto2D board has been added.


  * Tools: multigrid shapeGenerator/contourGenerator added,
    lengthEstimator/estimatorComparator  added for differential
    estimator multigrid comparison, connected components extraction in
    3D, ...

  * Documentation: User guide has been improved thanks to a
    decomposition of the library into packages.

=== DGtal 0.3.1 ===
Posted on April 4, 2011 by David Coeurjolly

  * Quick release due to a build problem on linux. No more feature
    added.
  * Preliminary cellular grid documentation added.
  * Documentation cleanup.




=== DGtal 0.3.0 ===
Posted on April 1, 2011 by David Coeurjolly

Beside the DGtal presentation at DGCI 2011, we are pleased to announce a new
DGtal release 0.3.0.

New features:

  User-guide added (based on doxygen system)
  Kernel: new concepts and controls to enhance the Interger type management,
      new iterators (Range/SubRange) on HyperRectDomains.
  Topology: interpixel model added (cells, boundary tracking mechanisms,…)
  Geometry 2D: 2D curve primitive decomposition, tangential cover,
         convexity/concavity decomposition.
  Geometry nD: reverse Euclidean distance transformation
  Visualisation: stream mechanism to visualize 3D DGtal objects with
         libQGLViewer (optional) Shape generator factory added in nD

BugFixes, enhancements:

  Many bugs have been fixed for this release.
  cmake DGtal dependency checking process is more stable now

Known problems:

  For technical reasons, we haven’t be able to verify that this release also
  compile on Windows Visual Studio systems (see ticket #87). A new release
  will fix this problem as soon as possible.





=== Older Releases ===





2011-04-01 dcoeurjo
  * Release 0.3.0
  * Kernel: global enhancement of different Integer types and
    associated concepts.
  * Topology: interpixel topology, cells, surface tracking
  * Geometry2D: contour primitive decomposition, tangential cover,
    convexity/concavity decomposition.
  * GeometrynD: Reverse DT transformation (Euclidean)
  * Infrastructure: 3D visualisation of DGtal objects with
    libQGLViewer, shape factory
  * IO: PointListReader added
  * Documentation: first DGtal user-guide


2010-01-12 dcoeurjo
  * Release 0.2
  * Kernel: DGtalBoard mechanism for 2D drawing of DGtal objects, ..
  * Geometry package
    - Volumetric: distance transformation with separable	metric
      (l2, l1 and linfinity) in arbitrary dimension
    - 2D: Arithmetical DSS, Greedy decomposition of a contour into
      primitives, FreemanChain code iterators
  * Topolopy package: Set, Adjacencies, Object, border extraction,
    connected components computation, ...
  * IO: 2D file formats with Magick++, Vol/Raw format in 3D, Raw
    format in n-D (non-portable)
  * Misc: Compiles on linux, MacOS and VisualStudio 2008


2010-21-05 dcoeurjo
  * Iterators added to PointVector
  * Debug methods removed in Trace class
  * Many bug fixes for VS compatibility

2010-05-15 dcoeurjo
  * Assert.h: added macro ASSERT() added based on the boost/assert.hpp (TODO:
      implement a nice callback)
  * Point and Vector templated classes added
  * Space.*: skeleton of a DGtal::Space added

2010-03-03 dcoeurjo
  * math/MeasureOfStraightLines: new class to compute the measure of a set
    of Straight lines defined as a polygon in the (a,b) parameter space.
  * test_measure: added

2010-02-17 dcoeurjo
  * Trace: new class models for output streams in Trace class.
  * TraceWriter/TraceWriterTerm/TraceWriterFile: added

2010-02-12 dcoeurjo
  * models: bug fix  in INLINE commands
  * Trace/Clock: minor edit and bug report

2010-01-05 dcoeurjo
  * Trace can be initialized on diffrent output stream (e.g. std::cerr or a file
    stream)
  * test_trace: update to test the new API

2010-01-04 dcoeurjo
  * Clock: no more static variables and methods (in order to have several
     running clocks)
  * Trace: new interface and the endBlock displays and returns the
     ellapsed time within the block

2009-12-28 dcoeurjo
  * Trace: a new class to trace out messages to the standard output. Four type
     of messages are possible: info, debug, error and "emphased". On
     color linux terminal, messages appears with an appropriate color
     foreground.
  * test_trace: an illustration of the Trace interface

2009-12-14 dcoeurjo
  * CMakeLists, test_clock updates to ensure compatibility with VisualStudio
  * New cmake options
  - OPTION(BUILD_SHARED_LIBS "Build shared libraries." ON)
  - OPTION(BUILD_TESTS "Build tests." ON)

2009-12-11 dcoeurjo
  * CMakeLists scripts and first backport from imagene (Clock class)

2009-12-11 dcoeurjo
  * Repository cleanup:
    - Modeles and genereateClass.sh removed
    - JOL scripts & templates added


2009-12-03 dcoeurjo
  * Modeles: class templates added with generateClass.sh script<|MERGE_RESOLUTION|>--- conflicted
+++ resolved
@@ -1,19 +1,14 @@
 # DGtal 1.3(beta)
 
-<<<<<<< HEAD
 ## New features / critical changes
 - *Docker File*
   - A Dockerfile is added to create a Docker image to have a base to start development
     using the DGtal library.(J. Miguel Salazar [#1580](https://github.com/DGtal-team/DGtal/pull/1580)) 
-	
-
-=======
 ## Bug fixes
 
 - *General*
   - Fixing OpenMP dependency on macOS when using the DGtalConfig.cmake
     (David Coeurjolly, [#1578](https://github.com/DGtal-team/DGtal/pull/1578)) 
->>>>>>> 55b36ee6
 
 ## Changes
 - *IO*
