# DGtal 1.4

## New features / critical changes
- *General*
  - Major update: C++17 is now required for DGtal. (David Coeurjolly,
    [#1682](https://github.com/DGtal-team/DGtal/pull/1682))
  - Mandatory dependencies and some optional ones can be setup by
    conan.io, especially on Windows, new `ENABLE_CONAN` cmake
    option to activate this. (David Coeurjolly,
    [#1689](https://github.com/DGtal-team/DGtal/pull/1689))
  - Faster build using CPM for dependency download and ccache with the cmake `USE_CCACHE=YES`option 
    (ccache must be installed). (David Coeurjolly, [#1696](https://github.com/DGtal-team/DGtal/pull/1696)) 
  - Better documentation style using doxygen-awesome.css. (David Coeurjolly,
    [#1697](https://github.com/DGtal-team/DGtal/pull/1697))

- *Geometry*
  - New implicit shape from point cloud using LibIGL Winding Numbers. (David Coeurjolly,
  [#1697](https://github.com/DGtal-team/DGtal/pull/1697))

## Changes
- *General*
  - Renaming AUTHORS→CONTRIBUTORS for HAL (David Coeurjolly,
    [#1699](https://github.com/DGtal-team/DGtal/pull/1699))
  - Python bindings and Pypi deploy are now handled by Github-Actions (Bastien Doignies,
    [#1721](https://github.com/DGtal-team/DGtal/pull/1721))
  - Add CMake option DGTAL_WRAP_PYTHON (Pablo Hernandez-Cerdan,
    [#1700](https://github.com/DGtal-team/DGtal/pull/1700))

- *IO*
  - New method to change the mode of the light position in Viewer3D (fixed to
    camera or the scene) (Bertrand Kerautret, [#1683](https://github.com/DGtal-team/DGtal/pull/1683))
  - Add a new method to store material information in obj file in MeshReader and MeshWriter.
    (Bertrand Kerautret, [#1686](https://github.com/DGtal-team/DGtal/pull/1686))
  - Fix duplicate symbols on Windows due to stb_image, see issue #1714 (David Coeurjolly,
    [#1715](https://github.com/DGtal-team/DGtal/pull/1715))

- *Shapes*
  - Add flips to SurfaceMesh data structure (Jacques-Olivier Lachaud,
    [#1702](https://github.com/DGtal-team/DGtal/pull/1702))
  - Add method to remove isolated vertices in Mesh, improve obj
    material reading from potential obsolete path. (Bertrand Kerautret,
    [#1709](https://github.com/DGtal-team/DGtal/issues/1709))
  - Update of the WindingNumberShape constructor to allow external computation of point areas
    (David Coeurjolly,[#1719](https://github.com/DGtal-team/DGtal/issues/1719))
  - The WindingNumberShape class can output the raw winding number values
    (David Coeurjolly,[#1719](https://github.com/DGtal-team/DGtal/issues/1719))

<<<<<<< HEAD
=======
- *Geometry package*
  - Add creation of polytopes from segments and triangles in
    ConvexityHelper and 3-5xfaster full subconvexity tests for triangles
    in DigitalConvexity (Jacques-Olivier Lachaud,
    [#1717](https://github.com/DGtal-team/DGtal/pull/1717))

- *Project*
  - Add CMake option DGTAL_WRAP_PYTHON (Pablo Hernandez-Cerdan,
    [#1700](https://github.com/DGtal-team/DGtal/pull/1700))

>>>>>>> 20c1d416
- *Github*
  - New `/builddoc` and `/fullbuild` commands on PR comments (David Coeurjolly,
    [#1683](https://github.com/DGtal-team/DGtal/pull/1683))
  - Continuous integration on windows is now performed by Github
    Action instead of Appeveyor  (David Coeurjolly,
    [#1689](https://github.com/DGtal-team/DGtal/pull/1689))

## Bug fixes
- *General*
  - Missing `boost/next_prior.hpp` includes in ReverseIterator, Melkman and Convex
    Hull files (David Coeurjolly, [#1716](https://github.com/DGtal-team/DGtal/pull/1716))
  - Activate and fix CTest tests on windows system. (Bertrand Kerautret,
    [#1706](https://github.com/DGtal-team/DGtal/pull/1706))
  - For now, removing Cairo deps install on windows (6hours long build 
    with conan in the windows debug mode). (David Coeurjolly, 
    [#1705](https://github.com/DGtal-team/DGtal/pull/1705))
  - Fix conan file upload issue and log message. (Bertrand Kerautret,
    [#1704](https://github.com/DGtal-team/DGtal/pull/1704))
  - Fix of couple of doxygen warnings that cause errors on Github Actions
    CI bots. (David Coeurjolly, [#1672](https://github.com/DGtal-team/DGtal/pull/1672))
  - Removing "WITH_BENCHMARK" option as Google Benchmark is already included when building
    the unit tests. (David Coeurjolly, [#1674](https://github.com/DGtal-team/DGtal/pull/1674))
  - Removing unnecessary includes to speed-up compilation (David Coeurjolly,
    [#1680](https://github.com/DGtal-team/DGtal/pull/1680))
  - Upgrading pybind11 to v2.9 or python binding (David Coeurjolly,
    [#1685](https://github.com/DGtal-team/DGtal/pull/1685))
  - Many warning fixed (due to c++17 upgrade. (David Coeurjolly,
    [#1691](https://github.com/DGtal-team/DGtal/pull/1691))
  - WITH_COVERAGE option removed. (David Coeurjolly,
    [#1691](https://github.com/DGtal-team/DGtal/pull/1691))
  - Cleanup of cmake targets when BUILD_TESTING is disabled (David Coeurjolly
    [#1698](https://github.com/DGtal-team/DGtal/pull/1698))
  - Cleanup of the cmake script for dependency discovery (David Coeurjolly,
    [#1697](https://github.com/DGtal-team/DGtal/pull/1697))
  - Cleaning up unnecessary ModuleSRC.cmake files (David Coeurjolly
    [#1711](https://github.com/DGtal-team/DGtal/pull/1711))
  - Fixing install path of CPM in the DGtalConfig.cmake.in (David Coeurjolly,
    [#1713](https://github.com/DGtal-team/DGtal/pull/1713))
  - DGTAL_LIBRARIES cmake flag now contains the Deps (David Coeurjolly,
    [#1728](https://github.com/DGtal-team/DGtal/pull/1728))

- *Topology package*
  - Fix KhalimskySpaceND to get it work with BigInteger (Tristan Roussillon,
    [#1681](https://github.com/DGtal-team/DGtal/pull/1681)

- *Geometry package*
  - Fix Issue #1676 in testStabbingCircleComputer (Tristan Roussillon,
    [#1688](https://github.com/DGtal-team/DGtal/pull/1688)
  - Fix BoundedLatticePolytopeCounter::countInterior method (Jacques-Olivier Lachaud,
    [#1717](https://github.com/DGtal-team/DGtal/pull/1717))
  - Fix const attribute that shouldn't be in FreemanChain (Colin Weill--Duflos,
    [#1723](https://github.com/DGtal-team/DGtal/pull/1723))

- *IO*
  - Fix of the `getHSV` method in the `Color` class. (David Coeurjolly,
    [#1674](https://github.com/DGtal-team/DGtal/pull/1674))
  - Fix of `SurfaceMeshWriter::writeIsoLinesOBJ` 
    (Jacques-Olivier Lachaud, [#1701](https://github.com/DGtal-team/DGtal/pull/1701))
  - Fix of the `PointListReader::getPolygonsFromInputStream` (Xun Gong,
    [#1708](https://github.com/DGtal-team/DGtal/pull/1708))

- *Examples*
  - Fix Issue #1675, add missing SymmetricConvexExpander.h file
    (Jacques-Olivier Lachaud, [#1675](https://github.com/DGtal-team/DGtal/pull/1675))

- *Shapes*
  - Removing libIGL warnings in WindingNumber classes (David Coeurjolly,
    [#1722](https://github.com/DGtal-team/DGtal/pull/1722))

- *DEC*
  - Fix an issue with the Geodesic in Heat Poisson solver (David Coeurjolly,
    [#1712](https://github.com/DGtal-team/DGtal/pull/1712))
   - Removing unnecessary unt-test in testPolygonalCalculus (David Coeurjolly,
    [#1724](https://github.com/DGtal-team/DGtal/pull/1724))

# DGtal 1.3

## New features / critical changes

- *General*
  - A Dockerfile is added to create a Docker image to have a base to start development
    using the DGtal library.(J. Miguel Salazar
    [#1580](https://github.com/DGtal-team/DGtal/pull/1580))
  - Continuous integration does not use Travis anymore but Github
    Actions. (David Coeurjolly, [#1591](https://github.com/DGtal-team/DGtal/pull/1591))
  - Examples are not built anymore by default (BUILD_EXAMPLES now set to OFF by default).
    (David Coeurjolly, [#1630](https://github.com/DGtal-team/DGtal/pull/1630))

- *Geometry package*
  - Improve lattice polytope count operations and provide many new
    services related to full convexity, like computing the (relative
    or not) fully convex envelope, and building digital
    polyhedra. (Jacques-Olivier Lachaud, [#1656](https://github.com/DGtal-team/DGtal/pull/1656))
  - Add curvature measures computation on 3D surface mesh:
    implements Normal Cycle, face-constant Corrected Normal Current
    and vertex-interpolated Corrected Normal Current.
    (Jacques-Olivier Lachaud,[#1617](https://github.com/DGtal-team/DGtal/pull/1617))
  - Completes the digital convexity module with new functions
    related to full convexity: check of full convexity for arbitrary
    digital sets in nD, and helper classes for using full convexity in
    practice (local geometric analysis, tangency and shortest paths)
    (Jacques-Olivier Lachaud,[#1594](https://github.com/DGtal-team/DGtal/pull/1594))
  - New VoronoiMapComplete class to store the full Voronoi map (with
    all co-cycling sites (Robin Lamy, David Coeurjolly, Isabelle
    Sivignon [#1605](https://github.com/DGtal-team/DGtal/pull/1605))

- *DEC*
  - New discrete differential operators on polygonal meshes have been
    added. They can be used to process generic polygonal meshes (with
    non-planar, non-convex faces) or digital surfaces. (David
    Coeurjolly, [#1603](https://github.com/DGtal-team/DGtal/pull/1603)
  - New class to compute geodesics on polygonal surfaces using the
    Geodesics in Heat approach and the new differential operators on
    polygonal surfaces (digital surfaces, or any PolygonalMesh instance) (David
    Coeurjolly, [#1603](https://github.com/DGtal-team/DGtal/pull/1603)
    - Updates to PolygonalCalculus: changing sign convention, fix some Eigen
      problems, add Dirichlet boundary conditions, update discrete
      differential calculus examples (Jacques-Olivier
      Lachaud, [#1643](https://github.com/DGtal-team/DGtal/pull/1643))
    - Updates to PolygonalCalculus: adding vector field operators (mainly covariant
      gradient and covariant projection as well as Connection-Laplacian). Also adding two
      more examples: harmonic parametrization and vectors in heat method. (Baptiste Genest, David
      Coeurjolly, [#1646](https://github.com/DGtal-team/DGtal/pull/1646))

- *Mathematical Package*
  - Add Lagrange polynomials and Lagrange interpolation
    (Jacques-Olivier Lachaud, [#1594](https://github.com/DGtal-team/DGtal/pull/1594))

- *Topology*
  - New helper methods to retrieve the interior/exterior voxel of a given
    surfel (signed cell of a Khalimksy space). (David Coeurjolly,
    [#1631](https://github.com/DGtal-team/DGtal/pull/1631))

- *I/O*
  - Imagemagick dependency and related classes. Image file format (png, jpg, tga, bmp, gif)
    are now included in the DGtal core using `stb_image.h` and `stb_image_write.h`.
   (David Coeurjolly, [#1648](https://github.com/DGtal-team/DGtal/pull/1648))

## Changes

- *Image*
  - Bugfix in the SpaceND and HyperRectDomain classes to allow very large extent (e.g. >$1024^3$)
    (David Coeurjolly, [#1636](https://github.com/DGtal-team/DGtal/pull/1636))
  - Improved ITK image selection in ImageSelector and add ITK xx.gz an other
    format support. New option to keep set domain or to compute current bounding
    box of elements of the set in ImageFromSet.
    (Bertrand Kerautret, [#1633](https://github.com/DGtal-team/DGtal/pull/1633))
  - Improved MeshReader for .off format in order to take into account more
    comments and other header code used in CGAL.
    (Bertrand Kerautret, [#1653](https://github.com/DGtal-team/DGtal/pull/1653) and
    [#1654](https://github.com/DGtal-team/DGtal/pull/1654))

- *IO*
  - Add Obj format in MeshReader including colors and fixing obj format read
    with relative face position.
    (Bertrand Kerautret, [#1584](https://github.com/DGtal-team/DGtal/pull/1584))
  - Move static private HSVtoRGB and RGBtoHSV functions in Color class (public) and
    new setters/getters from/to HSV (Python binding updated)
    (Bertrand Kerautret, Phuc Ngo and David Coeurjolly
    [#1593](https://github.com/DGtal-team/DGtal/pull/1593))

- *Geometry*
  - Small fix for shortest paths computation, which could sometimes
    output several times the same node. Add tests and examples.
    (Jacques-Olivier Lachaud, [#1644](https://github.com/DGtal-team/DGtal/pull/1644))
  - First and second curvature directions were inverted in the `IIPrincipalCurvaturesAndDirectionsFunctor`,
    fixed now. (David Coeurjolly, [#1657](https://github.com/DGtal-team/DGtal/pull/1657))
  - Renaming `getVoronoiVector` to `getVoronoiSite` in the DistanceTransformation class.
    (David Coeurjolly, [#1660](https://github.com/DGtal-team/DGtal/pull/1660))

- *Kernel*
  - New constructor in Point2DEmbedderIn3D to explicitly orient the image plane and
    new shift method to avoid recomputing orientation plane.
    (Bertrand Kerautret [#1619](https://github.com/DGtal-team/DGtal/pull/1619))

- *Build*
  - New cmake targets to collect cmake, doxygen and markdown files (David Coeurjolly,
    [#1609](https://github.com/DGtal-team/DGtal/pull/1609))
  - Continuous integration does not use Travis anymore but Github
    Actions. (David Coeurjolly, [#1591](https://github.com/DGtal-team/DGtal/pull/1591))
  - New cmake option (DGTAL_RANDOMIZED_TESTING_THRESHOLD) to set the
    (approximated) % of unit-tests to build and run for randomized
    testing (David Coeurjolly [#1588](https://github.com/DGtal-team/DGtal/pull/1588))
  - Fix missing whitelist for the unit-tests in relation to
    PR [#1591](https://github.com/DGtal-team/DGtal/pull/1591))
    (Bertrand Kerautret [#1595](https://github.com/DGtal-team/DGtal/pull/1595))
  - Fix cmake related ITK usage in other projects (issue #1612).
    (Bertrand Kerautret and Pablo Hernandez-Cerdan [#1613](https://github.com/DGtal-team/DGtal/pull/1613))
  - Adding ITK in Github Actions CI on linux distribution.
    (Bertrand Kerautret [#1615](https://github.com/DGtal-team/DGtal/pull/1615))
  - New variable in the Github Action script to disable some tests (not working in the bots)
    (David Coeurjolly, [#1635](https://github.com/DGtal-team/DGtal/pull/1635))
  - Google benchmark is now fetched when building the unit tests (using Fetch_Content)
    (David Coeurjolly, [#1651](https://github.com/DGtal-team/DGtal/pull/1651))
  - Add new cmake option to avoid linking errors related to STB image library
    (like LNK2005 in MSVC). (Bertrand Kerautret, [#1666](https://github.com/DGtal-team/DGtal/pull/1666))

## Bug fixes

- *General*
  - Fixing OpenMP dependency on macOS when using the DGtalConfig.cmake
    (David Coeurjolly, [#1578](https://github.com/DGtal-team/DGtal/pull/1578))
  - Various warnings / deprecated functions (David Coeurjolly,
    [#1583](https://github.com/DGtal-team/DGtal/pull/1583)
  - Removing old snapshot of catch.hpp. Now DGtal compiles on Apple M1 (David Coeurjolly,
    [#1590](https://github.com/DGtal-team/DGtal/pull/1590)
  - Fix cmake IN_LIST use policy. (Bertrand Kerautret,
    [#1592](https://github.com/DGtal-team/DGtal/pull/1592))
  - Adding a explicit list of tests to exclude from Github Actions
    (David Coeurjolly, [#1596](https://github.com/DGtal-team/DGtal/pull/1596))
  - Fixing bugs in the exclude list for CI
    (David Coeurjolly, [#1602](https://github.com/DGtal-team/DGtal/pull/1602))
  - Reactivating Github Actions bots
    (David Coeurjolly, [#1628](https://github.com/DGtal-team/DGtal/pull/1628))
  - OpenMP fix in DGtalConfig on macOS M1 (David Coeurjolly,
    [#1641](https://github.com/DGtal-team/DGtal/pull/1641))
  - New doxygen settings to reduce diagram generation (David Coeurjolly,
    [#1663](https://github.com/DGtal-team/DGtal/pull/1663))

- *Examples*
  - We can now have examples using [polyscope](https://polyscope.run)
    as viewer (`BUILD_POLYSCOPE_EXAMPLES` cmake variable). (David
    Coeurjolly,
    [#1603](https://github.com/DGtal-team/DGtal/pull/1603))

- *IO*
  - Faster export of OBJ files. (David Coeurjolly, [#1608]((https://github.com/DGtal-team/DGtal/pull/1608))
  - Fixing bugs in writing Longvol from GenericWriter and tests.
    (Bertrand Kerautret, [#1610](https://github.com/DGtal-team/DGtal/pull/1610)
  - Fix compilation issue in MeshReader compilation.
    (Bertrand Kerautret, [#1611](https://github.com/DGtal-team/DGtal/pull/1611)
  - Minor fixes in VolReader and LongVolReader to be able to load large vol files.
    (David Coeurjolly, [#1637](https://github.com/DGtal-team/DGtal/pull/1637))
  - Fix LongVolReader that fails to read large values. It was why testLongvol and
    testCompressedVolWriter were failing on some configurations.
    (Roland Denis, [#1638](https://github.com/DGtal-team/DGtal/pull/1638))
  - Fix missing `#include<map>` in MeshReaeder (Jeremy Fix, [#1649](https://github.com/DGtal-team/DGtal/pull/1649))
  - Fix purple color. (Bertrand Kerautret and Phuc Ngo [#1579](https://github.com/DGtal-team/DGtal/pull/1579))

- *Geometry package*
  - The following changes have been made to fix a bug in `examplePlaneProbingSurfaceLocalEstimator`:
    - in `PlaneProbingDigitalSurfaceLocalEstimator`, the method `probingFrameWithPreEstimation` now
      returns a pair bool-frame instead of just a frame, in order to tell whether the frame will lead
      to a valid initialization or not. The method `eval` now uses this boolean value and returns the
      trivial normal vector if it has been set to 'False'.
    - in `PlaneProbingParallelepipedEstimator`: `isValid` does not call the `isValid` method of the
     delegate, but only checks the relevant parts (which have been pushed in to separate methods).
     (Tristan Roussillon, [#1607](https://github.com/DGtal-team/DGtal/pull/1607))
  - Fixing issue with the automatic deploy of the "nightly" documentation.
    (David Coeurjolly, [#1620](https://github.com/DGtal-team/DGtal/pull/1620))
  - Fix issue on computeHullThickness by adding angle tolerance to detect co-linearity vectors.
    (Bertrand Kerautret, [#1647](https://github.com/DGtal-team/DGtal/pull/1647))

- *DEC*
  - More DEC examples can be built without QGLViewer (they didn't need it).
    (David Coeurjolly, [#1642](https://github.com/DGtal-team/DGtal/pull/1642))
  - Improving PolygonalCalculus and VectorHeatMethod for vector field processing on non-manifold surfaces.
    (David Coeurjolly, [#1659](https://github.com/DGtal-team/DGtal/pull/1659))

- *graph*
  - Fix warning related to copy assignment in class DistanceBreadthFirstVisitor
    (Jacques-Olivier Lachaud, [#1662](https://github.com/DGtal-team/DGtal/pull/1662))

- *Shapes package*
  - fix slow remove of isolated vertices in Mesh.
    (Bertrand Kerautret, [#1718](https://github.com/DGtal-team/DGtal/pull/1718))

# DGtal 1.2

## New Features / Critical Changes

- *New Feature*
  - DGtal now has a python binding `pip install dgtal`! For all
    details on the list of classes available in python, you can have a
    look to: Pablo Hernandez-Cerdan [#1528](https://github.com/DGtal-team/DGtal/pull/1528)

- *Geometry Package*
  - New normal vector estimation using plane-probing approaches.
    (Jocelyn Meyron, Tristan Roussillon,
    [#1547](https://github.com/DGtal-team/DGtal/pull/1547))
  - New normal vector estimation using slices of digital surfaces
    and maximal segment computation
    (Jocelyn Meyron, Tristan Roussillon,
    [#1547](https://github.com/DGtal-team/DGtal/pull/1547))
  - Add an implementation of the Quick Hull convex hull algorithm. It
    works in arbitrary dimension. It provides several kernels to deal
    with lattice or rational points, and also to compute the Delaunay
    cell complex.
    (Jacques-Olivier Lachaud,[#1539](https://github.com/DGtal-team/DGtal/pull/1539))

## Changes

- *Project*
  - Add azure-pipelines in `wrap` folder to kickstart python wrappings
    (Pablo Hernandez-Cerdan [#1529](https://github.com/DGtal-team/DGtal/pull/1529))
  - Modernize CMake: Avoid global includes and links, use `target_` commands instead
    (Pablo Hernandez-Cerdan, David Coeurjolly [#1524](https://github.com/DGtal-team/DGtal/pull/1524))
  - Modernize CMake: Prefer use targets rather than directories and libraries
    (Pablo Hernandez-Cerdan [#1543](https://github.com/DGtal-team/DGtal/pull/1543))
  - Add python wrappings using pybind11. Check wrap/README.md for details.
    (Pablo Hernandez-Cerdan [#1543](https://github.com/DGtal-team/DGtal/pull/1528))

- *Documentation*
  - Fix typos in blurred segment equation (Phuc Ngo,
    [#1561](https://github.com/DGtal-team/DGtal/pull/1561))
  - Fix some small errors : includes, variable names, code example
    (adrien Krähenbühl, [#1525](https://github.com/DGtal-team/DGtal/pull/1525))
  - Fix doxygen errors in DigitalConvexity, SurfaceMesh
    (Pablo Hernandez-Cerdan [#1534](https://github.com/DGtal-team/DGtal/pull/1534))
  - Fix CSS errors in doxygen
    (Jérémy Levallois, [#1546](https://github.com/DGtal-team/DGtal/pull/1546))

- *General*
  - Only set CMAKE_CXX_STANDARD if not defined already
    (Pablo Hernandez-Cerdan [#1526](https://github.com/DGtal-team/DGtal/pull/1526))
  - Add `container()` member function to DigitalSets and ImageContainers
    (Pablo Hernandez-Cerdan [#1532](https://github.com/DGtal-team/DGtal/pull/1532))

- *Arithmetic*
  - Add default constructor to ClosedIntegerHalfSpace
    (Jacques-Olivier Lachaud,[#1531](https://github.com/DGtal-team/DGtal/pull/1531))

- *IO*
  - Fix Color::getRGBA
    (Pablo Hernandez-Cerdan [#1535](https://github.com/DGtal-team/DGtal/pull/1535))
  - Adding Quad exports in Board3DTo2D  (David Coeurjolly,
    [#1537](https://github.com/DGtal-team/DGtal/pull/1537))
  - Adding spacing in ImageContainerByITKImage and the possibility to export it
    through ITKWriter.
    (Bertrand Kerautret [#1563](https://github.com/DGtal-team/DGtal/pull/#1563))


## Bug fixes

- *Documentation*
  - Removing collaboration graphs in doxygen. Fixing doxygen warnings (David Coeurjolly,
    [#1537](https://github.com/DGtal-team/DGtal/pull/1537))
  - Fixing the homebrew command for building on macOS (Jérémy Levallois,
    [#1560](https://github.com/DGtal-team/DGtal/pull/1560))

- *IO*
  - Removing the default grey background and raising an error if CAIRO has not between
    set for the Board3DTo2D export (David Coeurjolly,
    [#1537](https://github.com/DGtal-team/DGtal/pull/1537))

- *Geometry*
  - Small fixes and updates in BoundedLatticePolytope and BoundedRationalPolytope
    initialization when using half-spaces initialization
    (Jacques-Olivier Lachaud,[#1538](https://github.com/DGtal-team/DGtal/pull/1538))
  - Fix BoundedLatticePolytope::init when using half-spaces initialization
    (Jacques-Olivier Lachaud,[#1531](https://github.com/DGtal-team/DGtal/pull/1531))
  - Fix an issue in DigitalSurfaceRegularization about bad buffer init
    (David Coeurjolly, [#1548](https://github.com/DGtal-team/DGtal/pull/1548))
  - Fix issue [#1552](https://github.com/DGtal-team/DGtal/issues/1552) about a
    plane-probing unit test taking too long
    (Jocelyn Meyron, [#1553](https://github.com/DGtal-team/DGtal/pull/1553))
  - Fix issue
    [#1566](https://github.com/DGtal-team/DGtal/issues/1566): do not
    compile example checkLatticeBallQuickHull if WITH_GMP is not set
    (Jacques-Olivier Lachaud,[#1567](https://github.com/DGtal-team/DGtal/pull/1567))
  - Fix AppVeyor issue on PlaneProbingParallelepipedEstimator and PlaneProbingRNeighborhood
    (Bertrand Kerautret, [#1568](https://github.com/DGtal-team/DGtal/pull/1568))

- *Shapes package*
  - Fix the use of uninitialized variable in NGon2D.
   (Daniel Antunes,[#1540](https://github.com/DGtal-team/DGtal/issues/1540))

- *Build*
  - We now use cmake *Fetch_Content* to download the stable release of
    Catch2 (used in our unit-tests) when building the project (David
    Coeurjolly [#1524](https://github.com/DGtal-team/DGtal/issues/1524))
  - Fixing the required components for CGAL (David Coeurjolly,
    [#1550](https://github.com/DGtal-team/DGtal/issues/1550))
  - Speedup of the compilation of the tests that rely on Catch2
    (Roland Denis [#1551](https://github.com/DGtal-team/DGtal/pull/1551))
  - Comply with cmake Policy CMP0115 "Source file extensions must be
    explicit". (David Coeurjolly, [#1557](https://github.com/DGtal-team/DGtal/pull/1557))
  - Fix AppVeyor issue using new zlib URL.
    (Bertrand Kerautret, [#1571](https://github.com/DGtal-team/DGtal/pull/1571))


# DGtal 1.1

## New Features / Critical Changes

- *Project*
  - For this release, we have cleaned up the git history (using [bfg](https://rtyley.github.io/bfg-repo-cleaner/)),
    removing old deprecated files or commit errors. For a complete description,
    please follow the discussion of Issue [#1477](https://github.com/DGtal-team/DGtal/issues/1477).
    If you are doing a clean `git clone` of the project, or use the release archive,
    everything should be fine. If you have branches on the release 1.1beta, you
    would need to reset your current working copy. For instance, if
    you have cloned the `DGtal-team/DGtal` repository, just reset your
    master branch using:
    ```
    git fetch origin
    git reset --hard origin/master
    ```
    If you have cloned a fork of `DGtal-team/DGtal` (*i.e.* the `origin`
    remote correspond to your fork and not the DGtal-team one), Fetch
    the DGtal-team remote (nammed `DGtal` here):
    ```
    git fetch DGtal
    git reset --hard DGtal/master
    ```

    _For advanced developers_
    If there are some branches out there you want to "update" to the new history:
    First go to unmerged branch and copy the SHA of the commits you want to get. Or, if they are consecutive, copy the oldest and newest SHA.
    ```
    git checkout master #Updated to new history
    git checkout -b myOpenPR_after_new_history
    git cherry-pick oldestSha^..newestSha
    ```

    (David Coeurjolly, [#1510](https://github.com/DGtal-team/DGtal/pull/1510))

- *Kernel package*
  - Making `HyperRectDomain_(sub)Iterator` random-access iterators
    (allowing parallel scans of the domain, Roland Denis,
    [#1416](https://github.com/DGtal-team/DGtal/pull/1416))
  - Fix bug in BasicDomainSubSampler for negative coordinates of the
    domain lower bound. (Bertrand Kerautret
    [#1504](https://github.com/DGtal-team/DGtal/pull/1504))

- *DEC*
  - Add discrete calculus model of Ambrosio-Tortorelli functional in
    order to make piecewise-smooth approximations of scalar or vector
    fields onto 2D domains like 2D images or digital surfaces
    (Jacques-Olivier Lachaud,[#1421](https://github.com/DGtal-team/DGtal/pull/1421))

- *Geometry Package*
  - New piecewise smooth digital surface regularization class (David Coeurjolly,
    [#1440](https://github.com/DGtal-team/DGtal/pull/1440))
  - Provides support for digital full convexity and subconvexity (Jacques-Olivier Lachaud,
    [#1459](https://github.com/DGtal-team/DGtal/pull/1459))
  - Implementation of Shrouds algorithm for smoothing digital surfaces:
    Nielson et al., Shrouds: optimal separating surfaces for enumerated volumes.
    In Proc. VisSym 2003, vol. 3, pp. 75-84
    (Jacques-Olivier Lachaud, [#1500](https://github.com/DGtal-team/DGtal/pull/1500))
  - Updates cell geometry and digital convexity to use specialized
    unordered set data structure UnorderedSetByBlock for storing
    digital points (Jacques-Olivier Lachaud,
    [#1499](https://github.com/DGtal-team/DGtal/pull/1499))

- *Shapes package*
  - Add a new surface mesh representation for manifold or non-manifold polygonal
    surfaces in R^3 (Jacques-Olivier Lachaud,
    [#1503](https://github.com/DGtal-team/DGtal/pull/1503))

## Changes

- *General*
  - DGtal can be compiled and used as a project (git) submodule (David
    Coeurjolly [#1444](https://github.com/DGtal-team/DGtal/pull/1444))
  - Add .gitattributes file for github to recognize ih files as c++
    (Pablo Hernandez-Cerdan [#1457](https://github.com/DGtal-team/DGtal/pull/1457))
  - Add CMake option `DGTAL_ENABLE_FLOATING_POINT_EXCEPTIONS` to control enabling
    `feenableexcept` (only applies in Linux when in Debug mode).
    (Pablo Hernandez-Cerdan, [#1489](https://github.com/DGtal-team/DGtal/pull/1489))
  - Travis: Fix broken Eigen url. Update Eigen in travis to 3.3.7.
    (Pablo Hernandez, [#1508](https://github.com/DGtal-team/DGtal/pull/1508))

- *Geometry*
  - New Integral Invariant functor to retrieve the curvature tensor (principal curvature
    directions and values). (David Coeurjolly, [#1460](https://github.com/DGtal-team/DGtal/pull/1460))
  - Add principal directions of curvature functions for implicit polynomial 3D shapes.
    (Jacques-Olivier Lachaud,[#1470](https://github.com/DGtal-team/DGtal/pull/1470))

- *io*
  - The GenericWriter can now export in 3D ITK format (nii, mha,  mhd,  tiff).  
    (Bertrand Kerautret [#1485](https://github.com/DGtal-team/DGtal/pull/1485))
  - New Viridis ColorGradientPreset and clean of  useless template specializations in
    the GenericWriter for color image. (Bertrand Kerautret
    [#1487](https://github.com/DGtal-team/DGtal/pull/1487))
  - Add the possibility to import images with a shifted domain in ITKReader.
    (Bertrand Kerautret and Pablo Hernandez-Cerdan
    [#1492](https://github.com/DGtal-team/DGtal/pull/1492))

- *Kernel package*
  - Add .data() function to PointVector to expose internal array data.
    (Pablo Hernandez-Cerdan, [#1452](https://github.com/DGtal-team/DGtal/pull/1452))
  - Add a specialized unordered set data structure
    UnorderedSetByBlock for storing digital points, which is more
    compact and as efficient as unordered set
    (Jacques-Olivier Lachaud,[#1499](https://github.com/DGtal-team/DGtal/pull/1499))

- *Helpers*
  - Add vector field output as OBJ to module Shortcuts (Jacques-Olivier Lachaud,
    [#1412](https://github.com/DGtal-team/DGtal/pull/1412))
  - Add shortcuts to Ambrosio-Tortorelli piecewise-smooth approximation
    (Jacques-Olivier Lachaud,[#1421](https://github.com/DGtal-team/DGtal/pull/1421))
  - Add  output as OFF to module Shortcuts (Bertrand Kerautret,
    [#1476](https://github.com/DGtal-team/DGtal/pull/1476))
  - Add shortcuts to principal curvatures and directions of curvature for implicit polynomial
    3D shapes. (Jacques-Olivier Lachaud,[#1470](https://github.com/DGtal-team/DGtal/pull/1470))

- *Tests*
  - Upgrade of the unit-test framework (Catch) to the latest release [Catch2](https://github.com/catchorg/Catch2).
    (David Coeurjolly [#1418](https://github.com/DGtal-team/DGtal/pull/1418))
    (Roland Denis [#1419](https://github.com/DGtal-team/DGtal/pull/1419))

- *Topology*
  - Provides partial flip, split and merge operations for half-edge data structures
    and triangulated surfaces (Jacques-Olivier Lachaud,
    [#1428](https://github.com/DGtal-team/DGtal/pull/1428))
  - Makes testVoxelComplex faster, reducing the size of the test fixture
    (Pablo Hernandez-Cerdan, [#1451](https://github.com/DGtal-team/DGtal/pull/1451))
  - Fix bug in VoxelComplex masks when cell was at the boundary of kspace
    (Pablo Hernandez-Cerdan, [#1488](https://github.com/DGtal-team/DGtal/pull/1488))
  - Fix loadTable not able to read compressed tables in Windows
    (Pablo Hernandez-Cerdan, [#1505](https://github.com/DGtal-team/DGtal/pull/1505))
  - Fix fillData in CubicalComplex
    (Pablo Hernandez-Cerdan, [#1519](https://github.com/DGtal-team/DGtal/pull/1519))

- *Shapes package*
  - Add a moveTo(const RealPoint& point) method to implicit and star shapes
   (Adrien Krähenbühl,
   [#1414](https://github.com/DGtal-team/DGtal/pull/1414))
  - Fix Lemniscate definition following Bernoulli's definition
   (Adrien Krähenbühl,
   [#1427](https://github.com/DGtal-team/DGtal/pull/1427))
  - Homogenizes typedefs of all parametric shapes and fixes some bounding box
    computations (Adrien Krähenbühl,
   [#1462](https://github.com/DGtal-team/DGtal/pull/1462))
  - Add const directives to some curve estimators on shapes.
    (Adrien Krähenbühl [#1429](https://github.com/DGtal-team/DGtal/pull/1429))

- *IO*
  - When the 3D built-in viewer is enabled (libqglviewer), the default
    required Qt version is now Qt5 instead of Qt4. You can revert to
    Qt4 by unsetting the WITH_QT5 cmake flag (David Coeurjolly,
    [#1511](https://github.com/DGtal-team/DGtal/pull/1511))

## Bug Fixes

- *Configuration/General*
  - Fix compilation error/warnings with gcc 9.1.1 and clang 9.0
    (Boris Mansencal, [#1431](https://github.com/DGtal-team/DGtal/pull/1431))
  - Disable some gcc/clang warnings in Qt5 raised by Apple clang compiler (David
    Coeurjolly, [#1436](https://github.com/DGtal-team/DGtal/pull/1436))
  - Fixing Travis configuration due to syntax changes in v2
    (Roland Denis, [#1465](https://github.com/DGtal-team/DGtal/pull/1465))
  - Compression of png files used in for the documentation
    (preparing 1.1 release), (David Coeurjolly, [#1494](https://github.com/DGtal-team/DGtal/pull/1494))
  - Fix `CMAKE_C_FLAGS` when `WITH_OPENMP=ON`
    (Pablo Hernandez-Cerdan, [#1495](https://github.com/DGtal-team/DGtal/pull/1495))

- *Mathematics*
  - Put SimpleMatrix * scalar operation in DGtal namespace (Jacques-Olivier Lachaud,
    [#1412](https://github.com/DGtal-team/DGtal/pull/1412))

- *Geometry*
  - Bugfix in the `testVoronoiCovarianceMeasureOnSurface` (David
    Coeurjolly, [#1439](https://github.com/DGtal-team/DGtal/pull/1439))
  - Defining StandardDSS4Computer & NaiveDSS8Computer as templated aliases of
    ArithmeticalDSSComputer (fix #1483). Also fixing NaiveDSS8 adjacency.
    (Roland Denis, [#1491](https://github.com/DGtal-team/DGtal/pull/1491))
  - Fix initialisation in BoundedLatticePolytope when creating non full
    dimensional simplices in 3D (segments, triangles). (Jacques-Olivier Lachaud,
    [#1502](https://github.com/DGtal-team/DGtal/pull/1502))

- *Kernel*
  - Point2DEmbedderIn3D edit to recover behavior of version 0.9.4 in
    the origin point placement. (Florian Delconte and Bertrand Kerautret
    [#1520](https://github.com/DGtal-team/DGtal/pull/1520))

- *Helpers*
  - Fix Metric problem due to implicit RealPoint toward Point conversion when computing
    convolved trivial normals in ShortcutsGeometry (Jacques-Olivier Lachaud,
    [#1412](https://github.com/DGtal-team/DGtal/pull/1412))
  - Fixing double conversion bug in class Parameters, related to
    English/French decimal point inconsistency between `atof` and
    `boost::program_options` (Jacques-Olivier Lachaud,
    [#1411](https://github.com/DGtal-team/DGtal/pull/1411))
  - Fix bug in Shortcuts::saveVectorFieldOBJ
    (Jacques-Olivier Lachaud,[#1421](https://github.com/DGtal-team/DGtal/pull/1421))
  - Fixing OBJ export: .mtl file written with relative path (Johanna
    Delanoy [#1420](https://github.com/DGtal-team/DGtal/pull/1420))
  - Unify pointel ordering in Shortcuts and MeshHelper so that
    Shortcuts::getPointelRange, Shortcuts::saveOBJ and
    Shortcuts::makePrimalPolygonalSurface, as well as
    MeshHelpers::digitalSurface2PrimalPolygonalSurface, all use the
    CCW ordering by default (in 3D).
    (Jacques-Olivier Lachaud,[#1445](https://github.com/DGtal-team/DGtal/pull/1445))

- *images*
  - Fix the image origin that was not taken into account in class
    ImageContainerByITKImage. (Bertrand Kerautret
    [#1484](https://github.com/DGtal-team/DGtal/pull/1484))
  - Add domainShift to ImageContainerByITKImage.
    (Pablo Hernandez-Cerdan,
    [#1490](https://github.com/DGtal-team/DGtal/pull/1490))

- *IO*
  - Removing a `using namespace std;` in the Viewer3D hearder file. (David
    Coeurjolly [#1413](https://github.com/DGtal-team/DGtal/pull/1413))
  - Fixing cast from const to mutable iterator in GradientColorMap.
    (Roland Denis [#1486](https://github.com/DGtal-team/DGtal/pull/1486))

- *Topology*
  - Add missing constraint to flips in HalfEdgeDataStructure
    (Jacques-Olivier Lachaud,[#1498](https://github.com/DGtal-team/DGtal/pull/1498))

- *Shapes*
  - Fix bug in Astroid parameter() method : orientation correction
    (Adrien Krähenbühl,
    [#1325](https://github.com/DGtal-team/DGtal/pull/1426))
  - Add missing constraint to flips in TriangulatedSurface
    (Jacques-Olivier Lachaud,[#1498](https://github.com/DGtal-team/DGtal/pull/1498))

- *DEC*
  - Fix issue (https://github.com/DGtal-team/DGtal/issues/1441)
    related to bad link in DEC/moduleAT documentation and missing
    associated example exampleSurfaceATnormals.cpp (Jacques-Olivier
    Lachaud,[#1442](https://github.com/DGtal-team/DGtal/pull/1442)
  - Adding missing LGPL headers in the DEC examples (David Coeurjolly
    [#1472]((https://github.com/DGtal-team/DGtal/pull/1472))

- *Documentation*
  - Promoting the `Shortcuts` documentation page on the main page. (David
    Coeurjolly [#1417](https://github.com/DGtal-team/DGtal/pull/1417))
  - Fixing the `doxyfiles` to have the table of contents of module pages (David
    Coeurjolly [#1424](https://github.com/DGtal-team/DGtal/pull/1424))
  - New illustration in the volumetric analysis documentation page (David
    Coeurjolly [#1432](https://github.com/DGtal-team/DGtal/pull/1432))
  - Using SourceForge to download doxygen sources during Travis CI jobs.
    (Roland Denis [#1424](https://github.com/DGtal-team/DGtal/pull/1434))
  - CSS edit to enhance the readability of code snippets (David
    Coeurjolly [#1438](https://github.com/DGtal-team/DGtal/pull/1438))
  - Fixing various links in moduleCellularTopology. Fixing #1454.
    Removing dead links to ImaGene project.
    (Roland Denis [#1455](https://github.com/DGtal-team/DGtal/pull/1455))

- *Build*
  - Fix issue (https://github.com/DGtal-team/DGtal/issues/1478),
    that is a Visual Studio 2019 build error related to befriend
    template specializations
    (Jacques-Olivier Lachaud [#1481](https://github.com/DGtal-team/DGtal/pull/1481))
  - Removing the homemade CPP11 checks, using cmake macro instead
    (David Coeurjolly, [#1446](https://github.com/DGtal-team/DGtal/pull/1446))
  - Removes the check for CPP11 when building WITH_ITK
    (Pablo Hernandez-Cerdan, [#1453](https://github.com/DGtal-team/DGtal/pull/1453))
  - Fix apple clang  compilation issue with a workaround to the
    ConstIteratorAdapter class that does not satisfy the _is_forward concept of the STL:
    using boost::first_max_element instead std::max_element.
    (Bertrand Kerautret, [#1437](https://github.com/DGtal-team/DGtal/pull/1437))  
  - Abort compilation at configure time when the compiler is gcc 10.1 due to compiler bug.
    Fix issue #1501.
    (Pablo Hernandez-Cerdan, [#1506](https://github.com/DGtal-team/DGtal/pull/1506))

# DGtal 1.0

## New Features / Critical Changes

- *Base package*
  - Adding FunctorHolder to transform any callable object (e.g. function,
    functor, lambda function,...) into a valid DGtal functor.
    (Roland Denis, [#1332](https://github.com/DGtal-team/DGtal/pull/1332))
  - Adding better checks for floating point arithmetic in the test module (Kacper Pluta,
    [#1352](https://github.com/DGtal-team/DGtal/pull/1352))

- *Documentation*
  - Module page about functions, functors and lambdas in DGtal.
    (Roland Denis, [#1332](https://github.com/DGtal-team/DGtal/pull/1332))

- *Image package*
  - Adding ConstImageFunctorHolder to transform any callable object
    (e.g. function, functor, lambda function,...) into a CConstImage model.
    (Roland Denis, [#1332](https://github.com/DGtal-team/DGtal/pull/1332))
  - RigidTransformation2D/3D depends on a vector functor that can be,
    for example, VectorRounding (Kacper Pluta,
    [#1339](https://github.com/DGtal-team/DGtal/pull/1339))

- *Kernel package*
  - Adding PointFunctorHolder to transform any callable object (e.g. function,
    functor, lambda function,...) into a CPointFunctor model.
    (Roland Denis, [#1332](https://github.com/DGtal-team/DGtal/pull/1332))
  - ⚠️ The conversion between PointVector of different component types now follows
    the classical conversion rules (e.g. float to double is OK but double
    to int fails if the conversion is not explicitly specified).
    Component type after an arithmetic operation also follows the classical
    arithmetic conversion rules (e.g int * double returns a double).
    Adding some related conversion functors.
    (Roland Denis, [#1345](https://github.com/DGtal-team/DGtal/pull/1345))
  - Making binary operators of PointVector (+-\*/ but also dot, crossProduct,
    inf, isLower,...) available as external functions. The component type of
    the result follows the classical arithmetic conversion rules.
    (Roland Denis, [#1345](https://github.com/DGtal-team/DGtal/pull/1345))
  - Adding square norm method to Point/Vector class. (David Coeurjolly,
    [#1365](https://github.com/DGtal-team/DGtal/pull/1365))

- *Helpers*
  - Classes Shortcuts and ShortcutsGeometry to simplify coding with
    DGtal. Integrate a lot of volume, digital surfaces, mesh,
    surface, geometry, estimators functions, with many conversion
    and input/output tools. (Jacques-Olivier Lachaud,
    [#1357](https://github.com/DGtal-team/DGtal/pull/1357))

- *Shapes package*
  - Add two new star shapes: Astroid and Lemniscate
   (Adrien Krähenbühl, Chouaib Fellah,
   [#1325](https://github.com/DGtal-team/DGtal/pull/1325))

- *Geometry package*
  - Parametric 3D curve digitization see (UglyNaiveParametricCurveDigitizer3D)
   (Kacper Pluta, [#1339](https://github.com/DGtal-team/DGtal/pull/1339))
  - A set of 3D parametric curves: EllipticHelix, Knot_3_1, Knot_3_2, Knot_4_1,
    Knot_4_3, Knot_5_1, Knot_5_2, Knot_6_2, Knot_7_4 (Kacper Pluta,
   [#1339](https://github.com/DGtal-team/DGtal/pull/1339))
  - DecoratorParametricCurveTransformation - a decorator to apply isometries to
    parametric curves (Kacper Pluta, [#1339](https://github.com/DGtal-team/DGtal/pull/1339))
  - LambdaMST3DBy2D - a variation of 3D Lambda Maximal Segment tangent estimator
   that uses only 2D tangents along maximal axis. This estimator has only a
   research value (Kacper Pluta, [#1339](https://github.com/DGtal-team/DGtal/pull/1339))
  - DSSes filtration during L-MST3D computations (Kacper Pluta,
   [#1339](https://github.com/DGtal-team/DGtal/pull/1339))
  - An option for filtering DSSes during LambdaMST3D calculations (Kacper Pluta,
   [#1339](https://github.com/DGtal-team/DGtal/pull/1339))
  - New LpMetric class (model of CMetricSpace) for distance computations in R^n.
    (David Coeurjolly,  [#1388](https://github.com/DGtal-team/DGtal/pull/1388))

- *Documentation*
  - Replacing html internal links by ref command in Digital Topology module
    documentation. Also ignoring doxygen warning when ref begins with a digit.
    (Roland Denis, [#1340](https://github.com/DGtal-team/DGtal/pull/1340))
  - Fix examples filenames in Digital Topology module documentation (Isabelle
    Sivignon, [#1331](https://github.com/DGtal-team/DGtal/pull/1331))
  - Fix doc bug with Hull2D namespace, (Tristan Roussillon,
    [#1330](https://github.com/DGtal-team/DGtal/pull/1330))
  - Checking boost version when including boost/common_factor_rt (David Coeurjolly,
    [#1344](https://github.com/DGtal-team/DGtal/pull/1344))
  - Fix computational costs of separable metric predicates in the documentation.
    (David Coeurjolly, [#1374](https://github.com/DGtal-team/DGtal/pull/1374))
  - Fixing doxygen warnings (typo and doxygen upgrade to v1.8.14)
    (Roland Denis, [#1376](https://github.com/DGtal-team/DGtal/pull/1376))
  - Module page about functions, functors and lambdas in DGtal.
    (Roland Denis, [#1332](https://github.com/DGtal-team/DGtal/pull/1332))

## Changes

- *Configuration/General*
  - Simplifying Travis CI scripts (David Coeurjolly,
    [#1371](https://github.com/DGtal-team/DGtal/pull/1371))

- *Kernel package*
  - Fix NumberTraits for `long long int` types and refactor it.
    (Roland Denis, [#1397](https://github.com/DGtal-team/DGtal/pull/1397))


- *Topology*
  - Remove the internal object from VoxelComplex, improving performance
    (Pablo Hernandez, [#1369](https://github.com/DGtal-team/DGtal/pull/1369))

- *Documentation*
  - Improving KhalimskySpace related classes documentations by displaying
    a short description in the member list.
    (Roland Denis,  [#1398](https://github.com/DGtal-team/DGtal/pull/1398))

- *Helpers*
  - Small fixes in Shortcuts and ShortcutsGeometry, doc, and colormaps.
    (Jacques-Olivier Lachaud, [#1364](https://github.com/DGtal-team/DGtal/pull/1364))

- *Topology*
  - Specializes the method DigitalSurface::facesAroundVertex in the
    3D case, such that faces (ie pointels) are ordered
    counterclockwise with respect of the vertex (ie surfel) seen from
    the exterior. (Jacques-Olivier Lachaud,
    [#1377](https://github.com/DGtal-team/DGtal/pull/1377))
  - This PR fixes two issues related to CubicalComplexFunctions:
    issue [#1362](https://github.com/DGtal-team/DGtal/issues/1362) and
    issue [#1381](https://github.com/DGtal-team/DGtal/issues/1381) for
    programs testCubicalComplex, testVoxelComplex and
    testParDirCollapse. (Jacques-Olivier Lachaud,
    [#1390](https://github.com/DGtal-team/DGtal/pull/1390))
  - Move operators outside of functions namespace in VoxelComplexFunctions.
    (Pablo Hernandez, [#1392](https://github.com/DGtal-team/DGtal/pull/1392))


## Bug Fixes

- *Configuration/General*
  - Continuous integration AppVeyor fix
    [#1326](https://github.com/DGtal-team/DGtal/pull/1326)
  - Fixing documentation checks and updating Travis scripts
    (Roland Denis, [#1335](https://github.com/DGtal-team/DGtal/pull/1335))
  - Fixing warning of Clang when including GraphicsMagick v1.3.31
    (Roland Denis, [#1366](https://github.com/DGtal-team/DGtal/pull/1366))
  - Fix compilation warnings with gcc 8.2.1
    (Boris Mansencal, [#1384](https://github.com/DGtal-team/DGtal/pull/1384))
  - Fix compilation with Visual Studio (15.9.5) and some io tests
    (Boris Mansencal, [#1380](https://github.com/DGtal-team/DGtal/pull/1380))
  - Fixing & updating Travis: documentation deployement and DGtalTools job
    (Roland Denis, [#1383](https://github.com/DGtal-team/DGtal/pull/1383))
  - Various warnings fixed on Xcode (David Coeurjolly,
    [#1389](https://github.com/DGtal-team/DGtal/pull/1389))
  - Fix compilation and adding debug version for the generated file with Visual Studio
    (Raphael Lenain, [#1395](https://github.com/DGtal-team/DGtal/pull/1395))
  - Correct pragma pop in ITK related files
    (Boris Mansencal, [#1400](https://github.com/DGtal-team/DGtal/pull/1400))
  - Fix compilation and execution with Visual Studio
    (Raphael Lenain, [#1407](https://github.com/DGtal-team/DGtal/pull/1407))

- *Kernel*
 - Fixing issue #1341 about unwanted conversions between PointVector with
    different component types (like from double to int) by making explicit
    the default conversion constructor and checking type compatiblity when
    using operators.
    (Roland Denis, [#1345](https://github.com/DGtal-team/DGtal/pull/1345))
 - Fixing issue #1387 about the wrong result of PointVector::crossProduct
    in 2D. Also disabling this method for dimensions other than 2 and 3.
    (Roland Denis, [#1345](https://github.com/DGtal-team/DGtal/pull/1345))
  - Fixing many issues related to invalid conversion between PointVectors
    of different component types.
    (David Coeurjolly, Roland Denis, Monir Hadji, Bertrand Kerautret,
    Tristan Roussillon, [#1345](https://github.com/DGtal-team/DGtal/pull/1345))

- *Base*
  - Fixing wrong members in PredicateCombiner (David Coeurjolly,
    [#1321](https://github.com/DGtal-team/DGtal/pull/1321))
  - Fix testClone2.cpp and efficiency issue in Clone/CountedPtr mechanism
    (Jacques-Olivier Lachaud, [#1382](https://github.com/DGtal-team/DGtal/pull/1382)). Fix issue
    [#1203](https://github.com/DGtal-team/DGtal/issues/1203))

- *Shapes*
  - Fixing openmp flags (David Coeurjolly,
    [#1324](https://github.com/DGtal-team/DGtal/pull/1324))
  - Add assignment operator to ImageContainerByITKImage (Pablo Hernandez,
    [#1336](https://github.com/DGtal-team/DGtal/pull/1336))
  - Fix compilation warning: const qualifier ignored in cast (Pablo Hernandez,
    [#1337](https://github.com/DGtal-team/DGtal/pull/1337))
  - Filter data passed to acos in order to avoid division by zero or an argument
    out of range. (Kacper Pluta, [#1359](https://github.com/DGtal-team/DGtal/pull/1359))

- *IO*
  - Improve ITKReader, testITKio and testITKReader (Boris Mansencal,
    [#1379](https://github.com/DGtal-team/DGtal/pull/1379))
    [#1394](https://github.com/DGtal-team/DGtal/pull/1394))
  - Fix wrong typedef for double case in ITKReader (Adrien Krähenbühl,
    [#1259](https://github.com/DGtal-team/DGtal/pull/1322))
  - Fix safeguard when using ImageMagick without cmake activation (David Coeurjolly,
    [#1344](https://github.com/DGtal-team/DGtal/pull/1344))
  - Fix Color::Green definition (David Coeurjolly,
    [#1385](https://github.com/DGtal-team/DGtal/pull/1385))
  - Fix Visual Studio ContourHelper tests.
    (Bertrand Kerautret, [#1386](https://github.com/DGtal-team/DGtal/pull/1386))

- *Geometry*
   - Fix a possible tangent vector flapping during L-MST3D and L-MST3DBy2D (Kacper Pluta,
   [#1339](https://github.com/DGtal-team/DGtal/pull/1339))
   - Fix a possible issue with data structures orderings in L-MST3D accumulation step (Kacper Pluta,
   [#1339](https://github.com/DGtal-team/DGtal/pull/1339))
   - Add missing API to StandardDSS6Computer i.e., isInDSS (Kacper Pluta,
   [#1339](https://github.com/DGtal-team/DGtal/pull/1339))

- *DEC package*
  - Adding missing headers in some files of DEC.
    (Roland Denis, [#1349](https://github.com/DGtal-team/DGtal/pull/1349))

- *Image*
  - Fix bug in ImageLinearCellEmbedder.
    (Jacques-Olivier Lachaud, [#1356](https://github.com/DGtal-team/DGtal/pull/1356))

- *Miscellaneous*
  - Fix Small bug in Integral Invariant Volume Estimator in 2D
    (Thomas Caissard, [#1316](https://github.com/DGtal-team/DGtal/pull/1316))
  - Change from private to public access of types Input and Output in SCellToPoint
    (Daniel Antunes, [#1346](https://github.com/DGtal-team/DGtal/pull/1346))
  - Correct small typo when compiling with DEBUG defined
    (Boris Mansencal, [#1401](https://github.com/DGtal-team/DGtal/pull/1401))

- *Math packages*
  - Fix possible division by zero in the MultiStatistics class.
    (Kacper Pluta, [#1358](https://github.com/DGtal-team/DGtal/pull/1358))


# DGtal 0.9.4.1

## Bug Fixes

- *Documentation*
  - Fixing path to Mathjax CDN in documentation (David Coeurjolly,
    [#1318](https://github.com/DGtal-team/DGtal/pull/1318))

# DGtal 0.9.4

## New Features / Critical Changes

- *Shapes*
  - Mesh Voxelizer using 6- or 26-separability templated
   (David Coeurjolly, Monir Hadji,
   [#1209](https://github.com/DGtal-team/DGtal/pull/1209))

- *Topology Package*
  - Adding the half-edge data structure to represent arbitrary
    two-dimensional combinatorial surfaces with or without boundary
    (Jacques-Olivier Lachaud
     [#1266](https://github.com/DGtal-team/DGtal/pull/1266))
  - Add VoxelComplex, an extension for CubicalComplex, implementing the Critical-Kernels
    framework, based on the work of M.Couprie and G.Bertrand on isthmus.
    (Pablo Hernandez, [#1147](https://github.com/DGtal-team/DGtal/pull/1147))

- *Shapes Package*
  - Adding classes and helpers to create triangulated surfaces and
    polygonal surfaces to convert them from/to mesh, as well as a conversion from digital
    surfaces to dual triangulated or polygonal surface (Jacques-Olivier
    Lachaud [#1266](https://github.com/DGtal-team/DGtal/pull/1266))

- *Geometry Package*
  - Laplace-Beltrami operators on digital surfaces. (Thomas Caissard,
    [#1303](https://github.com/DGtal-team/DGtal/pull/1303))



## Changes

- *Math package*
  - New SimpleMatrix constructor with a initializer_list argument
    (Nicolas Normand,
    [#1250](https://github.com/DGtal-team/DGtal/pull/1250))

- *IO*
  - New simple way to extend the QGLViewer-based Viewer3D interface,
    for instance to add callbacks to key or mouse events, or to modify
    what is drawn on the window.
    (Jacques-Olivier Lachaud, [#1259](https://github.com/DGtal-team/DGtal/pull/1259))
  - TableReader can now read all elements contained in each line of a file
    with the new method getLinesElementsFromFile().
    (Bertrand Kerautret,
    [#1260](https://github.com/DGtal-team/DGtal/pull/1260))
  - New ImageMagick writer to export images to PNG or JPG formats for
    instance.  (David Coeurjolly,
    [#1304](https://github.com/DGtal-team/DGtal/pull/1304))
  - SimpleDistanceColorMap new colormap to easily display distance maps.
    (David Coeurjolly, [#1302](https://github.com/DGtal-team/DGtal/pull/1302))
  - Fix in MagicReader allowing to load colored images. (David
    Coeurjolly, [#1305](https://github.com/DGtal-team/DGtal/pull/1305))
  - Include New ImageMagick writer in GenericWriter.  (Bertrand Kerautret,
    [#1306](https://github.com/DGtal-team/DGtal/pull/1306))

## Bug Fixes

- *Build*
  - Fix compilation by using DGtal from swift wrapping (Bertrand Kerautret,
    [#1309](https://github.com/DGtal-team/DGtal/pull/1309))
  - Fix C++11 cmake flags and cmake >3.1 is now required (David Coeurjolly,
    Pablo H Cerdan, [#1290](https://github.com/DGtal-team/DGtal/pull/1290))
  - Fix HDF5 link missing in compilation (Bertrand Kerautret,
     [#1301](https://github.com/DGtal-team/DGtal/pull/1301))
  - Fix compilation with QGLViewer (2.7.x) and Qt5 (Boris Mansencal,
     [#1300](https://github.com/DGtal-team/DGtal/pull/1300))

- *Shapes Package*
  - Fix ImplicitPolynomial3Shape and TrueDigitalSurfaceLocalEstimator.
    Improves projection operator on implicit surface and curvature
    computations. (Jacques-Olivier Lachaud,
    [#1279](https://github.com/DGtal-team/DGtal/pull/1279))

- *Configuration/General*
  - Upgrading the benchmarks to match with the new google-benchmark API
   (David Coeurjolly,
     [#1244]((https://github.com/DGtal-team/DGtal/pull/1244))
  - The documentation mainpage now refers to the DGtalTools documentation
    (David Coeurjolly,
    [#1249]((https://github.com/DGtal-team/DGtal/pull/1249))
  - Fix ITK related try_compile command to work for non-default locations.
    (Pablo Hernandez,
    [#1286]((https://github.com/DGtal-team/DGtal/pull/1286))

- *IO*
  - Fix for compilation with 2.7.0 QGLViewer version.
   (Bertrand Kerautret, [#1280](https://github.com/DGtal-team/DGtal/pull/1280))
  - Fix on the ITK reader when used with a functor which is not able to
    handle 32/16 bits images. Also includes a new testITKReader and ITK tests in
    GenericReader.
    (Bertrand Kerautret, [#1255](https://github.com/DGtal-team/DGtal/pull/1255))
  - Viewer3D: fix bad light source move according X/Y mouse move and new Key_Z to
    move away/closer the light source.
    (Bertrand Kerautret, [#1262](https://github.com/DGtal-team/DGtal/pull/1262))
  - Fix ImageContainerByITKImage, fill the itk image buffer with 0 when using the
    domain constructor.
    (Pablo Hernandez, [#1307](https://github.com/DGtal-team/DGtal/pull/1307))

- *Kernel Package*
  - Fix testBasicPointFunctor. (Bertrand Kerautret
    [#1245](https://github.com/DGtal-team/DGtal/pull/1245))

- *Arithmetic Package*
 - Fix SternBrocot and variants static instanciations. (Jacques-Olivier Lachaud
   [#1293](https://github.com/DGtal-team/DGtal/pull/1293))

- *Topology Package*
  - Fix invalid KhalimskyCell coordinates in ctopo-fillContours.cpp example.
    (Roland Denis, [#1296](https://github.com/DGtal-team/DGtal/pull/1296))

- *Documentation*
  - Add import with functors in GenericReader in the main default reader.
    (mainly motivated to show documentation of specialized version of
    importWithValueFunctor and importWithColorFunctor). The tiff format
    was also added to the generic readers when ITK is present (Bertrand
    Kerautret [1251](https://github.com/DGtal-team/DGtal/pull/1245))
  - Fix exampleArithDSS3d compilation (which was not activated).
    (Bertrand Kerautret
    [#1254](https://github.com/DGtal-team/DGtal/pull/1254))

- *DEC*
  - Fix dependencies flags for DEC examples.
    (Jean-David Génevaux, [#1310](https://github.com/DGtal-team/DGtal/pull/1310))

# DGtal 0.9.3

## New Features / Critical Changes

- *Configuration/General*
  - The project has a now a unique compiled library: DGtal. The DGtalIO
   target has been removed. (David Coeurjolly,
   [#1226](https://github.com/DGtal-team/DGtal/pull/1226))
  - New mandatory dependency for DGtal: zlib must be installed in the system.
   (David Coeurjolly, [#1228](https://github.com/DGtal-team/DGtal/pull/1228))
  - Remove cpp11 deprecated usage of std::binder1st and std::binder2nd
    --generates error with c++17 flag. (Pablo Hernandez,
    [#1287](https://github.com/DGtal-team/DGtal/pull/1287))
  - Remove cpp11 deprecated usage of std::unary_function and
    std::binary_function --generates error with c++17 flag.
   (Pablo Hernandez, [#1291](https://github.com/DGtal-team/DGtal/pull/1291))

- *Topology Package*
  -  Implementation of ParDirCollapse with CollapseSurface and CollapseIsthmus.
    (Mohamad ONAYSSI, Bibiana MARTINEZ, Mohamed MELLOULI, Kacper PLUTA,
    [#1199](https://github.com/DGtal-team/DGtal/pull/1199))

- *Geometry Package*
  - VoronoiMap, PowerMap, (Reverse)DistanceTransformation and ReducedMedialAxis
   now work on toric domains (with per-dimension periodicity specification).
   (David Coeurjolly, Roland Denis,
   [#1206](https://github.com/DGtal-team/DGtal/pull/1206))

- *IO*
  - New version (3) for the VOL file format that allows (zlib) compressed volumetric
   data. VolReady and VolWriter can still manage Version 2 Vols.
   (David Coeurjolly, [#1228](https://github.com/DGtal-team/DGtal/pull/1228))

## Changes

- *Configuration/General*
  - Continuous integration Travis bots are now based on ubunutu/trusty containers.
   (David Coeurjolly, [#1227](https://github.com/DGtal-team/DGtal/pull/1208))
  - Set flag -std=c++11 only if needed. Modern compilers set compatible flags
   by default (gnu++14, etc). (Pablo H Cerdan,
   [#1222](https://github.com/DGtal-team/DGtal/pull/1222))

- *Documentation*
   - All the example descriptions are now in their the examples file (instead in
    dox files).
    (Bertrand Kerautret, [#1240](https://github.com/DGtal-team/DGtal/pull/1240))

## Bug Fixes

- *Configuration/General*
  - Fixing errors and warnings raised by g++ 4.7.x.
   (Roland Denis, [#1202](https://github.com/DGtal-team/DGtal/pull/1202))
  - Explicit M_PI definition if needed.
   (David Coeurjolly, [#1208](https://github.com/DGtal-team/DGtal/pull/1208))
  - Continuous integration Travis bots are now based on ubunutu/trusty containers.
   (David Coeurjolly, [#1227](https://github.com/DGtal-team/DGtal/pull/1208))
  - Fix usage of DESTDIR at install time for linux packagers.
   (Pablo Hernandez, [#1235](https://github.com/DGtal-team/DGtal/pull/1235))
  - Fix, let CMake handle DESTDIR instead of manual manipulation.
   (Pablo Hernandez, [#1238](https://github.com/DGtal-team/DGtal/pull/1238))

- *Geometry Package*
  - ArithDSSIterator: fix missing postfix ++.
   (I. Sivignon, [#1187](https://github.com/DGtal-team/DGtal/pull/1187))
  - ContourHelper: add a method to transform a contour into a 8 connected path.
   (B. Kerautret, [#1127](https://github.com/DGtal-team/DGtal/pull/1127))

- *IO Package*
  - Missing TContainer template parameter for overloaded functions/methods that
   rely on PointVector.
   (Roland Denis, [#1232](https://github.com/DGtal-team/DGtal/pull/1232))
  - Viewer3D: fix bad rendering when changing the scale.
   (Bertrand Kerautret, [#1217](https://github.com/DGtal-team/DGtal/pull/1217))

- *Documentation*
  - Fixing various BibTeX references.
   (Bertrand Kerautret, [##1237](https://github.com/DGtal-team/DGtal/pull/1237))

# DGtal 0.9.2

## New Features / Critical Changes

- *Documentation*
  - Fixing all doxygen warnings.
   (Roland Denis, [#1182](https://github.com/DGtal-team/DGtal/pull/1182))
  - New "@seeDGtalTools" doxygen command to cite a DGtalTools tool in
   DGtal documentation (David Coeurjolly,
   [#1179](https://github.com/DGtal-team/DGtal/pull/1179))

- *Geometry Package*
  - New robust normal vector estimator using spherical accumulators and statistical
   voting (Boulc'h & Marlet, SGP 2012).
   (David Coeurjolly, [#1149](https://github.com/DGtal-team/DGtal/pull/1149))

- *Math Package*
  - New RealFFT class for in-place real-complex Fast Fourier Transform using
   fftw3 library.
   (Roland Denis, [#1185](https://github.com/DGtal-team/DGtal/pull/1185))

- *Topology Package*
  - Adding periodic closure for KhalimskySpaceND and per-dimension closure
   specification.
   (Roland Denis, [#1086](https://github.com/DGtal-team/DGtal/pull/1086))
  - Adding CPreCellularGridSpaceND concept and KhalimskyPreSpaceND model
   to manipulate unbounded Khalimsky space and cells.
   KhalimskySpaceND now checks that all given cells are within the bounds.
   (Roland Denis, [#1086](https://github.com/DGtal-team/DGtal/pull/1086))

## Changes
- *Configuration/General*
  - Travis Continuous integration will check that doxygen raises no warnings
   and that the documented file names are valid.
   (David Coeurjolly, Roland Denis,
        [#1182](https://github.com/DGtal-team/DGtal/pull/1182))
  - Cleaning remaining preprocessor directives related to C++11 features.
   (Roland Denis, [#1141](https://github.com/DGtal-team/DGtal/pull/1141))
  - Travis Continuous integration will check that DGtalTools still compiles with
   changes in new pull-requests. (David Coeurjolly,
   [#1133](https://github.com/DGtal-team/DGtal/pull/1133))
  - Add cmake configuration file NeighborhoodTablesConfig to
   decompress and install look up tables. (Pablo Hernandez-Cerdan,
   [#1155](https://github.com/DGtal-team/DGtal/pull/1155))
  - Documentation graphs are now in SVG instead of PNG. (David Coeurjolly,
   [#1192](https://github.com/DGtal-team/DGtal/pull/1192))
  - Check and add all DGtal examples in the Examples listing section.
   (Bertrand Kerautret,[#1166](https://github.com/DGtal-team/DGtal/pull/1166))))

- *Base Package*
  - Alias and ConstAlias now raise compilation error when using invalid
   constructor, like from a rvalue reference. Adding ConstAlias in many classes
   that need it.
   (Roland Denis, [#1140](https://github.com/DGtal-team/DGtal/pull/1140))
   (With ITK related compilation fix, Bertrand Kerautret
   [#1153](https://github.com/DGtal-team/DGtal/pull/1153))
  - Moving all base concepts into namespace concepts. Update doc and
   concepts graphs accordingly. (Jacques-Olivier Lachaud, [#1164]
   (https://github.com/DGtal-team/DGtal/pull/1164))

- *IO Package*
  - Viewer3D: improvement of the viewer state record by saving the rendering
   mode. A new setter was also added to desable/enable double face rendering.
   (Bertrand Kerautret [#1166](https://github.com/DGtal-team/DGtal/pull/1162))
  - Viewer3D: add a mode to display ball primitive with OpenGL point instead of
   quadrangulated mesh.
   (Bertrand Kerautret [#1162](https://github.com/DGtal-team/DGtal/pull/1162))
  - Viewer3D: add a new mode to have the light source position defined from the
   camera (default) or from the scene coordinate system (key P to change
   position mode). A new lambertian rendering mode was added.
   (Bertrand Kerautret [#1149](https://github.com/DGtal-team/DGtal/pull/1149))
  - Add the possibility to interact in QGLViewer Viewer3D class with the voxel
   primitive (was limited to surfel). As with surfel, the user may assign integer
   identifiers (OpenGL names) to voxel and callback functions, which are called
   when voxel are selected. The selected elements are now highlighted.
   (Bertrand Kerautret, [#1146](https://github.com/DGtal-team/DGtal/pull/1146))

- *Topology Package*
  - Add pre-calculated look up tables to speed up Object::isSimple calculations.
   (Pablo Hernandez-Cerdan, [#1155](https://github.com/DGtal-team/DGtal/pull/1155))

## Bug Fixes
- *Configuration/General*
  - Simplification of the windows build instructions. (David
   Coeurjolly, [#1160](https://github.com/DGtal-team/DGtal/pull/1160))
  - Various fixes in the documentation (e.g. links to concepts
   pages). (David Coeurjolly,
   [#1161](https://github.com/DGtal-team/DGtal/pull/1161))
  - Fixing issues raised on some algorithms when changing Euclidean ring
   for SpaceND and KhalimskySpaceND. (Jérémy Levallois,
   [#1163](https://github.com/DGtal-team/DGtal/pull/1163))
  - Moving last concepts to concepts:: namespace. (David Coeurjolly,
   [#1193](https://github.com/DGtal-team/DGtal/pull/1193))

- *DEC Package*
  - Fix compatibility with eigen 3.2.8 by changing default index type for sparse matrix.
   (Pierre Gueth, [#1197](https://github.com/DGtal-team/DGtal/pull/1197))
  - Fixing warnings in DiscreteExteriorCalculus and DiscreteExteriorCalculusFactory.
   (Roland Denis, [#1139](https://github.com/DGtal-team/DGtal/pull/1139))

- *Geometry Package*
  - VoronoiCovarianceMeasure: fix dimension-specific code.
   (Roland Denis, [#1145](https://github.com/DGtal-team/DGtal/pull/1145))
  - AlphaThickSegmentComputer: fix segment display errors which could appear
   when displaying a small segment. Fix a non initialized attribute with
   some improvements on bounding box computation with orientation check.
   (B. Kerautret, [#1123](https://github.com/DGtal-team/DGtal/pull/1123))
  - Frechet Shortcut: fix implicit rounding.
   (I. Sivignon, [#1180](https://github.com/DGtal-team/DGtal/pull/1180))

- *Image Package*
  - Fixing issue [#779](https://github.com/DGtal-team/DGtal/issues/779) by
   storing domain with smart pointer in ImageContainerBySTLMap.
   (Roland Denis [#1151](https://github.com/DGtal-team/DGtal/pull/1151))

- *IO Package*
  - Display3D: Fix embedder usage when using default constructor in Debug mode.
   (Roland Denis [#1143](https://github.com/DGtal-team/DGtal/pull/1143))
  - Viewer3D: Fix a problem when the show() method was called at the end of the
   main program (the list creation was not called).
   (Bertrand Kerautret [#1138](https://github.com/DGtal-team/DGtal/pull/1138))
  - Viewer3D: add three new modes for shape rendering (default, metallic and
   plastic). The rendering can be changed by using the key M. The user can
   also choose its own rendering with some setter/getter on the opengl
   lightning/properties. (B. Kerautret,
   [#1128](https://github.com/DGtal-team/DGtal/pull/1128))
  - readers: fix a vol/pgm/raw reading bug occurring on Windows 10 due to the
   different interpretations of end of line \r\n on Window versus \n on
   unix/mac. Changing reading mode with binary mode instead text mode fix
   the issue. (Bertrand Kerautret
   [#1130](https://github.com/DGtal-team/DGtal/pull/1130))
  - Fixing issue [#899](https://github.com/DGtal-team/DGtal/issues/899) in
   all color maps, (David Coeurjolly, Bertrand Kerautret
   [#1134](https://github.com/DGtal-team/DGtal/pull/1134))
  -  GenericReader: include longvol reader in GenericReader for 64 bit images.
   Update the test for 64 bit longvol. (Bertrand Kerautret
   [#1135](https://github.com/DGtal-team/DGtal/pull/1135))
  - Fix the extension removal in Obj filename export in Board3D. (David
   Coeurjolly,[#1154](https://github.com/DGtal-team/DGtal/pull/1154)))
  - Fix issue when drawing DSS with both points and bounding box. (David
   Coeurjolly,[#1186](https://github.com/DGtal-team/DGtal/pull/1186)))

- *Topology Package*
   - Fix wrong starting point for surface tracking in example code
    frontierAndBoundary.cpp.
    (Roland Denis, [#1144](https://github.com/DGtal-team/DGtal/pull/1144))
   - Fix interior/exterior fill methods of topology/helpers/Surfaces class which
    was wrong on 3d and on closed Khalimsky space.
    (Bertrand Kerautret, [#1156](https://github.com/DGtal-team/DGtal/pull/1156))
   - Fix issue [#1168]
    (https://github.com/DGtal-team/DGtal/issues/1168), related to bad
    linear interpolation for binary volume data in
    volMarchingCubes.cpp (Jacques-Olivier Lachaud,
    [#1169](https://github.com/DGtal-team/DGtal/pull/1169))

- *Shape Package*
   - Fix a tubular mesh construction problem (missing faces) which appears
    when the center line is oriented in a main axis direction (in
    createTubularMesh()). Also improves and fixes the face construction.
    (Bertrand Kerautret, [#1157](https://github.com/DGtal-team/DGtal/pull/1157))

# DGtal 0.9.1

## New Features / Critical Changes

- *Configuration/General*
  - A CONTRIBUTING.md file has been added to describe how to contribute
   to the library. (David Coeurjolly,
   [#1112](https://github.com/DGtal-team/DGtal/pull/1112))
  - DGtal requires now to have a C++11 enabled compiler (gcc>4.6,
   clang>2.9, VS14, ...).  This allows us to use new C++11 features in
   DGtal core and to have more generic and reliable code. (David
   Coeurjolly, [#1080](https://github.com/DGtal-team/DGtal/pull/1080))
  - DGtal core now compiles on Microsoft Windows, Visual Studio (only
   VS14 or above). Many issues have been fixed for compatibility with
   'cl' compiler. (David Coeurjolly, Jérémy Levallois,
   [#1074](https://github.com/DGtal-team/DGtal/pull/1074))
  - DGtal with QGLViewer option activated now compiles on Microsoft Windows,
   Visual Studio (only VS14 or above). (Bertrand Kerautret,
   [#1106](https://github.com/DGtal-team/DGtal/pull/1106))

- *Base Package*
  - Traits class for containers in order to probe their category at
   compile time.  (Jacques-Olivier Lachaud,
   [#1079](https://github.com/DGtal-team/DGtal/pull/1079))
  - Generic set operations for arbitrary containers. You may use
   overloaded operators like &, |,  -, ^ on arbitrary containers (list,
   vector, unordered_set, map, etc).  (Jacques-Olivier Lachaud,
   [#1079](https://github.com/DGtal-team/DGtal/pull/1079))

- *Geometry Package*
  - Hull2DHelpers: implementation of the rotating caliper algorithm to compute
   the width (vertical/horizontal or Euclidean) of a convex hull.
   (Bertrand Kerautret, [#1052](https://github.com/DGtal-team/DGtal/pull/1052))
  - MelkmanConvexHull: new reverse method to allow point insertions and convex
   hull computation on both side of a point sequence.
   (Bertrand Kerautret, [#1073](https://github.com/DGtal-team/DGtal/pull/1073))
  - LogScaleProfile: new class to represent a (multi)scale profile e.g. a sequence
   of statistics on digital lengths parameterized by a grid resolution.
   (Backport of the ScaleProfile class of
   [ImaGene](https://gforge.liris.cnrs.fr/projects/imagene) ).
   (Bertrand Kerautret, Jacques-Olivier Lachaud
   [#1075](https://github.com/DGtal-team/DGtal/pull/1075))
  - IteratorCompletion provides iterators and ranges access from a basic set of methods.
   (Roland Denis, [#1029](https://github.com/DGtal-team/DGtal/pull/1029))

- *Image Package*
  - ArrayImageAdapter adds a read-write image adapter from any random-access iterator,
   e.g. from a C-array.
   (Roland Denis, [#1029](https://github.com/DGtal-team/DGtal/pull/1029))

- *Math Package*
  - MultiStatistics: new class to compute different statistics (like
   mean variance, median) on multiple variables.  (Backport of the
   Statistics class of
   [ImaGene](https://gforge.liris.cnrs.fr/projects/imagene) ).
   (Bertrand Kerautret, Jacques-Olivier Lachaud
   [#1076](https://github.com/DGtal-team/DGtal/pull/1076))

- *Topology Package*
  - New class CubicalComplex and functions associated to
   it. Arbitrary cubical complexes can be represented, displayed and
   multiple operations are defined onto them: incidence, closing,
   opening, closure, star, link, interior, boundary, set operations
   and relations, as a collapse operation.
   (Jacques-Olivier Lachaud, [#1079](https://github.com/DGtal-team/DGtal/pull/1079))


## Changes
- *Configuration*
  - Types and classes in helper namespaces ```Z2i``` and ```Z3i``` for
   ```StdDefs.h``` header (2D and 3D digital geometry with
   computations on 32bit integers) are now explicitly instanciated in
   the compiled library. This reduces compilation time when such types
   are used. (David Coeurjolly,
   [#1117](https://github.com/DGtal-team/DGtal/pull/1117))

- *DEC Package*
  - DiscreteExteriorCalculus holds both primal and dual sizes of each cell.
   Subsequent changes have been made to insertSCell.
   (Pierre Gueth [#1082](https://github.com/DGtal-team/DGtal/pull/1082))
  - Convenient static members for KForm :
   KForm::ones(), KForm::zeros() and KForm::dirac(KSpace::Cell).
   (Pierre Gueth [#1082](https://github.com/DGtal-team/DGtal/pull/1082))
- *Base Package*
  - Enabling circulators in SimpleRandomAccessRangeFromPoint.
   (Roland Denis, [#1060](https://github.com/DGtal-team/DGtal/pull/1060))

- *Base*
  - Deprecated OldAlias, OldClone, OldConstAlias have been removed. (David
   Coeurjolly, [#1074](https://github.com/DGtal-team/DGtal/pull/1074))

- *IO*
  - By default, closing a Viewer3D does not save automatically the viewer
   state anymore (in a .qglviewer.xml file). The automatic save can be
   activated by a flag (myAutoSaveState). (Bertrand Kerautret
    [#1088](https://github.com/DGtal-team/DGtal/pull/1088))
  - In the Viewer3D, the light source position is now saved in the
    QGLViewer state file (.qglviewer.xml). (Bertrand Kerautret
    [#1087](https://github.com/DGtal-team/DGtal/pull/1087))
  - Minor improvements of default settings in Viewer3D. (David
   Coeurjolly, [#1066](https://github.com/DGtal-team/DGtal/pull/1066))
  - change the chronological order to display primitives (in the draw
   function) in order to see the cube primitive through the
   transparency of the ball primitives. (Bertrand Kerautret,
   [#1081](https://github.com/DGtal-team/DGtal/pull/1081))
  - New possibility to move the light source direction using the mouse move
   in Viewer3D (with the key SHIFT+CTRL (SHIFT+CMD on mac)). The light source
   direction is now defined according the main coordinate system (no more from
   the camera center).
   (Bertrand Kerautret [#1070](https://github.com/DGtal-team/DGtal/pull/1070))
  - Adding raw I/O capabilities for non integral types and signed integers.
   (Roland Denis [#1084](https://github.com/DGtal-team/DGtal/pull/1084))

- *Shapes Package*
  - New methods to remove faces from a Mesh  or to obtain the barycenter of a
   face.
   (Bertrand Kerautret [#1091](https://github.com/DGtal-team/DGtal/pull/1091))

## Bug Fixes

- *Configuration/General*
  - catch unit test framework upgraded to the develop version. (David
 Coeurjolly, [#1055](https://github.com/DGtal-team/DGtal/pull/1055))
  - Fixing boost include path issue when building tools using DGtal and
   its cmake DGtalConfig.cmake. (David Coeurjolly,
   [#1059](https://github.com/DGtal-team/DGtal/pull/1059))
  - Fixing parenthese warnings in Catch. Waiting for an official fix.
   (Roland Denis, [#1069](https://github.com/DGtal-team/DGtal/pull/1069))
  - Fix constness in selfDisplay and operator<<.  (Pierre Gueth
   [#1082](https://github.com/DGtal-team/DGtal/pull/1082))
  - DGtal cmake configuration scripts are now installed in the
   ```${PREFIX_PATH}/lib/DGtal/``` folder on linux systems (when
   running ```make install``` command). The documentation is copied to
   the folder ```${PREFIX_PATH}/share/DGtal/html/```. This fixes issue
   [#1095](https://github.com/DGtal-team/DGtal/issues/1095). (David
   Coeurjolly,
   [#1103](https://github.com/DGtal-team/DGtal/issues/1103))
  - Fix for swapped coordinates in TangentFromDSS2DFunctor. (Kacper
   Pluta,
   [#1083](https://github.com/DGtal-team/DGtal/issues/1083))
  - Update of the README.md page. (David Coeurjolly,
   [#1109](https://github.com/DGtal-team/DGtal/issues/1109))

- *Base Package*
  - Fix wrong initialization of reverse iterators in
   SimpleRandomAccess(Const)RangeFromPoint.  (Roland Denis,
   [#1060](https://github.com/DGtal-team/DGtal/pull/1060))

- *Geometry Package*
  - Fix pseudo-random number generator in KanungoNoise (David
   Coeurjolly,
   [#1078](https://github.com/DGtal-team/DGtal/pull/1078))

- *IO Package*
  - Fix line export in Board3D.
   (Bertrand Kerautret [##1119](https://github.com/DGtal-team/DGtal/pull/1119))
  - Fix viewer tests including qt4 headers even with configuring WITH_QT5=ON.
   (Pablo Hernandez-Cerdan, [#1100](https://github.com/DGtal-team/DGtal/pull/1100))
  - Fix Viewer3D axis display when they are included in a transparent element.
   (issue #873)
   (Bertrand Kerautret [##1108](https://github.com/DGtal-team/DGtal/pull/1108)))


# DGtal 0.9

## New Features / Critical Changes
- *Geometry Package*

- New segment computer allowing the recognition of thick digital segments,
  adapted to noisy contours (from a given thickness parameter). The current
  implementation (mainly a backport from imagene) is a model of
  CForwardSegmentComputer with a ParallelStrip primitive. This primitive is
  similar to the blurred segment of [Debled-Rennesson etal 2005] with isothetic
  thickness. It is also an implementation of the alpha-thick segment of Alexandre
  Faure and Fabien Feschet.
  (Bertrand Kerautret,  [#963](https://github.com/DGtal-team/DGtal/pull/963))


- *Configuration/General*
  - Continuous integration enabled on both linux and macosx
   systems. Furthermore, the nightly build documentation is
   automatically deployed.  (David Coeurjolly,
   [#955](https://github.com/DGtal-team/DGtal/pull/955))
  - New unit test framework based on
   [catch](https://github.com/philsquared/Catch). Catch allows to
   design quick and efficient unit tests with nice trace
   outputs. (David Coeurjolly,
   [#1019](https://github.com/DGtal-team/DGtal/pull/1019))
  - Documentation added for Catch. (David Coeurjolly,
   [#1042](https://github.com/DGtal-team/DGtal/pull/1042))


- *Kernel*
  - New template class DigitalSetlByAssociativeContainer allows to
   define digital sets from any associative container of the STL. For
   instance, using std::unordered_set (c++11) or boost::unordered_set (hash
   function based containers), speed-up up to 40% can be measured when
   processing digital sets. (David Coeurjolly,
   [#1023](https://github.com/DGtal-team/DGtal/pull/1023)
  - By default, Z2i::DigitalSet, Z3i::DigitalSet and digital set from
   DigitalSetSelector use the new hash function based
   container. (David Coeurjolly,
   [#1023](https://github.com/DGtal-team/DGtal/pull/1023)
  - Specializations of std::hash (c++11) and boost::hash to define a hash
   functions on DGtal points. (David Coeurjolly,
   [#1023](https://github.com/DGtal-team/DGtal/pull/1023)

## Changes

- *DEC Package*
  - Coherent signed cells support allows lower dimension manifold embedding.
   (Pierre Gueth [#977](https://github.com/DGtal-team/DGtal/pull/977))
  - OppositeDuality struct allows generic hodge and laplace definition.
   (Pierre Gueth [#977](https://github.com/DGtal-team/DGtal/pull/977))
  - Easy k-form and vector field transversal using .length() and .getSCell().
   (Pierre Gueth [#977](https://github.com/DGtal-team/DGtal/pull/977))
  - Unified operators interface :
   .hodge<order, duality>() replace primalHodge<order>() and dualHodge<order>(),
   .laplace<duality>() replace primalLaplace() and dualLaplace().
   (Pierre Gueth [#977](https://github.com/DGtal-team/DGtal/pull/977))
  - New antiderivative<order, duality>() operator.
   (Pierre Gueth [#977](https://github.com/DGtal-team/DGtal/pull/977))
  - New flatDirectional<duality, direction>() and sharpDirectional<duality,
   direction>() operators defined as flat(vector_field_along_direction) and
   sharp(1-form).extractZeroForm(direction). (Pierre Gueth
   [#977](https://github.com/DGtal-team/DGtal/pull/977))
  - DiscreteExteriorCalculus<dim_embedded, dim_ambient, Backend>
   takes 2 dimension template parameters for embedding
   manifold in ambient euclidean space.
   (Pierre Gueth [#977](https://github.com/DGtal-team/DGtal/pull/977))
  - Basic openmp support for derivative computation.
   (Pierre Gueth [#977](https://github.com/DGtal-team/DGtal/pull/977))
  - New propagation example and extended embedding tests.
   (Pierre Gueth [#977](https://github.com/DGtal-team/DGtal/pull/977))
  - Improved operator generation using new CSparseMatrix concepts.
   (Pierre Gueth [#1007](https://github.com/DGtal-team/DGtal/pull/1007))
  - DEC constructors are replaced by static factory functions:
   DiscreteExteriorCalculusFactory::createFromDigitalSet and
   DiscreteExteriorCalculusFactory::createFromNSCells.
   (Pierre Gueth [#1008](https://github.com/DGtal-team/DGtal/pull/1008))
  - Mutable iterator on DiscreteExteriorCalculus.
   (Pierre Gueth [#1008](https://github.com/DGtal-team/DGtal/pull/1008))
  - Unary minus operators for k-forms, vector fields and linear operators.
   (Pierre Gueth [#1020](https://github.com/DGtal-team/DGtal/pull/1020))
  - Introduction of .updateIndexes() that needs to be called after any
   call to .insertSCell() or .eraseCell().
   (Pierre Gueth [#1020](https://github.com/DGtal-team/DGtal/pull/1020))
  - Transpose of linear operators.
   (Pierre Gueth [#1020](https://github.com/DGtal-team/DGtal/pull/1020))
  - Intensity operator on vector fields.
   (Pierre Gueth [#1020](https://github.com/DGtal-team/DGtal/pull/1020))
  - Reorder operators to remap indexes.
   (Pierre Gueth [#1020](https://github.com/DGtal-team/DGtal/pull/1020))

- *Geometry Package*
  - New EstimatorCache class to cache quantities estimated by a
   surfel local estimator. (David Coeurjolly,
   [#927](https://github.com/DGtal-team/DGtal/pull/927))
  - New digital surface local estimator that computes a sphere
  fitting. It requires to have the Patate library installed (and
  WITH_PATATE=true): http://patate.gforge.inria.fr/html/. See
  SphereFittingEstimator (David Coeurjolly,
  [#929](https://github.com/DGtal-team/DGtal/pull/929))
  - Algorithm to compute the union of two DSSs in logarithmic time
    (Isabelle Sivignon,
    [#949](https://github.com/DGtal-team/DGtal/pull/949))
  - InexactPredicateLpSeparableMetric class is now templated by an
   EuclideanRing type. (David Coeurjolly,
   [#1017](https://github.com/DGtal-team/DGtal/pull/1017))
  - Main example files of geometry/curves are introduced in the list of examples
   and briefly described.
   (Tristan Roussillon, [#1026](https://github.com/DGtal-team/DGtal/pull/1026))
  - New algorithms to compute the convex hull of planar point sets.
   (Tristan Roussillon, [#1028](https://github.com/DGtal-team/DGtal/pull/1028))
  - Lambda maximal segment tangent direction estimator 2D/3D: LambdaMST2D, LambdaMST3D.
   A fast tangent direction estimator which uses maximal digital straight segments.
   (Kacper Pluta, [#1021](https://github.com/DGtal-team/DGtal/pull/1021))
  - Segmentation of 3D digital curves by a combination of the segmentations of its 2D
   projections onto 2D base planes: XY, XZ, YZ. Notice that, only valid projections
   are used. By valid one understands that there are no two 3D points which are projected
   onto the same 2D point. A segment is computed as long as is extendable and at least
   two projections are valid.
 : NaiveDSS3DComputer.
   (Kacper Pluta, [#1021](https://github.com/DGtal-team/DGtal/pull/1021))

- *Math Package*
  - Utilities added (OrderedLinearRegression) to perform sequential
   linear model estimation of scalar data. (David Coeurjolly, Jérémy
   Levallois [#935](https://github.com/DGtal-team/DGtal/pull/935),
   backport from imagene)
  - New linear algebra concepts: CDenseVector, CDenseMatrix, CSparseMatrix.
   (Pierre Gueth [#1007](https://github.com/DGtal-team/DGtal/pull/1007))

- *Image Package*
  - Adding copy between images of different types. (Roland Denis [#1001]
   (https://github.com/DGtal-team/DGtal/pull/1001))

- *IO Package*
  - Fix RawWriter and RawReader. Added templated generic RawReader::importRaw
   and RawWriter::exportRaw.
   (Pierre Gueth [#1010](https://github.com/DGtal-team/DGtal/pull/1010))
  - New 2D DEC board style with orientated cells.
   (Pierre Gueth [#977](https://github.com/DGtal-team/DGtal/pull/977))
  - Limited interaction added to QGLViewer Viewer3D class. The user
   may assign integer identifiers (OpenGL names) to surfels and
   callback functions, which are called when surfels are
   selected. (Jacques-Olivier Lachaud
   [#942](https://github.com/DGtal-team/DGtal/pull/942))
  - Balls can be exported to OBJ in Board3D and ball resolution can now
   be specified in Viewer3D and Board3D (David Coeurjolly,
   [#945](https://github.com/DGtal-team/DGtal/pull/945))
  - Viewer3d cleanings with better organisation through the
   separation of all code generating the GL lists. (Bertrand Kerautret)
  ([#945](https://github.com/DGtal-team/DGtal/pull/945))
  - Operators added to perform computations on Color objects (addition,
   substraction scaling...). Color is now CopyConstructible and
   Assignable (David Coeurjolly
   [#940](https://github.com/DGtal-team/DGtal/pull/940))
  - Improvement of memory footprint of DGtal::Color (David Coeurjolly,
   [#961](https://github.com/DGtal-team/DGtal/pull/961))
  - New colormap adapter to add ticks/iso-contours (regularly spaced or
   specified by the user) to a given colormap. (David Coeurjolly,
   [#987](https://github.com/DGtal-team/DGtal/pull/987))
  - New flag (-DWITH_QT5) enables QT5 support in libqglviewer. (Nicolas
   Aubry, [#983](https://github.com/DGtal-team/DGtal/pull/983))
  - Board2D now supports quadratic Bezier curve drawing. (Tristan Roussillon,
   [#1002](https://github.com/DGtal-team/DGtal/pull/1002))
  - MeshWriter class can now export OBJ file including colors.
   (Bertrand Kerautret, [#1016](https://github.com/DGtal-team/DGtal/pull/1016))
  - Viewer3D: Shift-L / L key binding added to save and restore camera settings.
   (Bertrand Kerautret, [#1024](https://github.com/DGtal-team/DGtal/pull/1024))
  - Viewer3D:  change the chronological order to diplay primitives (in the draw
   function) in order to see see textured image primitives through the
   transparency of other 3D primitives. (Bertrand Kerautret,
   [#1041](https://github.com/DGtal-team/DGtal/pull/1041))


- *Kernel Package*
- HyperRectDomain can now be empty (lowerBound == upperBound + diagonal(1)).
    Warning about the use of lexicographical order in comparison operators of
    PointVector. (Roland Denis,
    [#996](https://github.com/DGtal-team/DGtal/pull/996))
   - Adds generic linearization (point to index) and reverse process (index to
    point), specialized for HyperRectDomain. (Roland Denis,
    [#1039](https://github.com/DGtal-team/DGtal/pull/1039))
  - HyperRectDomain can now be empty (lowerBound == upperBound +
    diagonal(1)). Warning about the use of lexicographical order in
    comparison operators of PointVector. (Roland Denis,
    [#996](https://github.com/DGtal-team/DGtal/pull/

- *Shapes Package*
  - Adds a vertex Iterator in the Mesh class in addition to the
   ConstIterator and adds a new method to change the color of a
   specific face. (Bertrand Kerautret,
   [#937](https://github.com/DGtal-team/DGtal/pull/937))
  - New methods to generate basic 3D tubular meshes and height
   fields. New mesh module documentation added. (Bertrand Kerautret,
   [#969](https://github.com/DGtal-team/DGtal/pull/969))
  - Refactoring of CSG operations on Euclidean / Digital shapes to easily
   combine several operations.
   EuclideanShapesUnion, EuclideanShapesIntersection and
   EuclideanShapesMinus are now deprecated. Use EuclideanShapesCSG
   instead.
   DigitalShapesUnion, DigitalShapesIntersection and
   DigitalShapesMinus are now deprecated. Use DigitalShapesCSG
   instead. (Jérémy Levallois
   [#962](https://github.com/DGtal-team/DGtal/pull/962))
  - Add various methods in the Mesh class to get the bounding box, to
   change the mesh scale or to subdivide triangular faces. (Bertrand
   Kerautret, [#990](https://github.com/DGtal-team/DGtal/pull/990) and
   [#992](https://github.com/DGtal-team/DGtal/pull/992))
  - New copy constructor and copy operator on Mesh object (and
   documentation added about vertex ordering for obj format).
   (Bertrand Kerautret,
   [#976](https://github.com/DGtal-team/DGtal/pull/976))

- *Arithmetic Package*
  - Algorithm to compute the fraction of smallest denominator in
    between two irreducible fractions (Isabelle Sivignon
    [#949](https://github.com/DGtal-team/DGtal/pull/949))

## Bug Fixes

- *Configuration*
   - Removing code coverage with coverall.io (David Coeurjolly,
  [1040](https://github.com/DGtal-team/DGtal/pull/1032)).
   - Forces Eigen 3.2.1 minimum (for a bug fix).  (Jacques-Olivier
    Lachaud, [1032](https://github.com/DGtal-team/DGtal/pull/1032)).
   - Fix issue #925, detection of Eigen3 (3.1 minimum) and also issue
    #924, DGtal configuration file when using Eigen3.  (Jacques-Olivier
    Lachaud, [#926](https://github.com/DGtal-team/DGtal/pull/926))
  - Backport of changes in google/benchmarck API for micro-benchmarking
   (David Coeurjolly, [#1014](https://github.com/DGtal-team/DGtal/pull/1014))
  - New travis configuration file to enable new travis Docker based
   container system (David Coeurjolly,
   [#1030](https://github.com/DGtal-team/DGtal/pull/1030))
  - Various fixes of compiler warnings due to unused paramters (David
   Coeurjolly, Roland Denis,
   [#1034](https://github.com/DGtal-team/DGtal/pull/1030))


- *Base Package*
  - Fix bug with LabelledMap copy constructor and copy iterator. (Roland
   Denis, [#973](https://github.com/DGtal-team/DGtal/pull/973))
  - Fix bug with Labels iterator when first index is set (Roland Denis,
 [#972](https://github.com/DGtal-team/DGtal/pull/972))
  - Iterator category fix for boost > 1.57 (David Coeurjolly,
 [#938](https://github.com/DGtal-team/DGtal/pull/938))
  - Cleanup of DGtal namespaces (David Coeurjolly,
 [#993](https://github.com/DGtal-team/DGtal/pull/993))


- *Geometry Package*
  - Fix bug occuring in the computation of the Faithful Polygon (class FP)
   in the closed case, ie. with circulators.
   (Tristan Roussillon, [#939](https://github.com/DGtal-team/DGtal/pull/939))
  - Fixing DSS based length estimator on open curves. (David
   Coeurjolly, [#941](https://github.com/DGtal-team/DGtal/pull/941))
  - Fix bug of method ArithmeticalDSL::getPoint with negative values
   of positions as input arguments.
   (Tristan Roussillon, [#944](https://github.com/DGtal-team/DGtal/pull/944))
  - Fix too restrictive asserts of methods
    ArithmeticalDSSConvexHull::smartCH and
    ArithmeticalDSSConvexHull::smartCHNextVertex to enable negative
    positions as input arguments. (Isabelle Sivignon,
    [#950](https://github.com/DGtal-team/DGtal/pull/950))
  - Fix Bezout Vector computation (Isabelle Sivignon,
 [#948](https://github.com/DGtal-team/DGtal/pull/948))
  - Fix issues with SphereFitting and TensorVoting local estimators on
   digital surfaces (Jérémy Levallois, David Coeurjolly
   [#970](https://github.com/DGtal-team/DGtal/pull/970))

- *IO Package*
  - Performance improvement of color managment in Display3D, Board3D
   and Viewer3D: no more "createNew...List" when setting a new
   color. (David Coeurjolly,
   [#958](https://github.com/DGtal-team/DGtal/pull/958))
  - Radius and resolution of balls have been fixed when used to
   represent a 3D point in grid mode (David Coeurjolly,
   [#978](https://github.com/DGtal-team/DGtal/pull/978))
  - Change in the mesh export in OFF format: now it tries by default to export
   colors (if stored). (Bertrand Kerautret,
   [#985](https://github.com/DGtal-team/DGtal/pull/985))
  - Bugfix in quad visualization in BoardD3D and Viewer3D (David
   Coeurjolly, [#980](https://github.com/DGtal-team/DGtal/pull/980))
  - Fix warnings message of std::abs in Display3D.    (Bertrand Kerautret,
   [#991](https://github.com/DGtal-team/DGtal/pull/991))
  - Fix memory leaks present in the Viewer3d.  (Bertrand Kerautret,
   [#995](https://github.com/DGtal-team/DGtal/pull/995))
  - Fix issues in OBJ color export when exporting voxels. (David
   Coeurjolly, [#1022](https://github.com/DGtal-team/DGtal/pull/1022))
  - Fix compilation issue on gentoo system related to MeshWriter
   (gcc version 4.9.2-r2). (Van Tho Nguyen,
   [#1035](https://github.com/DGtal-team/DGtal/pull/1035))
  - Fix deprecated usage of setMouseBindingDescription with QGLViewer >= 2.5.0.
   (Roland Denis, [#1036](https://github.com/DGtal-team/DGtal/pull/1036))

- *Kernel Package*
   - BasicDomainSubSampler can now handle non 0 origin point. This update also
    correct the search of point which are outside the source domain (it is now
    checked in testBasicPointFunctors). (Bertrand Kerautret,
    [989](https://github.com/DGtal-team/DGtal/pull/989)).

- *Topology  Package*
   - Fix loop bug in extractAllConnectedSCell of Surfaces from helpers.
    (Bertrand Kerautret, [994](https://github.com/DGtal-team/DGtal/pull/994)).

- *DEC  Package*
  - Fix missing include in testEigenSolver.
    (Jacques-Olivier Lachaud,
    [1032](https://github.com/DGtal-team/DGtal/pull/1032)).


# DGtal 0.8


## New Features / Critical Changes

- *General*
  - This Changelog has been ported to MarkDown (David Coeurjolly,
   [#846](https://github.com/DGtal-team/DGtal/pull/846))
  - The DGtal main website is now http://dgtal.org

 - Global refactoring of base functors (David Coeurjolly,
   [#861](https://github.com/DGtal-team/DGtal/pull/861))
    - BasicFunctor functors have been moved to functors:: namespace.
    - DefaultFunctor has been renamed functors::Identity.
    - xxxFunctor have been renamed to xxx.

  - Moving graph, topology, geometry/estimation concepts into
   namespace concepts::, also moving some functors into namespace
   functors:: (Jacques-Olivier Lachaud,
   [#912](https://github.com/DGtal-team/DGtal/pull/912)).

- *DEC Package*
  - DGtal 0.8 contains the first release of the Discrete Exterior
   Calculus Package. DEC provides an easy and efficient way to
   describe linear operator over various structure. Basic operators,
   such as Hodge duality operator or exterior derivative, can be
   combined to create classical vector analysis operator such as
   gradient, curl and divergence. (Pierre Gueth,
   [#877](https://github.com/DGtal-team/DGtal/pull/877))


- *Geometry Package*
  - Add digital nD Voronoi Covariance Measure support, as well as
  digital geometric estimators based on it. Add tests and examples of
  feature detection with VCM. (Jacques-Olivier Lachaud,
  [#803](https://github.com/DGtal-team/DGtal/pull/803))

  - Add Integral Invariant estimators so that they meet the concept of
  surface local estimator. Add geometric functors to define easily all
  the geometric estimators that can be built from the volume and
  coariance matrix. Previous estimators (IntegralInvariantMeanCurvatureEstimator
  and IntegralInvariantGaussianCurvatureEstimator) are removed. Please use
  the new ones instead. (Jeremy Levallois, Jacques-Olivier Lachaud,
  [#803](https://github.com/DGtal-team/DGtal/pull/803)
  [#856](https://github.com/DGtal-team/DGtal/pull/856)
  [#893](https://github.com/DGtal-team/DGtal/pull/893))

  - Various geometric predicates are now available in order to test the
  orientation of three points in the planes. Most classes are template
  classes parametrized by a type for the points (or its coordinates)
  and an integral type for the computations. They always return an
  exact value (or sign), provided that the integral type used for the
  computations is well chosen with respect to the coordinates of the
  points. Some implementations do not increase the size of the input
  integers during the computations. (Tristan Roussillon,
  [#755](https://github.com/DGtal-team/DGtal/pull/755))

  - Logarithmic construction of an arithmetical DSS of minimal
   parameters from a bounding DSL and two end points (ctor of
   ArithmeticalDSS) (Tristan Roussillon,
   [#819](https://github.com/DGtal-team/DGtal/pull/819))

  - Proof-of-concept that path-based norms can be implemented in a
   separable approach using logarithmic cost predicates
   (experimental::ChamferNorm2D). (David Coeurjolly,
   [#898](https://github.com/DGtal-team/DGtal/pull/898))

  - Logarithmic construction of an arithmetical DSS of minimal
   parameters from a bounding DSS (of known leaning points)
   and two end points (ctor of
    ArithmeticalDSS) (Tristan Roussillon,
    [#914](https://github.com/DGtal-team/DGtal/pull/914))

  - Feature extraction algorithm from Tensor Voting.(Jérémy Levallois,
   David Coeurjolly,
   [#895](https://github.com/DGtal-team/DGtal/pull/895))

  - Ray shooting intersection predicates (ray-triangle, ray-quad,
   ray-surfel) added in geometry/tools (David Coeurjolly,
   [#904](https://github.com/DGtal-team/DGtal/pull/904))


- *IO Package*
   - Now VolReader/VolWriter and LongvolReader/LongvolWriter support the
   usage of Center-(X,Y,Z) parameters, as described in Vol file
   specification. (Jérémy Levallois,
   [#879](https://github.com/DGtal-team/DGtal/pull/879))

- *Math Package*

     - New classes to compute nD eigen decomposition of symmetric
      matrix (class EigenDecomposition).  Add tests. (Jacques-Olivier
      Lachaud, #803)
     - Simple Linear Regression tool added (backport from
      imagene). (David
      Coeurjolly, [#794](https://github.com/DGtal-team/DGtal/pull/794))

- *Kernel package*
   - BasicPointFunctors functors have been moved in the functors::
    namespace (David Coeurjolly,
    [#863](https://github.com/DGtal-team/DGtal/pull/863))

- *For developpers*
     - Google Benchmark can be enabled to allow micro-benchmarking in
         some DGtal unit tests (https://github.com/google/benchmark)
         (David Coeurjolly,
         [#790](https://github.com/DGtal-team/DGtal/pull/790))

- *Images*
   - Classes to perform rigid transformations of 2D and 3D images
     (Kacper Pluta,
     [#869](https://github.com/DGtal-team/DGtal/pull/869))

## Changes

- *Base Package*
  - Add comparison operators in variants of CountedPtr. Improve
   coverage of these classes and fix compilation problem
   (Jacques-Olivier Lachaud)
  - Update doc of CountedPtr, CountedPtrOrPtr and
   CountedConstPtrOrConstPtr. Add asserts. Add tests. Fix issue 773
   (https://github.com/DGtal-team/DGtal/issues/773). (Jacques-Olivier
   Lachaud, [#894](https://github.com/DGtal-team/DGtal/pull/894)).
  - XXXOutputRangeYYY classes are now called
   XXXRangeWithWritableIteratorYYY (Tristan Roussillon,
   [#850](https://github.com/DGtal-team/DGtal/pull/850)).

- *Geometry Package*
  - Fix and add concept of CSurfelLocalEstimator and related ground
  truth estimators for implicit polynomial shapes
  (TrueDigitalSurfaceLocalEstimator). (Jacques-Olivier Lachaud,
  [#803](https://github.com/DGtal-team/DGtal/pull/803))
  - Random-access iterators added in ArithmeticalDSL. (Tristan
   Roussillon, [#801](https://github.com/DGtal-team/DGtal/pull/801))
  - Updates in Metric concepts: better and simpler concept structure
   and a new adapter to adapt any euclidean metric to a digital one
   (with values on Z) (David Coeurjolly,
   [#870](https://github.com/DGtal-team/DGtal/pull/870)
  - CubicalSudivision has been renamed SpatialCubicalSubdivision and
   moved to "geometry/tools" (David Coeurjolly,
   [#862](https://github.com/DGtal-team/DGtal/pull/862))

- *IO Package*
   - Better handling of materials in Board3D and OBJ exports. (David
    Coeurjolly,
    [#784](https://github.com/DGtal-team/DGtal/pull/784))
   - New 'basic' display mode for surfels (oriented or not), useful for
    large digital surface displays (quads instead of 3D prism)
    (Bertrand Kerautret,
    [#783](https://github.com/DGtal-team/DGtal/pull/783))
   - New clear() method to subclasses of Display3D (Viewer3D and
    Board3D) to clear the current drawning buffer. (Kacper Pluta,
    [#807](https://github.com/DGtal-team/DGtal/pull/807))
   - New draw() method for 3D display models (Viewer3D and Board3D) to
    display surfels with prescribed normal vectors (David Coeurjolly,
    [#802](https://github.com/DGtal-team/DGtal/pull/802)).
   - When exporting an 3D visualization to OBJ, a new option will
    rescale the geometry to fit in [-1/2,1/2]^3. (David Coeurjolly,
    [#820](https://github.com/DGtal-team/DGtal/pull/820))
   - New raw import/export for 32 bits images (Bertrand Kerautret,
     [#877](https://github.com/DGtal-team/DGtal/pull/876))

- *Kernel Package*

   - New functor DomainSubSampler allowing to apply different
    samplings with larger or smaller size on N dimensional domain. New tests
    and examples are given for 2D and 3D images (Bertrand Kerautret,
    [825](https://github.com/DGtal-team/DGtal/pull/825) and
    [882](https://github.com/DGtal-team/DGtal/pull/882)).

- *Shapes Package*
   - Shape concepts have been moved to concepts:: namespace (David
  Coeurjolly, [#871](https://github.com/DGtal-team/DGtal/pull/871))

- *Topology Package*
   - Surfaces::findABell accepts now arbitrary pair of points (Jacques-Olivier
    Lachaud, David Coeurjolly,
    [#851](https://github.com/DGtal-team/DGtal/pull/851))



## Bug Fixes


- *Base Package*

  - Fixing issue on Circulator/IteratorFunctions (related to #770 on
    MacOS).

- *Kernel Package*
  - BinaryPointPredicate is now specialized for DGtal::AndBoolFct2 and
    DGtal::OrBoolFct2 in order to guarantee that the second computation
    is not performed when the first point predicate return false (resp. true)
    with DGtal::AndBoolFct2 (resp. DGtal::OrBoolFct2) (Tristan Roussillon
    [#852](https://github.com/DGtal-team/DGtal/pull/852)).

- *Geometry Package*
  - Bug fix in PowerMap construction. (David Coeurjolly,
    [#814](https://github.com/DGtal-team/DGtal/pull/814))
  - Bug fix in 3d display of StandardDSS6Computer (Tristan Roussillon
    [#854](https://github.com/DGtal-team/DGtal/pull/854))

- *Topology Package*
  - small fix in ImplicitDigitalSurface. (Jacques-Olivier Lachaud,
    [#803](https://github.com/DGtal-team/DGtal/pull/803))
  - fix examples volTrackBoundary and volScanBoundary for DEBUG mode
    (Jacques-Olivier Lachaud, David Coeurjolly,
    [#851](https://github.com/DGtal-team/DGtal/pull/851))
  - New methods to fill the interior/exterior of digital contours
    (in the Surface class of topology/helpers).  (Bertrand Kerautret
    [#827](https://github.com/DGtal-team/DGtal/pull/827))


- *Graph Package*
  - fix examples volDistanceTraversal for DEBUG mode (Jacques-Olivier Lachaud,
    David Coeurjolly, [#851](https://github.com/DGtal-team/DGtal/pull/851))

- *Image Package*
  - Fixing template types in ImageAdapter (David Coeurjolly,
    [#835](https://github.com/DGtal-team/DGtal/pull/835))
  - Fixing image thresholders (SimpleThresholdForegroundPredicate and
    IntervalForegroundPredicate) which require CConstImage instead of
    CImage (David Coeurjolly,
    [#843](https://github.com/DGtal-team/DGtal/pull/843))

- *IO*
  - Bug fix for reading PGM(P2) 3D. (Kacper Pluta,
   [#853](https://github.com/DGtal-team/DGtal/pull/853))
  - Renaming BasicColorToScalarFunctors namespace to functors:: (David
    Coeurjolly,  [#857](https://github.com/DGtal-team/DGtal/pull/857))
  - Fix OpenGL warnings by redefining openGL primitive (glSphere) (Bertrand
    Kerautret [#981](https://github.com/DGtal-team/DGtal/pull/891))

=== DGtal 0.7 ===

*General*

  - Unit tests build is now disabled by default (to turn it on, run cmake with "-DBUILD_TESTING=on")

  - The "boost program option library" dependency was removed.

  - DGtal needs boost >= 1.46.

  - Thanks to new compiler warning option (-Wdocumentation), the doxygen documentation has been considerably improved.

*Base Package*

  - Complete rewriting of Clone, Alias and ConstAlias
    classes. Parameter passing is now documented with a standardized
    method to determine parameters unambiguously. Associated classed
    CowPtr, CountedPtrOrPtr and CountedConstPtrOrConstPtr are now used
    in conjunction with the previous classes.

  - Few improvments in Clock and Trace base classes.

*Kernel Package*

  - Two initialisation methods (initRemoveOneDim and initAddOneDim)
    for the Projector Functor from the BasicPointFunctors class in
    order to simplify the slice images (with example and test in 2D
    slice image extraction from 3D volume file).

  - New basic functors:
  - SliceRotator2D: to rotate 2D Slice images from 3D volume.
  - Point2DEmbedderIn3D: a simple functor to embed in 3d a 2d points
    (useful to extract 2D image from 3D volume).

  - Sets have been updated to own their domain with a copy-on-write pointer,
    in order to avoid some inconsistencies.

*Topology Package*

  - Fixing bugs in Object::isSimple for some digital
    topologies. Speed of Object::isSimple has been improved. Homotopic
    thinning is much faster (even without a precomputed simplicity
    table).

  - Objects have been updated to use Clone services.

*Geometry Package*

  - New classes to deal with arithmetical digital straight segments.
    Now the representation of the primitives and their recognition
    along a discrete structure are separated. The unique class
    ArithmeticalDSS,  which was a segment computer, has been replaced by
    mainly three classes: ArithmeticalDSL, ArithmeticalDSS and
    ArithmeticalDSSComputer. This is described in a doc page of the geometry
    package. Note that Backward/Forward suffixes have been renamed into
    Back/Front. Moreover, get prefixes for data members accessors have been
    removed.

  - Generic adapter to transform a metric (model of CMetric) with
    monotonic (see doc) properties to a separable metric (model of
    CSeparableMetric) which can be used in
    VoronoiMap/DistanceTransformation algorithms.

  - New possibility to access the 3 2D ArithmeticDSS object within an
    ArithmeticDSS3d.

  - New local estimator adapter to make easy implementation of locally defined
    differential estimator on digital surfaces.

  - New documentation on local estimators from digital surface
    patches and surfel functors. New normal vector estimator from
    weighted sum of elementary surfel normal vectors added.

  - With an optional binding with CGAL and Eigen3, new curvature and
    normal vector estimators have been added. For instance, you can
    now estimate curvature from polynomial surface fitting (Jet
    Fitting) and Monge forms.

  - Minor improvements in the spherical accumulator.

  - Improvement of integral invariant estimators (better memory footprint,
    ...).
    They also allow to estimate principal curvatures using Covariance matrix.
    Covariance matrix is also "masks" based, so the computation is efficient.

  - New algorithms to compute the minimal characteristics of a
    Digital Straight Line subsegment in logarithmic time using local
    convex hulls or Farey Fan. Also works when the DSL
    characteristics are not integers.

  - Chord algorithm for (naive) plane recognition and width computation.

  - New organization for computing primitives. Introduction of the concept
    of PrimitiveComputer and specialization. COBA algorithm and Chord
    algorithm are now models of AdditivePrimitiveComputer.

  - Introduction of the primitive ParallelStrip, computed by COBA and Chord
    algorithms

  - New documentation for planarity decision, plane recognition and width
    computation.
    Quantitative and qualitative evaluation of COBA and Chord algorithm.

  - Bug fix in COBA algorithm when extending an empty computer with a group of
    points.

  - add standard plane recognition with adapter classes both for COBA and
    Chord algorithm.

*Shape Package*

  - The class MeshFromPoints was transformed into Mesh (more from
    shapes/fromPoints to shapes/ directory), iterators on mesh
    points and mesh face.

*Topology Package*

  - The class SCellToMidPoint is now deprecated. Use CanonicSCellEmbedder
    instead to map a signed cell to its corresponding point in the Euclidean
    space

*IO Package*

  - Complete refactoring of 3D viewers and boards (Viewer3D, Board3DTo2D).
  - New Board3D to export 3D displays to OBJ 3D vector format.
  - A new display of 2D and 3D image in Viewer3D.
  - New reader: HDF5 file with 2D image dataset(s) (8-bit with palette and
    24-bit truecolor with INTERLACE_PIXEL).
  - New GenericReader and Generic Writer for both 2D, 3D and ND images.
  - Adding a Table Reader to extract objets given in a specific column from a
    text file.
  - Adding missing PPM Reader.
  - Adding missing DICOM reader (with ITK library)
  - Adding ITK reader and ITK writer
  - OpenInventor (SOQT/Coin3D) based viewer has been removed (please consider
    release <=0.6 if interested).

*Image Package*

  - New concepts : CImageFactory to define the concept describing an
    image factory and CImageCacheReadPolicy/CImageCacheWritePolicy
    to define the concept describing cache read/write policies.

  - New classes : ImageFactoryFromImage to implement a factory to
    produce images from a "bigger/original" one according to a given
    domain, ImageCache to implement an images cache with 'read and
    write' policies, TiledImageFromImage to implement a tiled image
    from a "bigger/original" one.

  - ImageContainerByITKImage complies with CImage.
    The container has been moved from the DGtal::experimental namespace to
    the main DGtal namespace.

*Graph Package*

  - New graph visitor, which allows to visit a graph according to
    any distance object (like the Euclidean distance to some point).

*Math Package*

  - add Histogram class and CBinner concept.
  - add math concepts diagram.


=== DGtal 0.6 ===

 *General*
  - Multithread capabilities via OpenMP are now detected during DGtal
    build. Example of usage can be found in the Volumetric module.

 *Documentation*
  - update documentation for boost concepts, so that subconcepts are
    displayed and html reference pages are pointed.
  - package/module documentation files are now in their associated
    package folder (e.g. kernel/doc/ for kernel package related
    documentation pages). The "make doc" command (or "make dox", see
    below) generates the documentation in the "html/" sub-folder of your
    current build folder.
  - latex citations within doxygen documents are now working

 *Base Package*
  - correct concept checks for some range concepts.
  - Statistic class moved to math package

 *Kernel Package*
  - digital sets are now also point predicates, update of
    DigitalSetDomain accordingly. As a consequence, SetPredicate is
    now deprecated.
  - exposed Compare template parameter of underlying std::set in
    DigitalSetBySTLSet class.

  - new documentation for module digital sets.

 *Arithmetic Package*
  - new class for representing lattice polytopes in 2D (with cut
    operations)
  - bugfix in LighterSternBrocot::Fraction
  - bugfix in ArithmeticalDSS (thanks, Kacper)

 *Image Package*
  - Update on image writers (no colormap required for scalar only writers).
    Documentation updated.
  - New image adapters to adapt both domains and values of an image
    (ImageAdapter and ConstImageAdapter).
  - several enhancements of the main image concept and its image
    container models

 *Geometry Package*
  - New primitives for digital plane recognition. Naive planes, and
    more generally planes with arbitrary axis-width can be detected
    and recognized incrementally. Based on a COBA algorithm
    implementation, which uses 2D lattice polytopes.
  - Fréchet segment computer added to compute bounded simplifications of
    digital curves for instance.
  - Complete rewritting of volumetric tools by separable processes:
    new generic algorithms (VoronoiMap, PowerMap) and metric
    concepts hierarchy (l_2, l_p, ...p) to efficiently compute
    DistanceTransformation, ReverseDistanceTransformation and
    preliminary medial axis extraction.
  - Separable volumetric tools are now multithread using OpenMP.
  - New curvature estimator in 2D/3D based on integral invariants
    (both mean and gaussian curvatures in 3D).

 *Shape Package*
  - New operators available on digital and Euclidean shapes (Union,
    Intersection, Minus)

 *Topology Package*
  - update documentation for digital surfaces and digital surface
    containers so as to emphasize the fact that the ranges are only
    single-pass.

 *Graph Package*
  - New package gathering graph related structures and algorithms
    (visitors, graph concepts, ...)
  - Add concepts for graph visitors
  - Add boost::graph support for DigitalSurface
  - Add documentation for graph package.

 *Math Package*
  - Exact exponentiation x^p by squaring on O(log p) added
    (BasicMathFunctions::power).

 *For developers*
  - new "make dox" target to only build dox file documentation
    ("make doc" for complete documentation build)


=== DGtal 0.5.1 ===
Posted on June, 6th, 2012 by David Coeurjolly

  - New way to cite package/module authors in the documentation
  - Improvement of DGtal::GridCurve ranges
  - Improvement of package concepts  in the  documentation
  - new documentation for DGTal build on MSWindows
  - arithmetic is now a main package (previously in math)
  - Specialized classes for classical metric adjacencies


=== DGtal 0.5 ===
Posted on May, 9th, 2012 by David Coeurjolly

Many changes have been pushed to this release with a lot of nice
tools.  Before going into details component by component, we would
like to focus on a couple of new cool features:

  - new arithmetic package (fractions, models of fraction,
  Stern-Brocot, continued fraction,...)
  - new nD DigitalSurface model (collections of (n-1) topological cells
  with many tools/utilities to track surface elements)
  - update of the build system to make easier the use of DGtal in your
  projects.
  - DGtal and DGtalTools
  - many bugfixes..

* Overall  Project

  - In previous DGtal releases, tools were given in the source
  "tools/" folder. In this release, we have chosen to move the
  tools to another GitHub project
  (http://github.com/DGtal-team/DGtalTools) with a specific
  development process. Please have a look to this project to get
  nice tools built upon the DGtal library.

  - cmake scripts and DGtalConfig have been widely updated to make
  easier the use of the library in your own code

  - We are debugging both the code and the scripts to make it compile
  on windows. We still have couple of issues but most of DGtal
  compiles.

  - Again, efforts have been done on the documentation.


* Package Topology:

 - Creation of the graph concept (see Doxygen documentation)

 - Graph tools have been added: breadth first visitor for any model of
   graph

 - Creation of high-level classes to represent several kinds of
   digital surfaces. Surfaces are n-1 dimensional objetcs and may be
   open or closed. There are several models of digital surface
   containers: boundary of a set of points, explicit set of surfels,
   boundary of a digital object defined by a predicate, frontier
   between two regions, light containers that are discovered on
   traversal but not stored explicitly, etc.

 - All these digital surfaces can be manipulated through the same
   object (DigitalSurface), whichever the container.

 - DigitalSurface is a model of a graph whose vertices are the surfels
   and whose arcs are the connections between surfels.

 - Definition of umbrellas over digital surfaces, that forms faces on
   the surface graph.

 - In 3D, digital surface form combinatorial 2-manifolds with boundary

 - Digital surface can be exported in OFF format

 - Several examples using digital surfaces are provided, like
   extracting isosurfaces from images or volume files defining
   surfaces in labelled images.

* Package Algebraic (new package)

 - Definition of n-variate polynomial as a one-dimensional polynomial
   whose coefficients are n-1-variate polynomials. Coefficient ring
   and dimension are templated.

 - Creation of a reader that can transform a string representation of
   multivariate polynomial into such polynomial object. Use
   boost::spirit.

 - Example using package Topology to extract and display implicit
   polynomial surfaces in 3D.

* Package Arithmetic (new package)

 - Standard arithmetic computations are provided: greatest common
   divisor, Bézout vectors, continued fractions,  convergent.

 - Several representations of irreducible fractions are provided. They
   are based on the Stern-Brocot tree structure. With these fractions,
   amortized constant time operations are provided for computing
   reduced fractions.

 - An implementation of patterns and subpatterns is provided, based on
   the irreducible fractions.
 - A representation of digital standard line in the first quadrant is
   provided, as well as fast algorithms to recognize digital straight
   subsegments.


* Package Image

  - Complete refactoring of Images and ImageContainers (more
  consistent design)

  - Documentation added

  - Graph of concepts added in the documentation


* Package Geometry

  - New SegmentComputer (a.k.a. geometrical primitives to use for
  recognition, curve decomposition,...) : ArithDSS3D (3D DSS), DCA
  (Digital Circular Arcs), CombinatorialDSSS, ...

  - New normal vector field estimation based on elementary normal
  vector convolution in n-D

  - Distance Transformation by Fast Marching Method added.

* Package IO

  - Complete refactoring of the way a DGtal object is displayed in
  boards/viewers.

  - New 2D board  backend: you can export your drawning in TikZ for
  latex includes.


=== DGtal 0.4 ===
Posted on September 26, 2011 by David Coeurjolly

  * Global changes:
     - A better decomposition of DGtal algorithms and
       data structures into packages.
     - By default, DGtal is built with minimal dependencies.
     - Concepts and concept checking mechanism have been
       considerably improved.

  * Kernel Package: refactoring of Integer types considered in
    DGtal.

  * Topology Package: Interpixel/cellular topological model,
    boundary tracking tools, ...

  * Geometry Package:
    - many things have been added in the 1D contour analysis module:
      multi-modal representation of 1D contours and curves (GridCurve facade),
      decomposition/segmentation into primitives, many differential
      estimators added, helpers for multigrid comparison of estimators
    - multigrid digital set generators from implicit and parametric
      shapes in dimension 2.

  * I/O Package: refactoring/enhancements of DGtal boards and
    viewers,  enhancement of 2D boards with libcairo and a new
    Board3Dto2D board has been added.


  * Tools: multigrid shapeGenerator/contourGenerator added,
    lengthEstimator/estimatorComparator  added for differential
    estimator multigrid comparison, connected components extraction in
    3D, ...

  * Documentation: User guide has been improved thanks to a
    decomposition of the library into packages.

=== DGtal 0.3.1 ===
Posted on April 4, 2011 by David Coeurjolly

  * Quick release due to a build problem on linux. No more feature
    added.
  * Preliminary cellular grid documentation added.
  * Documentation cleanup.




=== DGtal 0.3.0 ===
Posted on April 1, 2011 by David Coeurjolly

Beside the DGtal presentation at DGCI 2011, we are pleased to announce a new
DGtal release 0.3.0.

New features:

  User-guide added (based on doxygen system)
  Kernel: new concepts and controls to enhance the Interger type management,
      new iterators (Range/SubRange) on HyperRectDomains.
  Topology: interpixel model added (cells, boundary tracking mechanisms,…)
  Geometry 2D: 2D curve primitive decomposition, tangential cover,
         convexity/concavity decomposition.
  Geometry nD: reverse Euclidean distance transformation
  Visualisation: stream mechanism to visualize 3D DGtal objects with
         libQGLViewer (optional) Shape generator factory added in nD

BugFixes, enhancements:

  Many bugs have been fixed for this release.
  cmake DGtal dependency checking process is more stable now

Known problems:

  For technical reasons, we haven’t be able to verify that this release also
  compile on Windows Visual Studio systems (see ticket #87). A new release
  will fix this problem as soon as possible.





=== Older Releases ===





2011-04-01 dcoeurjo
  * Release 0.3.0
  * Kernel: global enhancement of different Integer types and
    associated concepts.
  * Topology: interpixel topology, cells, surface tracking
  * Geometry2D: contour primitive decomposition, tangential cover,
    convexity/concavity decomposition.
  * GeometrynD: Reverse DT transformation (Euclidean)
  * Infrastructure: 3D visualisation of DGtal objects with
    libQGLViewer, shape factory
  * IO: PointListReader added
  * Documentation: first DGtal user-guide


2010-01-12 dcoeurjo
  * Release 0.2
  * Kernel: DGtalBoard mechanism for 2D drawing of DGtal objects, ..
  * Geometry package
    - Volumetric: distance transformation with separable	metric
      (l2, l1 and linfinity) in arbitrary dimension
    - 2D: Arithmetical DSS, Greedy decomposition of a contour into
      primitives, FreemanChain code iterators
  * Topolopy package: Set, Adjacencies, Object, border extraction,
    connected components computation, ...
  * IO: 2D file formats with Magick++, Vol/Raw format in 3D, Raw
    format in n-D (non-portable)
  * Misc: Compiles on linux, MacOS and VisualStudio 2008


2010-21-05 dcoeurjo
  * Iterators added to PointVector
  * Debug methods removed in Trace class
  * Many bug fixes for VS compatibility

2010-05-15 dcoeurjo
  * Assert.h: added macro ASSERT() added based on the boost/assert.hpp (TODO:
      implement a nice callback)
  * Point and Vector templated classes added
  * Space.*: skeleton of a DGtal::Space added

2010-03-03 dcoeurjo
  * math/MeasureOfStraightLines: new class to compute the measure of a set
    of Straight lines defined as a polygon in the (a,b) parameter space.
  * test_measure: added

2010-02-17 dcoeurjo
  * Trace: new class models for output streams in Trace class.
  * TraceWriter/TraceWriterTerm/TraceWriterFile: added

2010-02-12 dcoeurjo
  * models: bug fix  in INLINE commands
  * Trace/Clock: minor edit and bug report

2010-01-05 dcoeurjo
  * Trace can be initialized on diffrent output stream (e.g. std::cerr or a file
    stream)
  * test_trace: update to test the new API

2010-01-04 dcoeurjo
  * Clock: no more static variables and methods (in order to have several
     running clocks)
  * Trace: new interface and the endBlock displays and returns the
     ellapsed time within the block

2009-12-28 dcoeurjo
  * Trace: a new class to trace out messages to the standard output. Four type
     of messages are possible: info, debug, error and "emphased". On
     color linux terminal, messages appears with an appropriate color
     foreground.
  * test_trace: an illustration of the Trace interface

2009-12-14 dcoeurjo
  * CMakeLists, test_clock updates to ensure compatibility with VisualStudio
  * New cmake options
  - OPTION(BUILD_SHARED_LIBS "Build shared libraries." ON)
  - OPTION(BUILD_TESTS "Build tests." ON)

2009-12-11 dcoeurjo
  * CMakeLists scripts and first backport from imagene (Clock class)

2009-12-11 dcoeurjo
  * Repository cleanup:
    - Modeles and genereateClass.sh removed
    - JOL scripts & templates added


2009-12-03 dcoeurjo
  * Modeles: class templates added with generateClass.sh script<|MERGE_RESOLUTION|>--- conflicted
+++ resolved
@@ -44,9 +44,7 @@
     (David Coeurjolly,[#1719](https://github.com/DGtal-team/DGtal/issues/1719))
   - The WindingNumberShape class can output the raw winding number values
     (David Coeurjolly,[#1719](https://github.com/DGtal-team/DGtal/issues/1719))
-
-<<<<<<< HEAD
-=======
+    
 - *Geometry package*
   - Add creation of polytopes from segments and triangles in
     ConvexityHelper and 3-5xfaster full subconvexity tests for triangles
@@ -57,7 +55,6 @@
   - Add CMake option DGTAL_WRAP_PYTHON (Pablo Hernandez-Cerdan,
     [#1700](https://github.com/DGtal-team/DGtal/pull/1700))
 
->>>>>>> 20c1d416
 - *Github*
   - New `/builddoc` and `/fullbuild` commands on PR comments (David Coeurjolly,
     [#1683](https://github.com/DGtal-team/DGtal/pull/1683))
