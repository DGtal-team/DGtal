--- conflicted
+++ resolved
@@ -133,15 +133,12 @@
   - Fix bug in ImageLinearCellEmbedder.
     (Jacques-Olivier Lachaud, [#1356](https://github.com/DGtal-team/DGtal/pull/1356))
 
-<<<<<<< HEAD
-=======
 - *Kernel*
   - Adding square norm method to Point/Vector class. (David Coeurjolly,
     [#1365](https://github.com/DGtal-team/DGtal/pull/1365))
   - Fix NumberTraits for `long long int` types and refactor it.
     (Roland Denis, [#1397](https://github.com/DGtal-team/DGtal/pull/1397))
 
->>>>>>> cceb3a6d
 - *Helpers*
   - Small fixes in Shortcuts and ShortcutsGeometry, doc, and colormaps.
     (Jacques-Olivier Lachaud, [#1364](https://github.com/DGtal-team/DGtal/pull/1364))
