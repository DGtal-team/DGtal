# DGtal 1.3

## New features / critical changes

- *General*
  - A Dockerfile is added to create a Docker image to have a base to start development
    using the DGtal library.(J. Miguel Salazar
    [#1580](https://github.com/DGtal-team/DGtal/pull/1580))
  - Continuous integration does not use Travis anymore but Github
    Actions. (David Coeurjolly, [#1591](https://github.com/DGtal-team/DGtal/pull/1591))
  - Examples are not built anymore by default (BUILD_EXAMPLES now set to OFF by default).
    (David Coeurjolly, [#1630](https://github.com/DGtal-team/DGtal/pull/1630))

- *Geometry package*
  - Add curvature measures computation on 3D surface mesh:
    implements Normal Cycle, face-constant Corrected Normal Current
    and vertex-interpolated Corrected Normal Current.
    (Jacques-Olivier Lachaud,[#1617](https://github.com/DGtal-team/DGtal/pull/1617))
  - Completes the digital convexity module with new functions
    related to full convexity: check of full convexity for arbitrary
    digital sets in nD, and helper classes for using full convexity in
    practice (local geometric analysis, tangency and shortest paths)
    (Jacques-Olivier Lachaud,[#1594](https://github.com/DGtal-team/DGtal/pull/1594))
  - New VoronoiMapComplete class to store the full Voronoi map (with
    all co-cycling sites (Robin Lamy, David Coeurjolly, Isabelle
    Sivignon [#1605](https://github.com/DGtal-team/DGtal/pull/1605))

- *DEC*
  - New discrete differential operators on polygonal meshes have been
    added. They can be used to process generic polygonal meshes (with
    non-planar, non-convex faces) or digital surfaces. (David
    Coeurjolly, [#1603](https://github.com/DGtal-team/DGtal/pull/1603)
  - New class to compute geodesics on polygonal surfaces using the
    Geodesics in Heat approach and the new differential operators on
    polygonal surfaces (digital surfaces, or any PolygonalMesh instance) (David
    Coeurjolly, [#1603](https://github.com/DGtal-team/DGtal/pull/1603)
    - Updates to PolygonalCalculus: changing sign convention, fix some Eigen
      problems, add Dirichlet boundary conditions, update discrete
      differential calculus examples (Jacques-Olivier
      Lachaud,[#1643](https://github.com/DGtal-team/DGtal/pull/1643))
    - Updates to PolygonalCalculus: adding vector field operators (mainly covariant 
      gradient and covariant projection as well as Connection-Laplacian). Also adding two
      more examples: harmonic parametrization and vectors in heat method. (Baptiste Genest, David
      Coeurjolly,  [#1646](https://github.com/DGtal-team/DGtal/pull/1646))
  
- *Mathematical Package*
  - Add Lagrange polynomials and Lagrange interpolation
    (Jacques-Olivier Lachaud,[#1594](https://github.com/DGtal-team/DGtal/pull/1594))

- *Topology*
  - New helper methods to retrieve the interior/exterior voxel of a given
    surfel (signed cell of a Khalimksy space). (David Coeurjolly,
    [#1631](https://github.com/DGtal-team/DGtal/pull/1631))

- *I/O*
  - Imagemagick dependency and related classes. Image file format (png, jpg, tga, bmp, gif)
    are now included in the DGtal core using `stb_image.h` and `stb_image_write.h`.
   (David Coeurjolly, [#1648](https://github.com/DGtal-team/DGtal/pull/1648))

## Changes

- *Image*
  - Bugfix in the SpaceND and HyperRectDomain classes to allow very large extent (e.g. >$1024^3$)
    (David Coeurjolly, [#1636](https://github.com/DGtal-team/DGtal/pull/1636))
  - Improved ITK image selection in ImageSelector and add ITK xx.gz an other
    format support. New option to keep set domain or to compute current bounding
    box of elements of the set in ImageFromSet.
    (Bertrand Kerautret, [#1633](https://github.com/DGtal-team/DGtal/pull/1633))
  - Improved MeshReader for .off format in order to take into account more
    comments and other header code used in CGAL.
    (Bertrand Kerautret, [#1653](https://github.com/DGtal-team/DGtal/pull/1653) and
    [#1654](https://github.com/DGtal-team/DGtal/pull/1654))

- *IO*
  - Add Obj format in MeshReader including colors and fixing obj format read
    with relative face position.
    (Bertrand Kerautret, [#1584](https://github.com/DGtal-team/DGtal/pull/1584))
  - Move static private HSVtoRGB and RGBtoHSV functions in Color class (public) and
    new setters/getters from/to HSV (Python binding updated)
    (Bertrand Kerautret, Phuc Ngo and David Coeurjolly
    [#1593](https://github.com/DGtal-team/DGtal/pull/1593))

- *Geometry*
  - Small fix for shortest paths computation, which could sometimes
    output several times the same node. Add tests and examples.
    (Jacques-Olivier Lachaud,[#1644](https://github.com/DGtal-team/DGtal/pull/1644))
  - First and second curvature directions were inverted in the `IIPrincipalCurvaturesAndDirectionsFunctor`,
    fixed now. (David Coeurjolly, [#1657](https://github.com/DGtal-team/DGtal/pull/1657))
  - Renaming `getVoronoiVector` to `getVoronoiSite` in the DistanceTransformation class.
    (David Coeurjolly, [#1660](https://github.com/DGtal-team/DGtal/pull/1660))

- *Kernel*
  - New constructor in Point2DEmbedderIn3D to explicitly orient the image plane and
    new shift method to avoid recomputing orientation plane.
    (Bertrand Kerautret [#1619](https://github.com/DGtal-team/DGtal/pull/1619))

- *Build*
  - New cmake targets to collect cmake, doxygen and markdown files (David Coeurjolly,
    [#1609](https://github.com/DGtal-team/DGtal/pull/1609))
  - Continuous integration does not use Travis anymore but Github
    Actions. (David Coeurjolly, [#1591](https://github.com/DGtal-team/DGtal/pull/1591))
  - New cmake option (DGTAL_RANDOMIZED_TESTING_THRESHOLD) to set the
    (approximated) % of unit-tests to build and run for randomized
    testing (David Coeurjolly [#1588](https://github.com/DGtal-team/DGtal/pull/1588))
  - Fix missing whitelist for the unit-tests in relation to
    PR [#1591](https://github.com/DGtal-team/DGtal/pull/1591))
    (Bertrand Kerautret [#1595](https://github.com/DGtal-team/DGtal/pull/1595))
  - Fix cmake related ITK usage in other projects (issue #1612).
    (Bertrand Kerautret and Pablo Hernandez-Cerdan [#1613](https://github.com/DGtal-team/DGtal/pull/1613))
  - Adding ITK in Github Actions CI on linux distribution.
    (Bertrand Kerautret [#1615](https://github.com/DGtal-team/DGtal/pull/1615))
  - New variable in the Github Action script to disable some tests (not working in the bots)
    (David Coeurjolly, [#1635](https://github.com/DGtal-team/DGtal/pull/1635))
  - Google benchmark is now fetched when building the unit tests (using Fetch_Content)
    (David Coeurjolly, [#1651](https://github.com/DGtal-team/DGtal/pull/1651))
<<<<<<< HEAD
  - Fix compilation issues comming from other Eigen version with no
    clear() (like in eigen version imported by ITK and transmitted in DGtal).
    (Bertrand Kerautret [##1665](https://github.com/DGtal-team/DGtal/pull/1665))
  
=======
  - Add new cmake option to avoid linking errors related to STB image library
    (like LNK2005 in MSVC). (Bertrand Kerautret [#1666](https://github.com/DGtal-team/DGtal/pull/1666))

>>>>>>> 893ae878
## Bug fixes

- *General*
  - Fixing OpenMP dependency on macOS when using the DGtalConfig.cmake
    (David Coeurjolly, [#1578](https://github.com/DGtal-team/DGtal/pull/1578))
  - Various warnings / deprecated functions (David Coeurjolly,
    [#1583](https://github.com/DGtal-team/DGtal/pull/1583)
  - Removing old snapshot of catch.hpp. Now DGtal compiles on Apple M1 (David Coeurjolly,
    [#1590](https://github.com/DGtal-team/DGtal/pull/1590)
  - Fix cmake IN_LIST use policy. (Bertrand Kerautret,
    [#1592](https://github.com/DGtal-team/DGtal/pull/1592))
  - Adding a explicit list of tests to exclude from Github Actions
    (David Coeurjolly, [#1596](https://github.com/DGtal-team/DGtal/pull/1596))
  - Fixing bugs in the exclude list for CI
    (David Coeurjolly, [#1602](https://github.com/DGtal-team/DGtal/pull/1602))
  - Reactivating Github Actions bots
    (David Coeurjolly, [#1628](https://github.com/DGtal-team/DGtal/pull/1628))
  - OpenMP fix in DGtalConfig on macOS M1 (David Coeurjolly,
    [#1641](https://github.com/DGtal-team/DGtal/pull/1641))
  - New doxygen settings to reduce diagram generation (David Coeurjolly,
    [#1663](https://github.com/DGtal-team/DGtal/pull/1663))

- *Examples*
  - We can now have examples using [polyscope](https://polyscope.run)
    as viewer (`BUILD_POLYSCOPE_EXAMPLES` cmake variable). (David
    Coeurjolly,
    [#1603](https://github.com/DGtal-team/DGtal/pull/1603))

- *IO*
  - Faster export of OBJ files. (David Coeurjolly, [#1608]((https://github.com/DGtal-team/DGtal/pull/1608))
  - Fixing bugs in writing Longvol from GenericWriter and tests.
    (Bertrand Kerautret, [#1610](https://github.com/DGtal-team/DGtal/pull/1610)
  - Fix compilation issue in MeshReader compilation.
    (Bertrand Kerautret, [#1611](https://github.com/DGtal-team/DGtal/pull/1611)
  - Minor fixes in VolReader and LongVolReader to be able to load large vol files.
    (David Coeurjolly, [#1637](https://github.com/DGtal-team/DGtal/pull/1637))
  - Fix LongVolReader that fails to read large values. It was why testLongvol and
    testCompressedVolWriter were failing on some configurations.
    (Roland Denis, [#1638](https://github.com/DGtal-team/DGtal/pull/1638))
  - Fix missing `#include<map>` in MeshReaeder (Jeremy Fix, [#1649](https://github.com/DGtal-team/DGtal/pull/1649))
  - Fix purple color. (Bertrand Kerautret and Phuc Ngo [#1579](https://github.com/DGtal-team/DGtal/pull/1579))

- *Geometry package*
  - The following changes have been made to fix a bug in `examplePlaneProbingSurfaceLocalEstimator`:
    - in `PlaneProbingDigitalSurfaceLocalEstimator`, the method `probingFrameWithPreEstimation` now
      returns a pair bool-frame instead of just a frame, in order to tell whether the frame will lead
      to a valid initialization or not. The method `eval` now uses this boolean value and returns the
      trivial normal vector if it has been set to 'False'.
    - in `PlaneProbingParallelepipedEstimator`: `isValid` does not call the `isValid` method of the
     delegate, but only checks the relevant parts (which have been pushed in to separate methods).
     (Tristan Roussillon, [#1607](https://github.com/DGtal-team/DGtal/pull/1607))
  - Fixing issue with the automatic deploy of the "nightly" documentation.
    (David Coeurjolly, [#1620](https://github.com/DGtal-team/DGtal/pull/1620))
  - Fix issue on computeHullThickness by adding angle tolerance to detect co-linearity vectors.
    (Bertrand Kerautret, [#1647](https://github.com/DGtal-team/DGtal/pull/1647))

- *DEC*
  - More DEC examples can be built without QGLViewer (they didn't need it).
    (David Coeurjolly, [#1642](https://github.com/DGtal-team/DGtal/pull/1642))
  - Improving PolygonalCalculus and VectorHeatMethod for vector field processing on non-manifold surfaces.
    (David Coeurjolly, [#1659](https://github.com/DGtal-team/DGtal/pull/1659))

- *graph*
  - Fix warning related to copy assignment in class DistanceBreadthFirstVisitor
    (Jacques-Olivier Lachaud, [#1662](https://github.com/DGtal-team/DGtal/pull/1662))

# DGtal 1.2

## New Features / Critical Changes

- *New Feature*
  - DGtal now has a python binding `pip install dgtal`! For all
    details on the list of classes available in python, you can have a
    look to: Pablo Hernandez-Cerdan [#1528](https://github.com/DGtal-team/DGtal/pull/1528)

- *Geometry Package*
  - New normal vector estimation using plane-probing approaches.
    (Jocelyn Meyron, Tristan Roussillon,
    [#1547](https://github.com/DGtal-team/DGtal/pull/1547))
  - New normal vector estimation using slices of digital surfaces
    and maximal segment computation
    (Jocelyn Meyron, Tristan Roussillon,
    [#1547](https://github.com/DGtal-team/DGtal/pull/1547))
  - Add an implementation of the Quick Hull convex hull algorithm. It
    works in arbitrary dimension. It provides several kernels to deal
    with lattice or rational points, and also to compute the Delaunay
    cell complex.
    (Jacques-Olivier Lachaud,[#1539](https://github.com/DGtal-team/DGtal/pull/1539))

## Changes

- *Project*
  - Add azure-pipelines in `wrap` folder to kickstart python wrappings
    (Pablo Hernandez-Cerdan [#1529](https://github.com/DGtal-team/DGtal/pull/1529))
  - Modernize CMake: Avoid global includes and links, use `target_` commands instead
    (Pablo Hernandez-Cerdan, David Coeurjolly [#1524](https://github.com/DGtal-team/DGtal/pull/1524))
  - Modernize CMake: Prefer use targets rather than directories and libraries
    (Pablo Hernandez-Cerdan [#1543](https://github.com/DGtal-team/DGtal/pull/1543))
  - Add python wrappings using pybind11. Check wrap/README.md for details.
    (Pablo Hernandez-Cerdan [#1543](https://github.com/DGtal-team/DGtal/pull/1528))

- *Documentation*
  - Fix typos in blurred segment equation (Phuc Ngo,
    [#1561](https://github.com/DGtal-team/DGtal/pull/1561))
  - Fix some small errors : includes, variable names, code example
    (adrien Krähenbühl, [#1525](https://github.com/DGtal-team/DGtal/pull/1525))
  - Fix doxygen errors in DigitalConvexity, SurfaceMesh
    (Pablo Hernandez-Cerdan [#1534](https://github.com/DGtal-team/DGtal/pull/1534))
  - Fix CSS errors in doxygen
    (Jérémy Levallois, [#1546](https://github.com/DGtal-team/DGtal/pull/1546))

- *General*
  - Only set CMAKE_CXX_STANDARD if not defined already
    (Pablo Hernandez-Cerdan [#1526](https://github.com/DGtal-team/DGtal/pull/1526))
  - Add `container()` member function to DigitalSets and ImageContainers
    (Pablo Hernandez-Cerdan [#1532](https://github.com/DGtal-team/DGtal/pull/1532))

- *Arithmetic*
  - Add default constructor to ClosedIntegerHalfSpace
    (Jacques-Olivier Lachaud,[#1531](https://github.com/DGtal-team/DGtal/pull/1531))

- *IO*
  - Fix Color::getRGBA
    (Pablo Hernandez-Cerdan [#1535](https://github.com/DGtal-team/DGtal/pull/1535))
  - Adding Quad exports in Board3DTo2D  (David Coeurjolly,
    [#1537](https://github.com/DGtal-team/DGtal/pull/1537))
  - Adding spacing in ImageContainerByITKImage and the possibility to export it
    through ITKWriter.
    (Bertrand Kerautret [#1563](https://github.com/DGtal-team/DGtal/pull/#1563))


## Bug fixes

- *Documentation*
  - Removing collaboration graphs in doxygen. Fixing doxygen warnings (David Coeurjolly,
    [#1537](https://github.com/DGtal-team/DGtal/pull/1537))
  - Fixing the homebrew command for building on macOS (Jérémy Levallois,
    [#1560](https://github.com/DGtal-team/DGtal/pull/1560))

- *IO*
  - Removing the default grey background and raising an error if CAIRO has not between
    set for the Board3DTo2D export (David Coeurjolly,
    [#1537](https://github.com/DGtal-team/DGtal/pull/1537))

- *Geometry*
  - Small fixes and updates in BoundedLatticePolytope and BoundedRationalPolytope
    initialization when using half-spaces initialization
    (Jacques-Olivier Lachaud,[#1538](https://github.com/DGtal-team/DGtal/pull/1538))
  - Fix BoundedLatticePolytope::init when using half-spaces initialization
    (Jacques-Olivier Lachaud,[#1531](https://github.com/DGtal-team/DGtal/pull/1531))
  - Fix an issue in DigitalSurfaceRegularization about bad buffer init
    (David Coeurjolly, [#1548](https://github.com/DGtal-team/DGtal/pull/1548))
  - Fix issue [#1552](https://github.com/DGtal-team/DGtal/issues/1552) about a
    plane-probing unit test taking too long
    (Jocelyn Meyron, [#1553](https://github.com/DGtal-team/DGtal/pull/1553))
  - Fix issue
    [#1566](https://github.com/DGtal-team/DGtal/issues/1566): do not
    compile example checkLatticeBallQuickHull if WITH_GMP is not set
    (Jacques-Olivier Lachaud,[#1567](https://github.com/DGtal-team/DGtal/pull/1567))
  - Fix AppVeyor issue on PlaneProbingParallelepipedEstimator and PlaneProbingRNeighborhood
    (Bertrand Kerautret, [#1568](https://github.com/DGtal-team/DGtal/pull/1568))

- *Shapes package*
  - Fix the use of uninitialized variable in NGon2D.
   (Daniel Antunes,[#1540](https://github.com/DGtal-team/DGtal/issues/1540))

- *Build*
  - We now use cmake *Fetch_Content* to download the stable release of
    Catch2 (used in our unit-tests) when building the project (David
    Coeurjolly [#1524](https://github.com/DGtal-team/DGtal/issues/1524))
  - Fixing the required components for CGAL (David Coeurjolly,
    [#1550](https://github.com/DGtal-team/DGtal/issues/1550))
  - Speedup of the compilation of the tests that rely on Catch2
    (Roland Denis [#1551](https://github.com/DGtal-team/DGtal/pull/1551))
  - Comply with cmake Policy CMP0115 "Source file extensions must be
    explicit". (David Coeurjolly, [#1557](https://github.com/DGtal-team/DGtal/pull/1557))
  - Fix AppVeyor issue using new zlib URL.
    (Bertrand Kerautret, [#1571](https://github.com/DGtal-team/DGtal/pull/1571))


# DGtal 1.1

## New Features / Critical Changes

- *Project*
  - For this release, we have cleaned up the git history (using [bfg](https://rtyley.github.io/bfg-repo-cleaner/)),
    removing old deprecated files or commit errors. For a complete description,
    please follow the discussion of Issue [#1477](https://github.com/DGtal-team/DGtal/issues/1477).
    If you are doing a clean `git clone` of the project, or use the release archive,
    everything should be fine. If you have branches on the release 1.1beta, you
    would need to reset your current working copy. For instance, if
    you have cloned the `DGtal-team/DGtal` repository, just reset your
    master branch using:
    ```
    git fetch origin
    git reset --hard origin/master
    ```
    If you have cloned a fork of `DGtal-team/DGtal` (*i.e.* the `origin`
    remote correspond to your fork and not the DGtal-team one), Fetch
    the DGtal-team remote (nammed `DGtal` here):
    ```
    git fetch DGtal
    git reset --hard DGtal/master
    ```

    _For advanced developers_
    If there are some branches out there you want to "update" to the new history:
    First go to unmerged branch and copy the SHA of the commits you want to get. Or, if they are consecutive, copy the oldest and newest SHA.
    ```
    git checkout master #Updated to new history
    git checkout -b myOpenPR_after_new_history
    git cherry-pick oldestSha^..newestSha
    ```

    (David Coeurjolly, [#1510](https://github.com/DGtal-team/DGtal/pull/1510))

- *Kernel package*
  - Making `HyperRectDomain_(sub)Iterator` random-access iterators
    (allowing parallel scans of the domain, Roland Denis,
    [#1416](https://github.com/DGtal-team/DGtal/pull/1416))
  - Fix bug in BasicDomainSubSampler for negative coordinates of the
    domain lower bound. (Bertrand Kerautret
    [#1504](https://github.com/DGtal-team/DGtal/pull/1504))

- *DEC*
  - Add discrete calculus model of Ambrosio-Tortorelli functional in
    order to make piecewise-smooth approximations of scalar or vector
    fields onto 2D domains like 2D images or digital surfaces
    (Jacques-Olivier Lachaud,[#1421](https://github.com/DGtal-team/DGtal/pull/1421))

- *Geometry Package*
  - New piecewise smooth digital surface regularization class (David Coeurjolly,
    [#1440](https://github.com/DGtal-team/DGtal/pull/1440))
  - Provides support for digital full convexity and subconvexity (Jacques-Olivier Lachaud,
    [#1459](https://github.com/DGtal-team/DGtal/pull/1459))
  - Implementation of Shrouds algorithm for smoothing digital surfaces:
    Nielson et al., Shrouds: optimal separating surfaces for enumerated volumes.
    In Proc. VisSym 2003, vol. 3, pp. 75-84
    (Jacques-Olivier Lachaud, [#1500](https://github.com/DGtal-team/DGtal/pull/1500))
  - Updates cell geometry and digital convexity to use specialized
    unordered set data structure UnorderedSetByBlock for storing
    digital points (Jacques-Olivier Lachaud,
    [#1499](https://github.com/DGtal-team/DGtal/pull/1499))

- *Shapes package*
  - Add a new surface mesh representation for manifold or non-manifold polygonal
    surfaces in R^3 (Jacques-Olivier Lachaud,
    [#1503](https://github.com/DGtal-team/DGtal/pull/1503))

## Changes

- *General*
  - DGtal can be compiled and used as a project (git) submodule (David
    Coeurjolly [#1444](https://github.com/DGtal-team/DGtal/pull/1444))
  - Add .gitattributes file for github to recognize ih files as c++
    (Pablo Hernandez-Cerdan [#1457](https://github.com/DGtal-team/DGtal/pull/1457))
  - Add CMake option `DGTAL_ENABLE_FLOATING_POINT_EXCEPTIONS` to control enabling
    `feenableexcept` (only applies in Linux when in Debug mode).
    (Pablo Hernandez-Cerdan, [#1489](https://github.com/DGtal-team/DGtal/pull/1489))
  - Travis: Fix broken Eigen url. Update Eigen in travis to 3.3.7.
    (Pablo Hernandez, [#1508](https://github.com/DGtal-team/DGtal/pull/1508))

- *Geometry*
  - New Integral Invariant functor to retrieve the curvature tensor (principal curvature
    directions and values). (David Coeurjolly, [#1460](https://github.com/DGtal-team/DGtal/pull/1460))
  - Add principal directions of curvature functions for implicit polynomial 3D shapes.
    (Jacques-Olivier Lachaud,[#1470](https://github.com/DGtal-team/DGtal/pull/1470))

- *io*
  - The GenericWriter can now export in 3D ITK format (nii, mha,  mhd,  tiff).  
    (Bertrand Kerautret [#1485](https://github.com/DGtal-team/DGtal/pull/1485))
  - New Viridis ColorGradientPreset and clean of  useless template specializations in
    the GenericWriter for color image. (Bertrand Kerautret
    [#1487](https://github.com/DGtal-team/DGtal/pull/1487))
  - Add the possibility to import images with a shifted domain in ITKReader.
    (Bertrand Kerautret and Pablo Hernandez-Cerdan
    [#1492](https://github.com/DGtal-team/DGtal/pull/1492))

- *Kernel package*
  - Add .data() function to PointVector to expose internal array data.
    (Pablo Hernandez-Cerdan, [#1452](https://github.com/DGtal-team/DGtal/pull/1452))
  - Add a specialized unordered set data structure
    UnorderedSetByBlock for storing digital points, which is more
    compact and as efficient as unordered set
    (Jacques-Olivier Lachaud,[#1499](https://github.com/DGtal-team/DGtal/pull/1499))

- *Helpers*
  - Add vector field output as OBJ to module Shortcuts (Jacques-Olivier Lachaud,
    [#1412](https://github.com/DGtal-team/DGtal/pull/1412))
  - Add shortcuts to Ambrosio-Tortorelli piecewise-smooth approximation
    (Jacques-Olivier Lachaud,[#1421](https://github.com/DGtal-team/DGtal/pull/1421))
  - Add  output as OFF to module Shortcuts (Bertrand Kerautret,
    [#1476](https://github.com/DGtal-team/DGtal/pull/1476))
  - Add shortcuts to principal curvatures and directions of curvature for implicit polynomial
    3D shapes. (Jacques-Olivier Lachaud,[#1470](https://github.com/DGtal-team/DGtal/pull/1470))

- *Tests*
  - Upgrade of the unit-test framework (Catch) to the latest release [Catch2](https://github.com/catchorg/Catch2).
    (David Coeurjolly [#1418](https://github.com/DGtal-team/DGtal/pull/1418))
    (Roland Denis [#1419](https://github.com/DGtal-team/DGtal/pull/1419))

- *Topology*
  - Provides partial flip, split and merge operations for half-edge data structures
    and triangulated surfaces (Jacques-Olivier Lachaud,
    [#1428](https://github.com/DGtal-team/DGtal/pull/1428))
  - Makes testVoxelComplex faster, reducing the size of the test fixture
    (Pablo Hernandez-Cerdan, [#1451](https://github.com/DGtal-team/DGtal/pull/1451))
  - Fix bug in VoxelComplex masks when cell was at the boundary of kspace
    (Pablo Hernandez-Cerdan, [#1488](https://github.com/DGtal-team/DGtal/pull/1488))
  - Fix loadTable not able to read compressed tables in Windows
    (Pablo Hernandez-Cerdan, [#1505](https://github.com/DGtal-team/DGtal/pull/1505))
  - Fix fillData in CubicalComplex
    (Pablo Hernandez-Cerdan, [#1519](https://github.com/DGtal-team/DGtal/pull/1519))

- *Shapes package*
  - Add a moveTo(const RealPoint& point) method to implicit and star shapes
   (Adrien Krähenbühl,
   [#1414](https://github.com/DGtal-team/DGtal/pull/1414))
  - Fix Lemniscate definition following Bernoulli's definition
   (Adrien Krähenbühl,
   [#1427](https://github.com/DGtal-team/DGtal/pull/1427))
  - Homogenizes typedefs of all parametric shapes and fixes some bounding box
    computations (Adrien Krähenbühl,
   [#1462](https://github.com/DGtal-team/DGtal/pull/1462))
  - Add const directives to some curve estimators on shapes.
    (Adrien Krähenbühl [#1429](https://github.com/DGtal-team/DGtal/pull/1429))

- *IO*
  - When the 3D built-in viewer is enabled (libqglviewer), the default
    required Qt version is now Qt5 instead of Qt4. You can revert to
    Qt4 by unsetting the WITH_QT5 cmake flag (David Coeurjolly,
    [#1511](https://github.com/DGtal-team/DGtal/pull/1511))

## Bug Fixes

- *Configuration/General*
  - Fix compilation error/warnings with gcc 9.1.1 and clang 9.0
    (Boris Mansencal, [#1431](https://github.com/DGtal-team/DGtal/pull/1431))
  - Disable some gcc/clang warnings in Qt5 raised by Apple clang compiler (David
    Coeurjolly, [#1436](https://github.com/DGtal-team/DGtal/pull/1436))
  - Fixing Travis configuration due to syntax changes in v2
    (Roland Denis, [#1465](https://github.com/DGtal-team/DGtal/pull/1465))
  - Compression of png files used in for the documentation
    (preparing 1.1 release), (David Coeurjolly, [#1494](https://github.com/DGtal-team/DGtal/pull/1494))
  - Fix `CMAKE_C_FLAGS` when `WITH_OPENMP=ON`
    (Pablo Hernandez-Cerdan, [#1495](https://github.com/DGtal-team/DGtal/pull/1495))

- *Mathematics*
  - Put SimpleMatrix * scalar operation in DGtal namespace (Jacques-Olivier Lachaud,
    [#1412](https://github.com/DGtal-team/DGtal/pull/1412))

- *Geometry*
  - Bugfix in the `testVoronoiCovarianceMeasureOnSurface` (David
    Coeurjolly, [#1439](https://github.com/DGtal-team/DGtal/pull/1439))
  - Defining StandardDSS4Computer & NaiveDSS8Computer as templated aliases of
    ArithmeticalDSSComputer (fix #1483). Also fixing NaiveDSS8 adjacency.
    (Roland Denis, [#1491](https://github.com/DGtal-team/DGtal/pull/1491))
  - Fix initialisation in BoundedLatticePolytope when creating non full
    dimensional simplices in 3D (segments, triangles). (Jacques-Olivier Lachaud,
    [#1502](https://github.com/DGtal-team/DGtal/pull/1502))

- *Kernel*
  - Point2DEmbedderIn3D edit to recover behavior of version 0.9.4 in
    the origin point placement. (Florian Delconte and Bertrand Kerautret
    [#1520](https://github.com/DGtal-team/DGtal/pull/1520))

- *Helpers*
  - Fix Metric problem due to implicit RealPoint toward Point conversion when computing
    convolved trivial normals in ShortcutsGeometry (Jacques-Olivier Lachaud,
    [#1412](https://github.com/DGtal-team/DGtal/pull/1412))
  - Fixing double conversion bug in class Parameters, related to
    English/French decimal point inconsistency between `atof` and
    `boost::program_options` (Jacques-Olivier Lachaud,
    [#1411](https://github.com/DGtal-team/DGtal/pull/1411))
  - Fix bug in Shortcuts::saveVectorFieldOBJ
    (Jacques-Olivier Lachaud,[#1421](https://github.com/DGtal-team/DGtal/pull/1421))
  - Fixing OBJ export: .mtl file written with relative path (Johanna
    Delanoy [#1420](https://github.com/DGtal-team/DGtal/pull/1420))
  - Unify pointel ordering in Shortcuts and MeshHelper so that
    Shortcuts::getPointelRange, Shortcuts::saveOBJ and
    Shortcuts::makePrimalPolygonalSurface, as well as
    MeshHelpers::digitalSurface2PrimalPolygonalSurface, all use the
    CCW ordering by default (in 3D).
    (Jacques-Olivier Lachaud,[#1445](https://github.com/DGtal-team/DGtal/pull/1445))

- *images*
  - Fix the image origin that was not taken into account in class
    ImageContainerByITKImage. (Bertrand Kerautret
    [#1484](https://github.com/DGtal-team/DGtal/pull/1484))
  - Add domainShift to ImageContainerByITKImage.
    (Pablo Hernandez-Cerdan,
    [#1490](https://github.com/DGtal-team/DGtal/pull/1490))

- *IO*
  - Removing a `using namespace std;` in the Viewer3D hearder file. (David
    Coeurjolly [#1413](https://github.com/DGtal-team/DGtal/pull/1413))
  - Fixing cast from const to mutable iterator in GradientColorMap.
    (Roland Denis [#1486](https://github.com/DGtal-team/DGtal/pull/1486))

- *Topology*
  - Add missing constraint to flips in HalfEdgeDataStructure
    (Jacques-Olivier Lachaud,[#1498](https://github.com/DGtal-team/DGtal/pull/1498))

- *Shapes*
  - Fix bug in Astroid parameter() method : orientation correction
    (Adrien Krähenbühl,
    [#1325](https://github.com/DGtal-team/DGtal/pull/1426))
  - Add missing constraint to flips in TriangulatedSurface
    (Jacques-Olivier Lachaud,[#1498](https://github.com/DGtal-team/DGtal/pull/1498))

- *DEC*
  - Fix issue (https://github.com/DGtal-team/DGtal/issues/1441)
    related to bad link in DEC/moduleAT documentation and missing
    associated example exampleSurfaceATnormals.cpp (Jacques-Olivier
    Lachaud,[#1442](https://github.com/DGtal-team/DGtal/pull/1442)
  - Adding missing LGPL headers in the DEC examples (David Coeurjolly
    [#1472]((https://github.com/DGtal-team/DGtal/pull/1472))

- *Documentation*
  - Promoting the `Shortcuts` documentation page on the main page. (David
    Coeurjolly [#1417](https://github.com/DGtal-team/DGtal/pull/1417))
  - Fixing the `doxyfiles` to have the table of contents of module pages (David
    Coeurjolly [#1424](https://github.com/DGtal-team/DGtal/pull/1424))
  - New illustration in the volumetric analysis documentation page (David
    Coeurjolly [#1432](https://github.com/DGtal-team/DGtal/pull/1432))
  - Using SourceForge to download doxygen sources during Travis CI jobs.
    (Roland Denis [#1424](https://github.com/DGtal-team/DGtal/pull/1434))
  - CSS edit to enhance the readability of code snippets (David
    Coeurjolly [#1438](https://github.com/DGtal-team/DGtal/pull/1438))
  - Fixing various links in moduleCellularTopology. Fixing #1454.
    Removing dead links to ImaGene project.
    (Roland Denis [#1455](https://github.com/DGtal-team/DGtal/pull/1455))

- *Build*
  - Fix issue (https://github.com/DGtal-team/DGtal/issues/1478),
    that is a Visual Studio 2019 build error related to befriend
    template specializations
    (Jacques-Olivier Lachaud [#1481](https://github.com/DGtal-team/DGtal/pull/1481))
  - Removing the homemade CPP11 checks, using cmake macro instead
    (David Coeurjolly, [#1446](https://github.com/DGtal-team/DGtal/pull/1446))
  - Removes the check for CPP11 when building WITH_ITK
    (Pablo Hernandez-Cerdan, [#1453](https://github.com/DGtal-team/DGtal/pull/1453))
  - Fix apple clang  compilation issue with a workaround to the
    ConstIteratorAdapter class that does not satisfy the _is_forward concept of the STL:
    using boost::first_max_element instead std::max_element.
    (Bertrand Kerautret, [#1437](https://github.com/DGtal-team/DGtal/pull/1437))  
  - Abort compilation at configure time when the compiler is gcc 10.1 due to compiler bug.
    Fix issue #1501.
    (Pablo Hernandez-Cerdan, [#1506](https://github.com/DGtal-team/DGtal/pull/1506))

# DGtal 1.0

## New Features / Critical Changes

- *Base package*
  - Adding FunctorHolder to transform any callable object (e.g. function,
    functor, lambda function,...) into a valid DGtal functor.
    (Roland Denis, [#1332](https://github.com/DGtal-team/DGtal/pull/1332))
  - Adding better checks for floating point arithmetic in the test module (Kacper Pluta,
    [#1352](https://github.com/DGtal-team/DGtal/pull/1352))

- *Documentation*
  - Module page about functions, functors and lambdas in DGtal.
    (Roland Denis, [#1332](https://github.com/DGtal-team/DGtal/pull/1332))

- *Image package*
  - Adding ConstImageFunctorHolder to transform any callable object
    (e.g. function, functor, lambda function,...) into a CConstImage model.
    (Roland Denis, [#1332](https://github.com/DGtal-team/DGtal/pull/1332))
  - RigidTransformation2D/3D depends on a vector functor that can be,
    for example, VectorRounding (Kacper Pluta,
    [#1339](https://github.com/DGtal-team/DGtal/pull/1339))

- *Kernel package*
  - Adding PointFunctorHolder to transform any callable object (e.g. function,
    functor, lambda function,...) into a CPointFunctor model.
    (Roland Denis, [#1332](https://github.com/DGtal-team/DGtal/pull/1332))
  - ⚠️ The conversion between PointVector of different component types now follows
    the classical conversion rules (e.g. float to double is OK but double
    to int fails if the conversion is not explicitly specified).
    Component type after an arithmetic operation also follows the classical
    arithmetic conversion rules (e.g int * double returns a double).
    Adding some related conversion functors.
    (Roland Denis, [#1345](https://github.com/DGtal-team/DGtal/pull/1345))
  - Making binary operators of PointVector (+-\*/ but also dot, crossProduct,
    inf, isLower,...) available as external functions. The component type of
    the result follows the classical arithmetic conversion rules.
    (Roland Denis, [#1345](https://github.com/DGtal-team/DGtal/pull/1345))
  - Adding square norm method to Point/Vector class. (David Coeurjolly,
    [#1365](https://github.com/DGtal-team/DGtal/pull/1365))

- *Helpers*
  - Classes Shortcuts and ShortcutsGeometry to simplify coding with
    DGtal. Integrate a lot of volume, digital surfaces, mesh,
    surface, geometry, estimators functions, with many conversion
    and input/output tools. (Jacques-Olivier Lachaud,
    [#1357](https://github.com/DGtal-team/DGtal/pull/1357))

- *Shapes package*
  - Add two new star shapes: Astroid and Lemniscate
   (Adrien Krähenbühl, Chouaib Fellah,
   [#1325](https://github.com/DGtal-team/DGtal/pull/1325))

- *Geometry package*
  - Parametric 3D curve digitization see (UglyNaiveParametricCurveDigitizer3D)
   (Kacper Pluta, [#1339](https://github.com/DGtal-team/DGtal/pull/1339))
  - A set of 3D parametric curves: EllipticHelix, Knot_3_1, Knot_3_2, Knot_4_1,
    Knot_4_3, Knot_5_1, Knot_5_2, Knot_6_2, Knot_7_4 (Kacper Pluta,
   [#1339](https://github.com/DGtal-team/DGtal/pull/1339))
  - DecoratorParametricCurveTransformation - a decorator to apply isometries to
    parametric curves (Kacper Pluta, [#1339](https://github.com/DGtal-team/DGtal/pull/1339))
  - LambdaMST3DBy2D - a variation of 3D Lambda Maximal Segment tangent estimator
   that uses only 2D tangents along maximal axis. This estimator has only a
   research value (Kacper Pluta, [#1339](https://github.com/DGtal-team/DGtal/pull/1339))
  - DSSes filtration during L-MST3D computations (Kacper Pluta,
   [#1339](https://github.com/DGtal-team/DGtal/pull/1339))
  - An option for filtering DSSes during LambdaMST3D calculations (Kacper Pluta,
   [#1339](https://github.com/DGtal-team/DGtal/pull/1339))
  - New LpMetric class (model of CMetricSpace) for distance computations in R^n.
    (David Coeurjolly,  [#1388](https://github.com/DGtal-team/DGtal/pull/1388))

- *Documentation*
  - Replacing html internal links by ref command in Digital Topology module
    documentation. Also ignoring doxygen warning when ref begins with a digit.
    (Roland Denis, [#1340](https://github.com/DGtal-team/DGtal/pull/1340))
  - Fix examples filenames in Digital Topology module documentation (Isabelle
    Sivignon, [#1331](https://github.com/DGtal-team/DGtal/pull/1331))
  - Fix doc bug with Hull2D namespace, (Tristan Roussillon,
    [#1330](https://github.com/DGtal-team/DGtal/pull/1330))
  - Checking boost version when including boost/common_factor_rt (David Coeurjolly,
    [#1344](https://github.com/DGtal-team/DGtal/pull/1344))
  - Fix computational costs of separable metric predicates in the documentation.
    (David Coeurjolly, [#1374](https://github.com/DGtal-team/DGtal/pull/1374))
  - Fixing doxygen warnings (typo and doxygen upgrade to v1.8.14)
    (Roland Denis, [#1376](https://github.com/DGtal-team/DGtal/pull/1376))
  - Module page about functions, functors and lambdas in DGtal.
    (Roland Denis, [#1332](https://github.com/DGtal-team/DGtal/pull/1332))

## Changes

- *Configuration/General*
  - Simplifying Travis CI scripts (David Coeurjolly,
    [#1371](https://github.com/DGtal-team/DGtal/pull/1371))

- *Kernel package*
  - Fix NumberTraits for `long long int` types and refactor it.
    (Roland Denis, [#1397](https://github.com/DGtal-team/DGtal/pull/1397))


- *Topology*
  - Remove the internal object from VoxelComplex, improving performance
    (Pablo Hernandez, [#1369](https://github.com/DGtal-team/DGtal/pull/1369))

- *Documentation*
  - Improving KhalimskySpace related classes documentations by displaying
    a short description in the member list.
    (Roland Denis,  [#1398](https://github.com/DGtal-team/DGtal/pull/1398))

- *Helpers*
  - Small fixes in Shortcuts and ShortcutsGeometry, doc, and colormaps.
    (Jacques-Olivier Lachaud, [#1364](https://github.com/DGtal-team/DGtal/pull/1364))

- *Topology*
  - Specializes the method DigitalSurface::facesAroundVertex in the
    3D case, such that faces (ie pointels) are ordered
    counterclockwise with respect of the vertex (ie surfel) seen from
    the exterior. (Jacques-Olivier Lachaud,
    [#1377](https://github.com/DGtal-team/DGtal/pull/1377))
  - This PR fixes two issues related to CubicalComplexFunctions:
    issue [#1362](https://github.com/DGtal-team/DGtal/issues/1362) and
    issue [#1381](https://github.com/DGtal-team/DGtal/issues/1381) for
    programs testCubicalComplex, testVoxelComplex and
    testParDirCollapse. (Jacques-Olivier Lachaud,
    [#1390](https://github.com/DGtal-team/DGtal/pull/1390))
  - Move operators outside of functions namespace in VoxelComplexFunctions.
    (Pablo Hernandez, [#1392](https://github.com/DGtal-team/DGtal/pull/1392))


## Bug Fixes

- *Configuration/General*
  - Continuous integration AppVeyor fix
    [#1326](https://github.com/DGtal-team/DGtal/pull/1326)
  - Fixing documentation checks and updating Travis scripts
    (Roland Denis, [#1335](https://github.com/DGtal-team/DGtal/pull/1335))
  - Fixing warning of Clang when including GraphicsMagick v1.3.31
    (Roland Denis, [#1366](https://github.com/DGtal-team/DGtal/pull/1366))
  - Fix compilation warnings with gcc 8.2.1
    (Boris Mansencal, [#1384](https://github.com/DGtal-team/DGtal/pull/1384))
  - Fix compilation with Visual Studio (15.9.5) and some io tests
    (Boris Mansencal, [#1380](https://github.com/DGtal-team/DGtal/pull/1380))
  - Fixing & updating Travis: documentation deployement and DGtalTools job
    (Roland Denis, [#1383](https://github.com/DGtal-team/DGtal/pull/1383))
  - Various warnings fixed on Xcode (David Coeurjolly,
    [#1389](https://github.com/DGtal-team/DGtal/pull/1389))
  - Fix compilation and adding debug version for the generated file with Visual Studio
    (Raphael Lenain, [#1395](https://github.com/DGtal-team/DGtal/pull/1395))
  - Correct pragma pop in ITK related files
    (Boris Mansencal, [#1400](https://github.com/DGtal-team/DGtal/pull/1400))
  - Fix compilation and execution with Visual Studio
    (Raphael Lenain, [#1407](https://github.com/DGtal-team/DGtal/pull/1407))

- *Kernel*
 - Fixing issue #1341 about unwanted conversions between PointVector with
    different component types (like from double to int) by making explicit
    the default conversion constructor and checking type compatiblity when
    using operators.
    (Roland Denis, [#1345](https://github.com/DGtal-team/DGtal/pull/1345))
 - Fixing issue #1387 about the wrong result of PointVector::crossProduct
    in 2D. Also disabling this method for dimensions other than 2 and 3.
    (Roland Denis, [#1345](https://github.com/DGtal-team/DGtal/pull/1345))
  - Fixing many issues related to invalid conversion between PointVectors
    of different component types.
    (David Coeurjolly, Roland Denis, Monir Hadji, Bertrand Kerautret,
    Tristan Roussillon, [#1345](https://github.com/DGtal-team/DGtal/pull/1345))

- *Base*
  - Fixing wrong members in PredicateCombiner (David Coeurjolly,
    [#1321](https://github.com/DGtal-team/DGtal/pull/1321))
  - Fix testClone2.cpp and efficiency issue in Clone/CountedPtr mechanism
    (Jacques-Olivier Lachaud, [#1382](https://github.com/DGtal-team/DGtal/pull/1382)). Fix issue
    [#1203](https://github.com/DGtal-team/DGtal/issues/1203))

- *Shapes*
  - Fixing openmp flags (David Coeurjolly,
    [#1324](https://github.com/DGtal-team/DGtal/pull/1324))
  - Add assignment operator to ImageContainerByITKImage (Pablo Hernandez,
    [#1336](https://github.com/DGtal-team/DGtal/pull/1336))
  - Fix compilation warning: const qualifier ignored in cast (Pablo Hernandez,
    [#1337](https://github.com/DGtal-team/DGtal/pull/1337))
  - Filter data passed to acos in order to avoid division by zero or an argument
    out of range. (Kacper Pluta, [#1359](https://github.com/DGtal-team/DGtal/pull/1359))

- *IO*
  - Improve ITKReader, testITKio and testITKReader (Boris Mansencal,
    [#1379](https://github.com/DGtal-team/DGtal/pull/1379))
    [#1394](https://github.com/DGtal-team/DGtal/pull/1394))
  - Fix wrong typedef for double case in ITKReader (Adrien Krähenbühl,
    [#1259](https://github.com/DGtal-team/DGtal/pull/1322))
  - Fix safeguard when using ImageMagick without cmake activation (David Coeurjolly,
    [#1344](https://github.com/DGtal-team/DGtal/pull/1344))
  - Fix Color::Green definition (David Coeurjolly,
    [#1385](https://github.com/DGtal-team/DGtal/pull/1385))
  - Fix Visual Studio ContourHelper tests.
    (Bertrand Kerautret, [#1386](https://github.com/DGtal-team/DGtal/pull/1386))

- *Geometry*
   - Fix a possible tangent vector flapping during L-MST3D and L-MST3DBy2D (Kacper Pluta,
   [#1339](https://github.com/DGtal-team/DGtal/pull/1339))
   - Fix a possible issue with data structures orderings in L-MST3D accumulation step (Kacper Pluta,
   [#1339](https://github.com/DGtal-team/DGtal/pull/1339))
   - Add missing API to StandardDSS6Computer i.e., isInDSS (Kacper Pluta,
   [#1339](https://github.com/DGtal-team/DGtal/pull/1339))

- *DEC package*
  - Adding missing headers in some files of DEC.
    (Roland Denis, [#1349](https://github.com/DGtal-team/DGtal/pull/1349))

- *Image*
  - Fix bug in ImageLinearCellEmbedder.
    (Jacques-Olivier Lachaud, [#1356](https://github.com/DGtal-team/DGtal/pull/1356))

- *Miscellaneous*
  - Fix Small bug in Integral Invariant Volume Estimator in 2D
    (Thomas Caissard, [#1316](https://github.com/DGtal-team/DGtal/pull/1316))
  - Change from private to public access of types Input and Output in SCellToPoint
    (Daniel Antunes, [#1346](https://github.com/DGtal-team/DGtal/pull/1346))
  - Correct small typo when compiling with DEBUG defined
    (Boris Mansencal, [#1401](https://github.com/DGtal-team/DGtal/pull/1401))

- *Math packages*
  - Fix possible division by zero in the MultiStatistics class.
    (Kacper Pluta, [#1358](https://github.com/DGtal-team/DGtal/pull/1358))


# DGtal 0.9.4.1

## Bug Fixes

- *Documentation*
  - Fixing path to Mathjax CDN in documentation (David Coeurjolly,
    [#1318](https://github.com/DGtal-team/DGtal/pull/1318))

# DGtal 0.9.4

## New Features / Critical Changes

- *Shapes*
  - Mesh Voxelizer using 6- or 26-separability templated
   (David Coeurjolly, Monir Hadji,
   [#1209](https://github.com/DGtal-team/DGtal/pull/1209))

- *Topology Package*
  - Adding the half-edge data structure to represent arbitrary
    two-dimensional combinatorial surfaces with or without boundary
    (Jacques-Olivier Lachaud
     [#1266](https://github.com/DGtal-team/DGtal/pull/1266))
  - Add VoxelComplex, an extension for CubicalComplex, implementing the Critical-Kernels
    framework, based on the work of M.Couprie and G.Bertrand on isthmus.
    (Pablo Hernandez, [#1147](https://github.com/DGtal-team/DGtal/pull/1147))

- *Shapes Package*
  - Adding classes and helpers to create triangulated surfaces and
    polygonal surfaces to convert them from/to mesh, as well as a conversion from digital
    surfaces to dual triangulated or polygonal surface (Jacques-Olivier
    Lachaud [#1266](https://github.com/DGtal-team/DGtal/pull/1266))

- *Geometry Package*
  - Laplace-Beltrami operators on digital surfaces. (Thomas Caissard,
    [#1303](https://github.com/DGtal-team/DGtal/pull/1303))



## Changes

- *Math package*
  - New SimpleMatrix constructor with a initializer_list argument
    (Nicolas Normand,
    [#1250](https://github.com/DGtal-team/DGtal/pull/1250))

- *IO*
  - New simple way to extend the QGLViewer-based Viewer3D interface,
    for instance to add callbacks to key or mouse events, or to modify
    what is drawn on the window.
    (Jacques-Olivier Lachaud, [#1259](https://github.com/DGtal-team/DGtal/pull/1259))
  - TableReader can now read all elements contained in each line of a file
    with the new method getLinesElementsFromFile().
    (Bertrand Kerautret,
    [#1260](https://github.com/DGtal-team/DGtal/pull/1260))
  - New ImageMagick writer to export images to PNG or JPG formats for
    instance.  (David Coeurjolly,
    [#1304](https://github.com/DGtal-team/DGtal/pull/1304))
  - SimpleDistanceColorMap new colormap to easily display distance maps.
    (David Coeurjolly, [#1302](https://github.com/DGtal-team/DGtal/pull/1302))
  - Fix in MagicReader allowing to load colored images. (David
    Coeurjolly, [#1305](https://github.com/DGtal-team/DGtal/pull/1305))
  - Include New ImageMagick writer in GenericWriter.  (Bertrand Kerautret,
    [#1306](https://github.com/DGtal-team/DGtal/pull/1306))

## Bug Fixes

- *Build*
  - Fix compilation by using DGtal from swift wrapping (Bertrand Kerautret,
    [#1309](https://github.com/DGtal-team/DGtal/pull/1309))
  - Fix C++11 cmake flags and cmake >3.1 is now required (David Coeurjolly,
    Pablo H Cerdan, [#1290](https://github.com/DGtal-team/DGtal/pull/1290))
  - Fix HDF5 link missing in compilation (Bertrand Kerautret,
     [#1301](https://github.com/DGtal-team/DGtal/pull/1301))
  - Fix compilation with QGLViewer (2.7.x) and Qt5 (Boris Mansencal,
     [#1300](https://github.com/DGtal-team/DGtal/pull/1300))

- *Shapes Package*
  - Fix ImplicitPolynomial3Shape and TrueDigitalSurfaceLocalEstimator.
    Improves projection operator on implicit surface and curvature
    computations. (Jacques-Olivier Lachaud,
    [#1279](https://github.com/DGtal-team/DGtal/pull/1279))

- *Configuration/General*
  - Upgrading the benchmarks to match with the new google-benchmark API
   (David Coeurjolly,
     [#1244]((https://github.com/DGtal-team/DGtal/pull/1244))
  - The documentation mainpage now refers to the DGtalTools documentation
    (David Coeurjolly,
    [#1249]((https://github.com/DGtal-team/DGtal/pull/1249))
  - Fix ITK related try_compile command to work for non-default locations.
    (Pablo Hernandez,
    [#1286]((https://github.com/DGtal-team/DGtal/pull/1286))

- *IO*
  - Fix for compilation with 2.7.0 QGLViewer version.
   (Bertrand Kerautret, [#1280](https://github.com/DGtal-team/DGtal/pull/1280))
  - Fix on the ITK reader when used with a functor which is not able to
    handle 32/16 bits images. Also includes a new testITKReader and ITK tests in
    GenericReader.
    (Bertrand Kerautret, [#1255](https://github.com/DGtal-team/DGtal/pull/1255))
  - Viewer3D: fix bad light source move according X/Y mouse move and new Key_Z to
    move away/closer the light source.
    (Bertrand Kerautret, [#1262](https://github.com/DGtal-team/DGtal/pull/1262))
  - Fix ImageContainerByITKImage, fill the itk image buffer with 0 when using the
    domain constructor.
    (Pablo Hernandez, [#1307](https://github.com/DGtal-team/DGtal/pull/1307))

- *Kernel Package*
  - Fix testBasicPointFunctor. (Bertrand Kerautret
    [#1245](https://github.com/DGtal-team/DGtal/pull/1245))

- *Arithmetic Package*
 - Fix SternBrocot and variants static instanciations. (Jacques-Olivier Lachaud
   [#1293](https://github.com/DGtal-team/DGtal/pull/1293))

- *Topology Package*
  - Fix invalid KhalimskyCell coordinates in ctopo-fillContours.cpp example.
    (Roland Denis, [#1296](https://github.com/DGtal-team/DGtal/pull/1296))

- *Documentation*
  - Add import with functors in GenericReader in the main default reader.
    (mainly motivated to show documentation of specialized version of
    importWithValueFunctor and importWithColorFunctor). The tiff format
    was also added to the generic readers when ITK is present (Bertrand
    Kerautret [1251](https://github.com/DGtal-team/DGtal/pull/1245))
  - Fix exampleArithDSS3d compilation (which was not activated).
    (Bertrand Kerautret
    [#1254](https://github.com/DGtal-team/DGtal/pull/1254))

- *DEC*
  - Fix dependencies flags for DEC examples.
    (Jean-David Génevaux, [#1310](https://github.com/DGtal-team/DGtal/pull/1310))

# DGtal 0.9.3

## New Features / Critical Changes

- *Configuration/General*
  - The project has a now a unique compiled library: DGtal. The DGtalIO
   target has been removed. (David Coeurjolly,
   [#1226](https://github.com/DGtal-team/DGtal/pull/1226))
  - New mandatory dependency for DGtal: zlib must be installed in the system.
   (David Coeurjolly, [#1228](https://github.com/DGtal-team/DGtal/pull/1228))
  - Remove cpp11 deprecated usage of std::binder1st and std::binder2nd
    --generates error with c++17 flag. (Pablo Hernandez,
    [#1287](https://github.com/DGtal-team/DGtal/pull/1287))
  - Remove cpp11 deprecated usage of std::unary_function and
    std::binary_function --generates error with c++17 flag.
   (Pablo Hernandez, [#1291](https://github.com/DGtal-team/DGtal/pull/1291))

- *Topology Package*
  -  Implementation of ParDirCollapse with CollapseSurface and CollapseIsthmus.
    (Mohamad ONAYSSI, Bibiana MARTINEZ, Mohamed MELLOULI, Kacper PLUTA,
    [#1199](https://github.com/DGtal-team/DGtal/pull/1199))

- *Geometry Package*
  - VoronoiMap, PowerMap, (Reverse)DistanceTransformation and ReducedMedialAxis
   now work on toric domains (with per-dimension periodicity specification).
   (David Coeurjolly, Roland Denis,
   [#1206](https://github.com/DGtal-team/DGtal/pull/1206))

- *IO*
  - New version (3) for the VOL file format that allows (zlib) compressed volumetric
   data. VolReady and VolWriter can still manage Version 2 Vols.
   (David Coeurjolly, [#1228](https://github.com/DGtal-team/DGtal/pull/1228))

## Changes

- *Configuration/General*
  - Continuous integration Travis bots are now based on ubunutu/trusty containers.
   (David Coeurjolly, [#1227](https://github.com/DGtal-team/DGtal/pull/1208))
  - Set flag -std=c++11 only if needed. Modern compilers set compatible flags
   by default (gnu++14, etc). (Pablo H Cerdan,
   [#1222](https://github.com/DGtal-team/DGtal/pull/1222))

- *Documentation*
   - All the example descriptions are now in their the examples file (instead in
    dox files).
    (Bertrand Kerautret, [#1240](https://github.com/DGtal-team/DGtal/pull/1240))

## Bug Fixes

- *Configuration/General*
  - Fixing errors and warnings raised by g++ 4.7.x.
   (Roland Denis, [#1202](https://github.com/DGtal-team/DGtal/pull/1202))
  - Explicit M_PI definition if needed.
   (David Coeurjolly, [#1208](https://github.com/DGtal-team/DGtal/pull/1208))
  - Continuous integration Travis bots are now based on ubunutu/trusty containers.
   (David Coeurjolly, [#1227](https://github.com/DGtal-team/DGtal/pull/1208))
  - Fix usage of DESTDIR at install time for linux packagers.
   (Pablo Hernandez, [#1235](https://github.com/DGtal-team/DGtal/pull/1235))
  - Fix, let CMake handle DESTDIR instead of manual manipulation.
   (Pablo Hernandez, [#1238](https://github.com/DGtal-team/DGtal/pull/1238))

- *Geometry Package*
  - ArithDSSIterator: fix missing postfix ++.
   (I. Sivignon, [#1187](https://github.com/DGtal-team/DGtal/pull/1187))
  - ContourHelper: add a method to transform a contour into a 8 connected path.
   (B. Kerautret, [#1127](https://github.com/DGtal-team/DGtal/pull/1127))

- *IO Package*
  - Missing TContainer template parameter for overloaded functions/methods that
   rely on PointVector.
   (Roland Denis, [#1232](https://github.com/DGtal-team/DGtal/pull/1232))
  - Viewer3D: fix bad rendering when changing the scale.
   (Bertrand Kerautret, [#1217](https://github.com/DGtal-team/DGtal/pull/1217))

- *Documentation*
  - Fixing various BibTeX references.
   (Bertrand Kerautret, [##1237](https://github.com/DGtal-team/DGtal/pull/1237))

# DGtal 0.9.2

## New Features / Critical Changes

- *Documentation*
  - Fixing all doxygen warnings.
   (Roland Denis, [#1182](https://github.com/DGtal-team/DGtal/pull/1182))
  - New "@seeDGtalTools" doxygen command to cite a DGtalTools tool in
   DGtal documentation (David Coeurjolly,
   [#1179](https://github.com/DGtal-team/DGtal/pull/1179))

- *Geometry Package*
  - New robust normal vector estimator using spherical accumulators and statistical
   voting (Boulc'h & Marlet, SGP 2012).
   (David Coeurjolly, [#1149](https://github.com/DGtal-team/DGtal/pull/1149))

- *Math Package*
  - New RealFFT class for in-place real-complex Fast Fourier Transform using
   fftw3 library.
   (Roland Denis, [#1185](https://github.com/DGtal-team/DGtal/pull/1185))

- *Topology Package*
  - Adding periodic closure for KhalimskySpaceND and per-dimension closure
   specification.
   (Roland Denis, [#1086](https://github.com/DGtal-team/DGtal/pull/1086))
  - Adding CPreCellularGridSpaceND concept and KhalimskyPreSpaceND model
   to manipulate unbounded Khalimsky space and cells.
   KhalimskySpaceND now checks that all given cells are within the bounds.
   (Roland Denis, [#1086](https://github.com/DGtal-team/DGtal/pull/1086))

## Changes
- *Configuration/General*
  - Travis Continuous integration will check that doxygen raises no warnings
   and that the documented file names are valid.
   (David Coeurjolly, Roland Denis,
        [#1182](https://github.com/DGtal-team/DGtal/pull/1182))
  - Cleaning remaining preprocessor directives related to C++11 features.
   (Roland Denis, [#1141](https://github.com/DGtal-team/DGtal/pull/1141))
  - Travis Continuous integration will check that DGtalTools still compiles with
   changes in new pull-requests. (David Coeurjolly,
   [#1133](https://github.com/DGtal-team/DGtal/pull/1133))
  - Add cmake configuration file NeighborhoodTablesConfig to
   decompress and install look up tables. (Pablo Hernandez-Cerdan,
   [#1155](https://github.com/DGtal-team/DGtal/pull/1155))
  - Documentation graphs are now in SVG instead of PNG. (David Coeurjolly,
   [#1192](https://github.com/DGtal-team/DGtal/pull/1192))
  - Check and add all DGtal examples in the Examples listing section.
   (Bertrand Kerautret,[#1166](https://github.com/DGtal-team/DGtal/pull/1166))))

- *Base Package*
  - Alias and ConstAlias now raise compilation error when using invalid
   constructor, like from a rvalue reference. Adding ConstAlias in many classes
   that need it.
   (Roland Denis, [#1140](https://github.com/DGtal-team/DGtal/pull/1140))
   (With ITK related compilation fix, Bertrand Kerautret
   [#1153](https://github.com/DGtal-team/DGtal/pull/1153))
  - Moving all base concepts into namespace concepts. Update doc and
   concepts graphs accordingly. (Jacques-Olivier Lachaud, [#1164]
   (https://github.com/DGtal-team/DGtal/pull/1164))

- *IO Package*
  - Viewer3D: improvement of the viewer state record by saving the rendering
   mode. A new setter was also added to desable/enable double face rendering.
   (Bertrand Kerautret [#1166](https://github.com/DGtal-team/DGtal/pull/1162))
  - Viewer3D: add a mode to display ball primitive with OpenGL point instead of
   quadrangulated mesh.
   (Bertrand Kerautret [#1162](https://github.com/DGtal-team/DGtal/pull/1162))
  - Viewer3D: add a new mode to have the light source position defined from the
   camera (default) or from the scene coordinate system (key P to change
   position mode). A new lambertian rendering mode was added.
   (Bertrand Kerautret [#1149](https://github.com/DGtal-team/DGtal/pull/1149))
  - Add the possibility to interact in QGLViewer Viewer3D class with the voxel
   primitive (was limited to surfel). As with surfel, the user may assign integer
   identifiers (OpenGL names) to voxel and callback functions, which are called
   when voxel are selected. The selected elements are now highlighted.
   (Bertrand Kerautret, [#1146](https://github.com/DGtal-team/DGtal/pull/1146))

- *Topology Package*
  - Add pre-calculated look up tables to speed up Object::isSimple calculations.
   (Pablo Hernandez-Cerdan, [#1155](https://github.com/DGtal-team/DGtal/pull/1155))

## Bug Fixes
- *Configuration/General*
  - Simplification of the windows build instructions. (David
   Coeurjolly, [#1160](https://github.com/DGtal-team/DGtal/pull/1160))
  - Various fixes in the documentation (e.g. links to concepts
   pages). (David Coeurjolly,
   [#1161](https://github.com/DGtal-team/DGtal/pull/1161))
  - Fixing issues raised on some algorithms when changing Euclidean ring
   for SpaceND and KhalimskySpaceND. (Jérémy Levallois,
   [#1163](https://github.com/DGtal-team/DGtal/pull/1163))
  - Moving last concepts to concepts:: namespace. (David Coeurjolly,
   [#1193](https://github.com/DGtal-team/DGtal/pull/1193))

- *DEC Package*
  - Fix compatibility with eigen 3.2.8 by changing default index type for sparse matrix.
   (Pierre Gueth, [#1197](https://github.com/DGtal-team/DGtal/pull/1197))
  - Fixing warnings in DiscreteExteriorCalculus and DiscreteExteriorCalculusFactory.
   (Roland Denis, [#1139](https://github.com/DGtal-team/DGtal/pull/1139))

- *Geometry Package*
  - VoronoiCovarianceMeasure: fix dimension-specific code.
   (Roland Denis, [#1145](https://github.com/DGtal-team/DGtal/pull/1145))
  - AlphaThickSegmentComputer: fix segment display errors which could appear
   when displaying a small segment. Fix a non initialized attribute with
   some improvements on bounding box computation with orientation check.
   (B. Kerautret, [#1123](https://github.com/DGtal-team/DGtal/pull/1123))
  - Frechet Shortcut: fix implicit rounding.
   (I. Sivignon, [#1180](https://github.com/DGtal-team/DGtal/pull/1180))

- *Image Package*
  - Fixing issue [#779](https://github.com/DGtal-team/DGtal/issues/779) by
   storing domain with smart pointer in ImageContainerBySTLMap.
   (Roland Denis [#1151](https://github.com/DGtal-team/DGtal/pull/1151))

- *IO Package*
  - Display3D: Fix embedder usage when using default constructor in Debug mode.
   (Roland Denis [#1143](https://github.com/DGtal-team/DGtal/pull/1143))
  - Viewer3D: Fix a problem when the show() method was called at the end of the
   main program (the list creation was not called).
   (Bertrand Kerautret [#1138](https://github.com/DGtal-team/DGtal/pull/1138))
  - Viewer3D: add three new modes for shape rendering (default, metallic and
   plastic). The rendering can be changed by using the key M. The user can
   also choose its own rendering with some setter/getter on the opengl
   lightning/properties. (B. Kerautret,
   [#1128](https://github.com/DGtal-team/DGtal/pull/1128))
  - readers: fix a vol/pgm/raw reading bug occurring on Windows 10 due to the
   different interpretations of end of line \r\n on Window versus \n on
   unix/mac. Changing reading mode with binary mode instead text mode fix
   the issue. (Bertrand Kerautret
   [#1130](https://github.com/DGtal-team/DGtal/pull/1130))
  - Fixing issue [#899](https://github.com/DGtal-team/DGtal/issues/899) in
   all color maps, (David Coeurjolly, Bertrand Kerautret
   [#1134](https://github.com/DGtal-team/DGtal/pull/1134))
  -  GenericReader: include longvol reader in GenericReader for 64 bit images.
   Update the test for 64 bit longvol. (Bertrand Kerautret
   [#1135](https://github.com/DGtal-team/DGtal/pull/1135))
  - Fix the extension removal in Obj filename export in Board3D. (David
   Coeurjolly,[#1154](https://github.com/DGtal-team/DGtal/pull/1154)))
  - Fix issue when drawing DSS with both points and bounding box. (David
   Coeurjolly,[#1186](https://github.com/DGtal-team/DGtal/pull/1186)))

- *Topology Package*
   - Fix wrong starting point for surface tracking in example code
    frontierAndBoundary.cpp.
    (Roland Denis, [#1144](https://github.com/DGtal-team/DGtal/pull/1144))
   - Fix interior/exterior fill methods of topology/helpers/Surfaces class which
    was wrong on 3d and on closed Khalimsky space.
    (Bertrand Kerautret, [#1156](https://github.com/DGtal-team/DGtal/pull/1156))
   - Fix issue [#1168]
    (https://github.com/DGtal-team/DGtal/issues/1168), related to bad
    linear interpolation for binary volume data in
    volMarchingCubes.cpp (Jacques-Olivier Lachaud,
    [#1169](https://github.com/DGtal-team/DGtal/pull/1169))

- *Shape Package*
   - Fix a tubular mesh construction problem (missing faces) which appears
    when the center line is oriented in a main axis direction (in
    createTubularMesh()). Also improves and fixes the face construction.
    (Bertrand Kerautret, [#1157](https://github.com/DGtal-team/DGtal/pull/1157))

# DGtal 0.9.1

## New Features / Critical Changes

- *Configuration/General*
  - A CONTRIBUTING.md file has been added to describe how to contribute
   to the library. (David Coeurjolly,
   [#1112](https://github.com/DGtal-team/DGtal/pull/1112))
  - DGtal requires now to have a C++11 enabled compiler (gcc>4.6,
   clang>2.9, VS14, ...).  This allows us to use new C++11 features in
   DGtal core and to have more generic and reliable code. (David
   Coeurjolly, [#1080](https://github.com/DGtal-team/DGtal/pull/1080))
  - DGtal core now compiles on Microsoft Windows, Visual Studio (only
   VS14 or above). Many issues have been fixed for compatibility with
   'cl' compiler. (David Coeurjolly, Jérémy Levallois,
   [#1074](https://github.com/DGtal-team/DGtal/pull/1074))
  - DGtal with QGLViewer option activated now compiles on Microsoft Windows,
   Visual Studio (only VS14 or above). (Bertrand Kerautret,
   [#1106](https://github.com/DGtal-team/DGtal/pull/1106))

- *Base Package*
  - Traits class for containers in order to probe their category at
   compile time.  (Jacques-Olivier Lachaud,
   [#1079](https://github.com/DGtal-team/DGtal/pull/1079))
  - Generic set operations for arbitrary containers. You may use
   overloaded operators like &, |,  -, ^ on arbitrary containers (list,
   vector, unordered_set, map, etc).  (Jacques-Olivier Lachaud,
   [#1079](https://github.com/DGtal-team/DGtal/pull/1079))

- *Geometry Package*
  - Hull2DHelpers: implementation of the rotating caliper algorithm to compute
   the width (vertical/horizontal or Euclidean) of a convex hull.
   (Bertrand Kerautret, [#1052](https://github.com/DGtal-team/DGtal/pull/1052))
  - MelkmanConvexHull: new reverse method to allow point insertions and convex
   hull computation on both side of a point sequence.
   (Bertrand Kerautret, [#1073](https://github.com/DGtal-team/DGtal/pull/1073))
  - LogScaleProfile: new class to represent a (multi)scale profile e.g. a sequence
   of statistics on digital lengths parameterized by a grid resolution.
   (Backport of the ScaleProfile class of
   [ImaGene](https://gforge.liris.cnrs.fr/projects/imagene) ).
   (Bertrand Kerautret, Jacques-Olivier Lachaud
   [#1075](https://github.com/DGtal-team/DGtal/pull/1075))
  - IteratorCompletion provides iterators and ranges access from a basic set of methods.
   (Roland Denis, [#1029](https://github.com/DGtal-team/DGtal/pull/1029))

- *Image Package*
  - ArrayImageAdapter adds a read-write image adapter from any random-access iterator,
   e.g. from a C-array.
   (Roland Denis, [#1029](https://github.com/DGtal-team/DGtal/pull/1029))

- *Math Package*
  - MultiStatistics: new class to compute different statistics (like
   mean variance, median) on multiple variables.  (Backport of the
   Statistics class of
   [ImaGene](https://gforge.liris.cnrs.fr/projects/imagene) ).
   (Bertrand Kerautret, Jacques-Olivier Lachaud
   [#1076](https://github.com/DGtal-team/DGtal/pull/1076))

- *Topology Package*
  - New class CubicalComplex and functions associated to
   it. Arbitrary cubical complexes can be represented, displayed and
   multiple operations are defined onto them: incidence, closing,
   opening, closure, star, link, interior, boundary, set operations
   and relations, as a collapse operation.
   (Jacques-Olivier Lachaud, [#1079](https://github.com/DGtal-team/DGtal/pull/1079))


## Changes
- *Configuration*
  - Types and classes in helper namespaces ```Z2i``` and ```Z3i``` for
   ```StdDefs.h``` header (2D and 3D digital geometry with
   computations on 32bit integers) are now explicitly instanciated in
   the compiled library. This reduces compilation time when such types
   are used. (David Coeurjolly,
   [#1117](https://github.com/DGtal-team/DGtal/pull/1117))

- *DEC Package*
  - DiscreteExteriorCalculus holds both primal and dual sizes of each cell.
   Subsequent changes have been made to insertSCell.
   (Pierre Gueth [#1082](https://github.com/DGtal-team/DGtal/pull/1082))
  - Convenient static members for KForm :
   KForm::ones(), KForm::zeros() and KForm::dirac(KSpace::Cell).
   (Pierre Gueth [#1082](https://github.com/DGtal-team/DGtal/pull/1082))
- *Base Package*
  - Enabling circulators in SimpleRandomAccessRangeFromPoint.
   (Roland Denis, [#1060](https://github.com/DGtal-team/DGtal/pull/1060))

- *Base*
  - Deprecated OldAlias, OldClone, OldConstAlias have been removed. (David
   Coeurjolly, [#1074](https://github.com/DGtal-team/DGtal/pull/1074))

- *IO*
  - By default, closing a Viewer3D does not save automatically the viewer
   state anymore (in a .qglviewer.xml file). The automatic save can be
   activated by a flag (myAutoSaveState). (Bertrand Kerautret
    [#1088](https://github.com/DGtal-team/DGtal/pull/1088))
  - In the Viewer3D, the light source position is now saved in the
    QGLViewer state file (.qglviewer.xml). (Bertrand Kerautret
    [#1087](https://github.com/DGtal-team/DGtal/pull/1087))
  - Minor improvements of default settings in Viewer3D. (David
   Coeurjolly, [#1066](https://github.com/DGtal-team/DGtal/pull/1066))
  - change the chronological order to display primitives (in the draw
   function) in order to see the cube primitive through the
   transparency of the ball primitives. (Bertrand Kerautret,
   [#1081](https://github.com/DGtal-team/DGtal/pull/1081))
  - New possibility to move the light source direction using the mouse move
   in Viewer3D (with the key SHIFT+CTRL (SHIFT+CMD on mac)). The light source
   direction is now defined according the main coordinate system (no more from
   the camera center).
   (Bertrand Kerautret [#1070](https://github.com/DGtal-team/DGtal/pull/1070))
  - Adding raw I/O capabilities for non integral types and signed integers.
   (Roland Denis [#1084](https://github.com/DGtal-team/DGtal/pull/1084))

- *Shapes Package*
  - New methods to remove faces from a Mesh  or to obtain the barycenter of a
   face.
   (Bertrand Kerautret [#1091](https://github.com/DGtal-team/DGtal/pull/1091))

## Bug Fixes

- *Configuration/General*
  - catch unit test framework upgraded to the develop version. (David
 Coeurjolly, [#1055](https://github.com/DGtal-team/DGtal/pull/1055))
  - Fixing boost include path issue when building tools using DGtal and
   its cmake DGtalConfig.cmake. (David Coeurjolly,
   [#1059](https://github.com/DGtal-team/DGtal/pull/1059))
  - Fixing parenthese warnings in Catch. Waiting for an official fix.
   (Roland Denis, [#1069](https://github.com/DGtal-team/DGtal/pull/1069))
  - Fix constness in selfDisplay and operator<<.  (Pierre Gueth
   [#1082](https://github.com/DGtal-team/DGtal/pull/1082))
  - DGtal cmake configuration scripts are now installed in the
   ```${PREFIX_PATH}/lib/DGtal/``` folder on linux systems (when
   running ```make install``` command). The documentation is copied to
   the folder ```${PREFIX_PATH}/share/DGtal/html/```. This fixes issue
   [#1095](https://github.com/DGtal-team/DGtal/issues/1095). (David
   Coeurjolly,
   [#1103](https://github.com/DGtal-team/DGtal/issues/1103))
  - Fix for swapped coordinates in TangentFromDSS2DFunctor. (Kacper
   Pluta,
   [#1083](https://github.com/DGtal-team/DGtal/issues/1083))
  - Update of the README.md page. (David Coeurjolly,
   [#1109](https://github.com/DGtal-team/DGtal/issues/1109))

- *Base Package*
  - Fix wrong initialization of reverse iterators in
   SimpleRandomAccess(Const)RangeFromPoint.  (Roland Denis,
   [#1060](https://github.com/DGtal-team/DGtal/pull/1060))

- *Geometry Package*
  - Fix pseudo-random number generator in KanungoNoise (David
   Coeurjolly,
   [#1078](https://github.com/DGtal-team/DGtal/pull/1078))

- *IO Package*
  - Fix line export in Board3D.
   (Bertrand Kerautret [##1119](https://github.com/DGtal-team/DGtal/pull/1119))
  - Fix viewer tests including qt4 headers even with configuring WITH_QT5=ON.
   (Pablo Hernandez-Cerdan, [#1100](https://github.com/DGtal-team/DGtal/pull/1100))
  - Fix Viewer3D axis display when they are included in a transparent element.
   (issue #873)
   (Bertrand Kerautret [##1108](https://github.com/DGtal-team/DGtal/pull/1108)))


# DGtal 0.9

## New Features / Critical Changes
- *Geometry Package*

- New segment computer allowing the recognition of thick digital segments,
  adapted to noisy contours (from a given thickness parameter). The current
  implementation (mainly a backport from imagene) is a model of
  CForwardSegmentComputer with a ParallelStrip primitive. This primitive is
  similar to the blurred segment of [Debled-Rennesson etal 2005] with isothetic
  thickness. It is also an implementation of the alpha-thick segment of Alexandre
  Faure and Fabien Feschet.
  (Bertrand Kerautret,  [#963](https://github.com/DGtal-team/DGtal/pull/963))


- *Configuration/General*
  - Continuous integration enabled on both linux and macosx
   systems. Furthermore, the nightly build documentation is
   automatically deployed.  (David Coeurjolly,
   [#955](https://github.com/DGtal-team/DGtal/pull/955))
  - New unit test framework based on
   [catch](https://github.com/philsquared/Catch). Catch allows to
   design quick and efficient unit tests with nice trace
   outputs. (David Coeurjolly,
   [#1019](https://github.com/DGtal-team/DGtal/pull/1019))
  - Documentation added for Catch. (David Coeurjolly,
   [#1042](https://github.com/DGtal-team/DGtal/pull/1042))


- *Kernel*
  - New template class DigitalSetlByAssociativeContainer allows to
   define digital sets from any associative container of the STL. For
   instance, using std::unordered_set (c++11) or boost::unordered_set (hash
   function based containers), speed-up up to 40% can be measured when
   processing digital sets. (David Coeurjolly,
   [#1023](https://github.com/DGtal-team/DGtal/pull/1023)
  - By default, Z2i::DigitalSet, Z3i::DigitalSet and digital set from
   DigitalSetSelector use the new hash function based
   container. (David Coeurjolly,
   [#1023](https://github.com/DGtal-team/DGtal/pull/1023)
  - Specializations of std::hash (c++11) and boost::hash to define a hash
   functions on DGtal points. (David Coeurjolly,
   [#1023](https://github.com/DGtal-team/DGtal/pull/1023)

## Changes

- *DEC Package*
  - Coherent signed cells support allows lower dimension manifold embedding.
   (Pierre Gueth [#977](https://github.com/DGtal-team/DGtal/pull/977))
  - OppositeDuality struct allows generic hodge and laplace definition.
   (Pierre Gueth [#977](https://github.com/DGtal-team/DGtal/pull/977))
  - Easy k-form and vector field transversal using .length() and .getSCell().
   (Pierre Gueth [#977](https://github.com/DGtal-team/DGtal/pull/977))
  - Unified operators interface :
   .hodge<order, duality>() replace primalHodge<order>() and dualHodge<order>(),
   .laplace<duality>() replace primalLaplace() and dualLaplace().
   (Pierre Gueth [#977](https://github.com/DGtal-team/DGtal/pull/977))
  - New antiderivative<order, duality>() operator.
   (Pierre Gueth [#977](https://github.com/DGtal-team/DGtal/pull/977))
  - New flatDirectional<duality, direction>() and sharpDirectional<duality,
   direction>() operators defined as flat(vector_field_along_direction) and
   sharp(1-form).extractZeroForm(direction). (Pierre Gueth
   [#977](https://github.com/DGtal-team/DGtal/pull/977))
  - DiscreteExteriorCalculus<dim_embedded, dim_ambient, Backend>
   takes 2 dimension template parameters for embedding
   manifold in ambient euclidean space.
   (Pierre Gueth [#977](https://github.com/DGtal-team/DGtal/pull/977))
  - Basic openmp support for derivative computation.
   (Pierre Gueth [#977](https://github.com/DGtal-team/DGtal/pull/977))
  - New propagation example and extended embedding tests.
   (Pierre Gueth [#977](https://github.com/DGtal-team/DGtal/pull/977))
  - Improved operator generation using new CSparseMatrix concepts.
   (Pierre Gueth [#1007](https://github.com/DGtal-team/DGtal/pull/1007))
  - DEC constructors are replaced by static factory functions:
   DiscreteExteriorCalculusFactory::createFromDigitalSet and
   DiscreteExteriorCalculusFactory::createFromNSCells.
   (Pierre Gueth [#1008](https://github.com/DGtal-team/DGtal/pull/1008))
  - Mutable iterator on DiscreteExteriorCalculus.
   (Pierre Gueth [#1008](https://github.com/DGtal-team/DGtal/pull/1008))
  - Unary minus operators for k-forms, vector fields and linear operators.
   (Pierre Gueth [#1020](https://github.com/DGtal-team/DGtal/pull/1020))
  - Introduction of .updateIndexes() that needs to be called after any
   call to .insertSCell() or .eraseCell().
   (Pierre Gueth [#1020](https://github.com/DGtal-team/DGtal/pull/1020))
  - Transpose of linear operators.
   (Pierre Gueth [#1020](https://github.com/DGtal-team/DGtal/pull/1020))
  - Intensity operator on vector fields.
   (Pierre Gueth [#1020](https://github.com/DGtal-team/DGtal/pull/1020))
  - Reorder operators to remap indexes.
   (Pierre Gueth [#1020](https://github.com/DGtal-team/DGtal/pull/1020))

- *Geometry Package*
  - New EstimatorCache class to cache quantities estimated by a
   surfel local estimator. (David Coeurjolly,
   [#927](https://github.com/DGtal-team/DGtal/pull/927))
  - New digital surface local estimator that computes a sphere
  fitting. It requires to have the Patate library installed (and
  WITH_PATATE=true): http://patate.gforge.inria.fr/html/. See
  SphereFittingEstimator (David Coeurjolly,
  [#929](https://github.com/DGtal-team/DGtal/pull/929))
  - Algorithm to compute the union of two DSSs in logarithmic time
    (Isabelle Sivignon,
    [#949](https://github.com/DGtal-team/DGtal/pull/949))
  - InexactPredicateLpSeparableMetric class is now templated by an
   EuclideanRing type. (David Coeurjolly,
   [#1017](https://github.com/DGtal-team/DGtal/pull/1017))
  - Main example files of geometry/curves are introduced in the list of examples
   and briefly described.
   (Tristan Roussillon, [#1026](https://github.com/DGtal-team/DGtal/pull/1026))
  - New algorithms to compute the convex hull of planar point sets.
   (Tristan Roussillon, [#1028](https://github.com/DGtal-team/DGtal/pull/1028))
  - Lambda maximal segment tangent direction estimator 2D/3D: LambdaMST2D, LambdaMST3D.
   A fast tangent direction estimator which uses maximal digital straight segments.
   (Kacper Pluta, [#1021](https://github.com/DGtal-team/DGtal/pull/1021))
  - Segmentation of 3D digital curves by a combination of the segmentations of its 2D
   projections onto 2D base planes: XY, XZ, YZ. Notice that, only valid projections
   are used. By valid one understands that there are no two 3D points which are projected
   onto the same 2D point. A segment is computed as long as is extendable and at least
   two projections are valid.
 : NaiveDSS3DComputer.
   (Kacper Pluta, [#1021](https://github.com/DGtal-team/DGtal/pull/1021))

- *Math Package*
  - Utilities added (OrderedLinearRegression) to perform sequential
   linear model estimation of scalar data. (David Coeurjolly, Jérémy
   Levallois [#935](https://github.com/DGtal-team/DGtal/pull/935),
   backport from imagene)
  - New linear algebra concepts: CDenseVector, CDenseMatrix, CSparseMatrix.
   (Pierre Gueth [#1007](https://github.com/DGtal-team/DGtal/pull/1007))

- *Image Package*
  - Adding copy between images of different types. (Roland Denis [#1001]
   (https://github.com/DGtal-team/DGtal/pull/1001))

- *IO Package*
  - Fix RawWriter and RawReader. Added templated generic RawReader::importRaw
   and RawWriter::exportRaw.
   (Pierre Gueth [#1010](https://github.com/DGtal-team/DGtal/pull/1010))
  - New 2D DEC board style with orientated cells.
   (Pierre Gueth [#977](https://github.com/DGtal-team/DGtal/pull/977))
  - Limited interaction added to QGLViewer Viewer3D class. The user
   may assign integer identifiers (OpenGL names) to surfels and
   callback functions, which are called when surfels are
   selected. (Jacques-Olivier Lachaud
   [#942](https://github.com/DGtal-team/DGtal/pull/942))
  - Balls can be exported to OBJ in Board3D and ball resolution can now
   be specified in Viewer3D and Board3D (David Coeurjolly,
   [#945](https://github.com/DGtal-team/DGtal/pull/945))
  - Viewer3d cleanings with better organisation through the
   separation of all code generating the GL lists. (Bertrand Kerautret)
  ([#945](https://github.com/DGtal-team/DGtal/pull/945))
  - Operators added to perform computations on Color objects (addition,
   substraction scaling...). Color is now CopyConstructible and
   Assignable (David Coeurjolly
   [#940](https://github.com/DGtal-team/DGtal/pull/940))
  - Improvement of memory footprint of DGtal::Color (David Coeurjolly,
   [#961](https://github.com/DGtal-team/DGtal/pull/961))
  - New colormap adapter to add ticks/iso-contours (regularly spaced or
   specified by the user) to a given colormap. (David Coeurjolly,
   [#987](https://github.com/DGtal-team/DGtal/pull/987))
  - New flag (-DWITH_QT5) enables QT5 support in libqglviewer. (Nicolas
   Aubry, [#983](https://github.com/DGtal-team/DGtal/pull/983))
  - Board2D now supports quadratic Bezier curve drawing. (Tristan Roussillon,
   [#1002](https://github.com/DGtal-team/DGtal/pull/1002))
  - MeshWriter class can now export OBJ file including colors.
   (Bertrand Kerautret, [#1016](https://github.com/DGtal-team/DGtal/pull/1016))
  - Viewer3D: Shift-L / L key binding added to save and restore camera settings.
   (Bertrand Kerautret, [#1024](https://github.com/DGtal-team/DGtal/pull/1024))
  - Viewer3D:  change the chronological order to diplay primitives (in the draw
   function) in order to see see textured image primitives through the
   transparency of other 3D primitives. (Bertrand Kerautret,
   [#1041](https://github.com/DGtal-team/DGtal/pull/1041))


- *Kernel Package*
- HyperRectDomain can now be empty (lowerBound == upperBound + diagonal(1)).
    Warning about the use of lexicographical order in comparison operators of
    PointVector. (Roland Denis,
    [#996](https://github.com/DGtal-team/DGtal/pull/996))
   - Adds generic linearization (point to index) and reverse process (index to
    point), specialized for HyperRectDomain. (Roland Denis,
    [#1039](https://github.com/DGtal-team/DGtal/pull/1039))
  - HyperRectDomain can now be empty (lowerBound == upperBound +
    diagonal(1)). Warning about the use of lexicographical order in
    comparison operators of PointVector. (Roland Denis,
    [#996](https://github.com/DGtal-team/DGtal/pull/

- *Shapes Package*
  - Adds a vertex Iterator in the Mesh class in addition to the
   ConstIterator and adds a new method to change the color of a
   specific face. (Bertrand Kerautret,
   [#937](https://github.com/DGtal-team/DGtal/pull/937))
  - New methods to generate basic 3D tubular meshes and height
   fields. New mesh module documentation added. (Bertrand Kerautret,
   [#969](https://github.com/DGtal-team/DGtal/pull/969))
  - Refactoring of CSG operations on Euclidean / Digital shapes to easily
   combine several operations.
   EuclideanShapesUnion, EuclideanShapesIntersection and
   EuclideanShapesMinus are now deprecated. Use EuclideanShapesCSG
   instead.
   DigitalShapesUnion, DigitalShapesIntersection and
   DigitalShapesMinus are now deprecated. Use DigitalShapesCSG
   instead. (Jérémy Levallois
   [#962](https://github.com/DGtal-team/DGtal/pull/962))
  - Add various methods in the Mesh class to get the bounding box, to
   change the mesh scale or to subdivide triangular faces. (Bertrand
   Kerautret, [#990](https://github.com/DGtal-team/DGtal/pull/990) and
   [#992](https://github.com/DGtal-team/DGtal/pull/992))
  - New copy constructor and copy operator on Mesh object (and
   documentation added about vertex ordering for obj format).
   (Bertrand Kerautret,
   [#976](https://github.com/DGtal-team/DGtal/pull/976))

- *Arithmetic Package*
  - Algorithm to compute the fraction of smallest denominator in
    between two irreducible fractions (Isabelle Sivignon
    [#949](https://github.com/DGtal-team/DGtal/pull/949))

## Bug Fixes

- *Configuration*
   - Removing code coverage with coverall.io (David Coeurjolly,
  [1040](https://github.com/DGtal-team/DGtal/pull/1032)).
   - Forces Eigen 3.2.1 minimum (for a bug fix).  (Jacques-Olivier
    Lachaud, [1032](https://github.com/DGtal-team/DGtal/pull/1032)).
   - Fix issue #925, detection of Eigen3 (3.1 minimum) and also issue
    #924, DGtal configuration file when using Eigen3.  (Jacques-Olivier
    Lachaud, [#926](https://github.com/DGtal-team/DGtal/pull/926))
  - Backport of changes in google/benchmarck API for micro-benchmarking
   (David Coeurjolly, [#1014](https://github.com/DGtal-team/DGtal/pull/1014))
  - New travis configuration file to enable new travis Docker based
   container system (David Coeurjolly,
   [#1030](https://github.com/DGtal-team/DGtal/pull/1030))
  - Various fixes of compiler warnings due to unused paramters (David
   Coeurjolly, Roland Denis,
   [#1034](https://github.com/DGtal-team/DGtal/pull/1030))


- *Base Package*
  - Fix bug with LabelledMap copy constructor and copy iterator. (Roland
   Denis, [#973](https://github.com/DGtal-team/DGtal/pull/973))
  - Fix bug with Labels iterator when first index is set (Roland Denis,
 [#972](https://github.com/DGtal-team/DGtal/pull/972))
  - Iterator category fix for boost > 1.57 (David Coeurjolly,
 [#938](https://github.com/DGtal-team/DGtal/pull/938))
  - Cleanup of DGtal namespaces (David Coeurjolly,
 [#993](https://github.com/DGtal-team/DGtal/pull/993))


- *Geometry Package*
  - Fix bug occuring in the computation of the Faithful Polygon (class FP)
   in the closed case, ie. with circulators.
   (Tristan Roussillon, [#939](https://github.com/DGtal-team/DGtal/pull/939))
  - Fixing DSS based length estimator on open curves. (David
   Coeurjolly, [#941](https://github.com/DGtal-team/DGtal/pull/941))
  - Fix bug of method ArithmeticalDSL::getPoint with negative values
   of positions as input arguments.
   (Tristan Roussillon, [#944](https://github.com/DGtal-team/DGtal/pull/944))
  - Fix too restrictive asserts of methods
    ArithmeticalDSSConvexHull::smartCH and
    ArithmeticalDSSConvexHull::smartCHNextVertex to enable negative
    positions as input arguments. (Isabelle Sivignon,
    [#950](https://github.com/DGtal-team/DGtal/pull/950))
  - Fix Bezout Vector computation (Isabelle Sivignon,
 [#948](https://github.com/DGtal-team/DGtal/pull/948))
  - Fix issues with SphereFitting and TensorVoting local estimators on
   digital surfaces (Jérémy Levallois, David Coeurjolly
   [#970](https://github.com/DGtal-team/DGtal/pull/970))

- *IO Package*
  - Performance improvement of color managment in Display3D, Board3D
   and Viewer3D: no more "createNew...List" when setting a new
   color. (David Coeurjolly,
   [#958](https://github.com/DGtal-team/DGtal/pull/958))
  - Radius and resolution of balls have been fixed when used to
   represent a 3D point in grid mode (David Coeurjolly,
   [#978](https://github.com/DGtal-team/DGtal/pull/978))
  - Change in the mesh export in OFF format: now it tries by default to export
   colors (if stored). (Bertrand Kerautret,
   [#985](https://github.com/DGtal-team/DGtal/pull/985))
  - Bugfix in quad visualization in BoardD3D and Viewer3D (David
   Coeurjolly, [#980](https://github.com/DGtal-team/DGtal/pull/980))
  - Fix warnings message of std::abs in Display3D.    (Bertrand Kerautret,
   [#991](https://github.com/DGtal-team/DGtal/pull/991))
  - Fix memory leaks present in the Viewer3d.  (Bertrand Kerautret,
   [#995](https://github.com/DGtal-team/DGtal/pull/995))
  - Fix issues in OBJ color export when exporting voxels. (David
   Coeurjolly, [#1022](https://github.com/DGtal-team/DGtal/pull/1022))
  - Fix compilation issue on gentoo system related to MeshWriter
   (gcc version 4.9.2-r2). (Van Tho Nguyen,
   [#1035](https://github.com/DGtal-team/DGtal/pull/1035))
  - Fix deprecated usage of setMouseBindingDescription with QGLViewer >= 2.5.0.
   (Roland Denis, [#1036](https://github.com/DGtal-team/DGtal/pull/1036))

- *Kernel Package*
   - BasicDomainSubSampler can now handle non 0 origin point. This update also
    correct the search of point which are outside the source domain (it is now
    checked in testBasicPointFunctors). (Bertrand Kerautret,
    [989](https://github.com/DGtal-team/DGtal/pull/989)).

- *Topology  Package*
   - Fix loop bug in extractAllConnectedSCell of Surfaces from helpers.
    (Bertrand Kerautret, [994](https://github.com/DGtal-team/DGtal/pull/994)).

- *DEC  Package*
  - Fix missing include in testEigenSolver.
    (Jacques-Olivier Lachaud,
    [1032](https://github.com/DGtal-team/DGtal/pull/1032)).


# DGtal 0.8


## New Features / Critical Changes

- *General*
  - This Changelog has been ported to MarkDown (David Coeurjolly,
   [#846](https://github.com/DGtal-team/DGtal/pull/846))
  - The DGtal main website is now http://dgtal.org

 - Global refactoring of base functors (David Coeurjolly,
   [#861](https://github.com/DGtal-team/DGtal/pull/861))
    - BasicFunctor functors have been moved to functors:: namespace.
    - DefaultFunctor has been renamed functors::Identity.
    - xxxFunctor have been renamed to xxx.

  - Moving graph, topology, geometry/estimation concepts into
   namespace concepts::, also moving some functors into namespace
   functors:: (Jacques-Olivier Lachaud,
   [#912](https://github.com/DGtal-team/DGtal/pull/912)).

- *DEC Package*
  - DGtal 0.8 contains the first release of the Discrete Exterior
   Calculus Package. DEC provides an easy and efficient way to
   describe linear operator over various structure. Basic operators,
   such as Hodge duality operator or exterior derivative, can be
   combined to create classical vector analysis operator such as
   gradient, curl and divergence. (Pierre Gueth,
   [#877](https://github.com/DGtal-team/DGtal/pull/877))


- *Geometry Package*
  - Add digital nD Voronoi Covariance Measure support, as well as
  digital geometric estimators based on it. Add tests and examples of
  feature detection with VCM. (Jacques-Olivier Lachaud,
  [#803](https://github.com/DGtal-team/DGtal/pull/803))

  - Add Integral Invariant estimators so that they meet the concept of
  surface local estimator. Add geometric functors to define easily all
  the geometric estimators that can be built from the volume and
  coariance matrix. Previous estimators (IntegralInvariantMeanCurvatureEstimator
  and IntegralInvariantGaussianCurvatureEstimator) are removed. Please use
  the new ones instead. (Jeremy Levallois, Jacques-Olivier Lachaud,
  [#803](https://github.com/DGtal-team/DGtal/pull/803)
  [#856](https://github.com/DGtal-team/DGtal/pull/856)
  [#893](https://github.com/DGtal-team/DGtal/pull/893))

  - Various geometric predicates are now available in order to test the
  orientation of three points in the planes. Most classes are template
  classes parametrized by a type for the points (or its coordinates)
  and an integral type for the computations. They always return an
  exact value (or sign), provided that the integral type used for the
  computations is well chosen with respect to the coordinates of the
  points. Some implementations do not increase the size of the input
  integers during the computations. (Tristan Roussillon,
  [#755](https://github.com/DGtal-team/DGtal/pull/755))

  - Logarithmic construction of an arithmetical DSS of minimal
   parameters from a bounding DSL and two end points (ctor of
   ArithmeticalDSS) (Tristan Roussillon,
   [#819](https://github.com/DGtal-team/DGtal/pull/819))

  - Proof-of-concept that path-based norms can be implemented in a
   separable approach using logarithmic cost predicates
   (experimental::ChamferNorm2D). (David Coeurjolly,
   [#898](https://github.com/DGtal-team/DGtal/pull/898))

  - Logarithmic construction of an arithmetical DSS of minimal
   parameters from a bounding DSS (of known leaning points)
   and two end points (ctor of
    ArithmeticalDSS) (Tristan Roussillon,
    [#914](https://github.com/DGtal-team/DGtal/pull/914))

  - Feature extraction algorithm from Tensor Voting.(Jérémy Levallois,
   David Coeurjolly,
   [#895](https://github.com/DGtal-team/DGtal/pull/895))

  - Ray shooting intersection predicates (ray-triangle, ray-quad,
   ray-surfel) added in geometry/tools (David Coeurjolly,
   [#904](https://github.com/DGtal-team/DGtal/pull/904))


- *IO Package*
   - Now VolReader/VolWriter and LongvolReader/LongvolWriter support the
   usage of Center-(X,Y,Z) parameters, as described in Vol file
   specification. (Jérémy Levallois,
   [#879](https://github.com/DGtal-team/DGtal/pull/879))

- *Math Package*

     - New classes to compute nD eigen decomposition of symmetric
      matrix (class EigenDecomposition).  Add tests. (Jacques-Olivier
      Lachaud, #803)
     - Simple Linear Regression tool added (backport from
      imagene). (David
      Coeurjolly, [#794](https://github.com/DGtal-team/DGtal/pull/794))

- *Kernel package*
   - BasicPointFunctors functors have been moved in the functors::
    namespace (David Coeurjolly,
    [#863](https://github.com/DGtal-team/DGtal/pull/863))

- *For developpers*
     - Google Benchmark can be enabled to allow micro-benchmarking in
         some DGtal unit tests (https://github.com/google/benchmark)
         (David Coeurjolly,
         [#790](https://github.com/DGtal-team/DGtal/pull/790))

- *Images*
   - Classes to perform rigid transformations of 2D and 3D images
     (Kacper Pluta,
     [#869](https://github.com/DGtal-team/DGtal/pull/869))

## Changes

- *Base Package*
  - Add comparison operators in variants of CountedPtr. Improve
   coverage of these classes and fix compilation problem
   (Jacques-Olivier Lachaud)
  - Update doc of CountedPtr, CountedPtrOrPtr and
   CountedConstPtrOrConstPtr. Add asserts. Add tests. Fix issue 773
   (https://github.com/DGtal-team/DGtal/issues/773). (Jacques-Olivier
   Lachaud, [#894](https://github.com/DGtal-team/DGtal/pull/894)).
  - XXXOutputRangeYYY classes are now called
   XXXRangeWithWritableIteratorYYY (Tristan Roussillon,
   [#850](https://github.com/DGtal-team/DGtal/pull/850)).

- *Geometry Package*
  - Fix and add concept of CSurfelLocalEstimator and related ground
  truth estimators for implicit polynomial shapes
  (TrueDigitalSurfaceLocalEstimator). (Jacques-Olivier Lachaud,
  [#803](https://github.com/DGtal-team/DGtal/pull/803))
  - Random-access iterators added in ArithmeticalDSL. (Tristan
   Roussillon, [#801](https://github.com/DGtal-team/DGtal/pull/801))
  - Updates in Metric concepts: better and simpler concept structure
   and a new adapter to adapt any euclidean metric to a digital one
   (with values on Z) (David Coeurjolly,
   [#870](https://github.com/DGtal-team/DGtal/pull/870)
  - CubicalSudivision has been renamed SpatialCubicalSubdivision and
   moved to "geometry/tools" (David Coeurjolly,
   [#862](https://github.com/DGtal-team/DGtal/pull/862))

- *IO Package*
   - Better handling of materials in Board3D and OBJ exports. (David
    Coeurjolly,
    [#784](https://github.com/DGtal-team/DGtal/pull/784))
   - New 'basic' display mode for surfels (oriented or not), useful for
    large digital surface displays (quads instead of 3D prism)
    (Bertrand Kerautret,
    [#783](https://github.com/DGtal-team/DGtal/pull/783))
   - New clear() method to subclasses of Display3D (Viewer3D and
    Board3D) to clear the current drawning buffer. (Kacper Pluta,
    [#807](https://github.com/DGtal-team/DGtal/pull/807))
   - New draw() method for 3D display models (Viewer3D and Board3D) to
    display surfels with prescribed normal vectors (David Coeurjolly,
    [#802](https://github.com/DGtal-team/DGtal/pull/802)).
   - When exporting an 3D visualization to OBJ, a new option will
    rescale the geometry to fit in [-1/2,1/2]^3. (David Coeurjolly,
    [#820](https://github.com/DGtal-team/DGtal/pull/820))
   - New raw import/export for 32 bits images (Bertrand Kerautret,
     [#877](https://github.com/DGtal-team/DGtal/pull/876))

- *Kernel Package*

   - New functor DomainSubSampler allowing to apply different
    samplings with larger or smaller size on N dimensional domain. New tests
    and examples are given for 2D and 3D images (Bertrand Kerautret,
    [825](https://github.com/DGtal-team/DGtal/pull/825) and
    [882](https://github.com/DGtal-team/DGtal/pull/882)).

- *Shapes Package*
   - Shape concepts have been moved to concepts:: namespace (David
  Coeurjolly, [#871](https://github.com/DGtal-team/DGtal/pull/871))

- *Topology Package*
   - Surfaces::findABell accepts now arbitrary pair of points (Jacques-Olivier
    Lachaud, David Coeurjolly,
    [#851](https://github.com/DGtal-team/DGtal/pull/851))



## Bug Fixes


- *Base Package*

  - Fixing issue on Circulator/IteratorFunctions (related to #770 on
    MacOS).

- *Kernel Package*
  - BinaryPointPredicate is now specialized for DGtal::AndBoolFct2 and
    DGtal::OrBoolFct2 in order to guarantee that the second computation
    is not performed when the first point predicate return false (resp. true)
    with DGtal::AndBoolFct2 (resp. DGtal::OrBoolFct2) (Tristan Roussillon
    [#852](https://github.com/DGtal-team/DGtal/pull/852)).

- *Geometry Package*
  - Bug fix in PowerMap construction. (David Coeurjolly,
    [#814](https://github.com/DGtal-team/DGtal/pull/814))
  - Bug fix in 3d display of StandardDSS6Computer (Tristan Roussillon
    [#854](https://github.com/DGtal-team/DGtal/pull/854))

- *Topology Package*
  - small fix in ImplicitDigitalSurface. (Jacques-Olivier Lachaud,
    [#803](https://github.com/DGtal-team/DGtal/pull/803))
  - fix examples volTrackBoundary and volScanBoundary for DEBUG mode
    (Jacques-Olivier Lachaud, David Coeurjolly,
    [#851](https://github.com/DGtal-team/DGtal/pull/851))
  - New methods to fill the interior/exterior of digital contours
    (in the Surface class of topology/helpers).  (Bertrand Kerautret
    [#827](https://github.com/DGtal-team/DGtal/pull/827))


- *Graph Package*
  - fix examples volDistanceTraversal for DEBUG mode (Jacques-Olivier Lachaud,
    David Coeurjolly, [#851](https://github.com/DGtal-team/DGtal/pull/851))

- *Image Package*
  - Fixing template types in ImageAdapter (David Coeurjolly,
    [#835](https://github.com/DGtal-team/DGtal/pull/835))
  - Fixing image thresholders (SimpleThresholdForegroundPredicate and
    IntervalForegroundPredicate) which require CConstImage instead of
    CImage (David Coeurjolly,
    [#843](https://github.com/DGtal-team/DGtal/pull/843))

- *IO*
  - Bug fix for reading PGM(P2) 3D. (Kacper Pluta,
   [#853](https://github.com/DGtal-team/DGtal/pull/853))
  - Renaming BasicColorToScalarFunctors namespace to functors:: (David
    Coeurjolly,  [#857](https://github.com/DGtal-team/DGtal/pull/857))
  - Fix OpenGL warnings by redefining openGL primitive (glSphere) (Bertrand
    Kerautret [#981](https://github.com/DGtal-team/DGtal/pull/891))

=== DGtal 0.7 ===

*General*

  - Unit tests build is now disabled by default (to turn it on, run cmake with "-DBUILD_TESTING=on")

  - The "boost program option library" dependency was removed.

  - DGtal needs boost >= 1.46.

  - Thanks to new compiler warning option (-Wdocumentation), the doxygen documentation has been considerably improved.

*Base Package*

  - Complete rewriting of Clone, Alias and ConstAlias
    classes. Parameter passing is now documented with a standardized
    method to determine parameters unambiguously. Associated classed
    CowPtr, CountedPtrOrPtr and CountedConstPtrOrConstPtr are now used
    in conjunction with the previous classes.

  - Few improvments in Clock and Trace base classes.

*Kernel Package*

  - Two initialisation methods (initRemoveOneDim and initAddOneDim)
    for the Projector Functor from the BasicPointFunctors class in
    order to simplify the slice images (with example and test in 2D
    slice image extraction from 3D volume file).

  - New basic functors:
  - SliceRotator2D: to rotate 2D Slice images from 3D volume.
  - Point2DEmbedderIn3D: a simple functor to embed in 3d a 2d points
    (useful to extract 2D image from 3D volume).

  - Sets have been updated to own their domain with a copy-on-write pointer,
    in order to avoid some inconsistencies.

*Topology Package*

  - Fixing bugs in Object::isSimple for some digital
    topologies. Speed of Object::isSimple has been improved. Homotopic
    thinning is much faster (even without a precomputed simplicity
    table).

  - Objects have been updated to use Clone services.

*Geometry Package*

  - New classes to deal with arithmetical digital straight segments.
    Now the representation of the primitives and their recognition
    along a discrete structure are separated. The unique class
    ArithmeticalDSS,  which was a segment computer, has been replaced by
    mainly three classes: ArithmeticalDSL, ArithmeticalDSS and
    ArithmeticalDSSComputer. This is described in a doc page of the geometry
    package. Note that Backward/Forward suffixes have been renamed into
    Back/Front. Moreover, get prefixes for data members accessors have been
    removed.

  - Generic adapter to transform a metric (model of CMetric) with
    monotonic (see doc) properties to a separable metric (model of
    CSeparableMetric) which can be used in
    VoronoiMap/DistanceTransformation algorithms.

  - New possibility to access the 3 2D ArithmeticDSS object within an
    ArithmeticDSS3d.

  - New local estimator adapter to make easy implementation of locally defined
    differential estimator on digital surfaces.

  - New documentation on local estimators from digital surface
    patches and surfel functors. New normal vector estimator from
    weighted sum of elementary surfel normal vectors added.

  - With an optional binding with CGAL and Eigen3, new curvature and
    normal vector estimators have been added. For instance, you can
    now estimate curvature from polynomial surface fitting (Jet
    Fitting) and Monge forms.

  - Minor improvements in the spherical accumulator.

  - Improvement of integral invariant estimators (better memory footprint,
    ...).
    They also allow to estimate principal curvatures using Covariance matrix.
    Covariance matrix is also "masks" based, so the computation is efficient.

  - New algorithms to compute the minimal characteristics of a
    Digital Straight Line subsegment in logarithmic time using local
    convex hulls or Farey Fan. Also works when the DSL
    characteristics are not integers.

  - Chord algorithm for (naive) plane recognition and width computation.

  - New organization for computing primitives. Introduction of the concept
    of PrimitiveComputer and specialization. COBA algorithm and Chord
    algorithm are now models of AdditivePrimitiveComputer.

  - Introduction of the primitive ParallelStrip, computed by COBA and Chord
    algorithms

  - New documentation for planarity decision, plane recognition and width
    computation.
    Quantitative and qualitative evaluation of COBA and Chord algorithm.

  - Bug fix in COBA algorithm when extending an empty computer with a group of
    points.

  - add standard plane recognition with adapter classes both for COBA and
    Chord algorithm.

*Shape Package*

  - The class MeshFromPoints was transformed into Mesh (more from
    shapes/fromPoints to shapes/ directory), iterators on mesh
    points and mesh face.

*Topology Package*

  - The class SCellToMidPoint is now deprecated. Use CanonicSCellEmbedder
    instead to map a signed cell to its corresponding point in the Euclidean
    space

*IO Package*

  - Complete refactoring of 3D viewers and boards (Viewer3D, Board3DTo2D).
  - New Board3D to export 3D displays to OBJ 3D vector format.
  - A new display of 2D and 3D image in Viewer3D.
  - New reader: HDF5 file with 2D image dataset(s) (8-bit with palette and
    24-bit truecolor with INTERLACE_PIXEL).
  - New GenericReader and Generic Writer for both 2D, 3D and ND images.
  - Adding a Table Reader to extract objets given in a specific column from a
    text file.
  - Adding missing PPM Reader.
  - Adding missing DICOM reader (with ITK library)
  - Adding ITK reader and ITK writer
  - OpenInventor (SOQT/Coin3D) based viewer has been removed (please consider
    release <=0.6 if interested).

*Image Package*

  - New concepts : CImageFactory to define the concept describing an
    image factory and CImageCacheReadPolicy/CImageCacheWritePolicy
    to define the concept describing cache read/write policies.

  - New classes : ImageFactoryFromImage to implement a factory to
    produce images from a "bigger/original" one according to a given
    domain, ImageCache to implement an images cache with 'read and
    write' policies, TiledImageFromImage to implement a tiled image
    from a "bigger/original" one.

  - ImageContainerByITKImage complies with CImage.
    The container has been moved from the DGtal::experimental namespace to
    the main DGtal namespace.

*Graph Package*

  - New graph visitor, which allows to visit a graph according to
    any distance object (like the Euclidean distance to some point).

*Math Package*

  - add Histogram class and CBinner concept.
  - add math concepts diagram.


=== DGtal 0.6 ===

 *General*
  - Multithread capabilities via OpenMP are now detected during DGtal
    build. Example of usage can be found in the Volumetric module.

 *Documentation*
  - update documentation for boost concepts, so that subconcepts are
    displayed and html reference pages are pointed.
  - package/module documentation files are now in their associated
    package folder (e.g. kernel/doc/ for kernel package related
    documentation pages). The "make doc" command (or "make dox", see
    below) generates the documentation in the "html/" sub-folder of your
    current build folder.
  - latex citations within doxygen documents are now working

 *Base Package*
  - correct concept checks for some range concepts.
  - Statistic class moved to math package

 *Kernel Package*
  - digital sets are now also point predicates, update of
    DigitalSetDomain accordingly. As a consequence, SetPredicate is
    now deprecated.
  - exposed Compare template parameter of underlying std::set in
    DigitalSetBySTLSet class.

  - new documentation for module digital sets.

 *Arithmetic Package*
  - new class for representing lattice polytopes in 2D (with cut
    operations)
  - bugfix in LighterSternBrocot::Fraction
  - bugfix in ArithmeticalDSS (thanks, Kacper)

 *Image Package*
  - Update on image writers (no colormap required for scalar only writers).
    Documentation updated.
  - New image adapters to adapt both domains and values of an image
    (ImageAdapter and ConstImageAdapter).
  - several enhancements of the main image concept and its image
    container models

 *Geometry Package*
  - New primitives for digital plane recognition. Naive planes, and
    more generally planes with arbitrary axis-width can be detected
    and recognized incrementally. Based on a COBA algorithm
    implementation, which uses 2D lattice polytopes.
  - Fréchet segment computer added to compute bounded simplifications of
    digital curves for instance.
  - Complete rewritting of volumetric tools by separable processes:
    new generic algorithms (VoronoiMap, PowerMap) and metric
    concepts hierarchy (l_2, l_p, ...p) to efficiently compute
    DistanceTransformation, ReverseDistanceTransformation and
    preliminary medial axis extraction.
  - Separable volumetric tools are now multithread using OpenMP.
  - New curvature estimator in 2D/3D based on integral invariants
    (both mean and gaussian curvatures in 3D).

 *Shape Package*
  - New operators available on digital and Euclidean shapes (Union,
    Intersection, Minus)

 *Topology Package*
  - update documentation for digital surfaces and digital surface
    containers so as to emphasize the fact that the ranges are only
    single-pass.

 *Graph Package*
  - New package gathering graph related structures and algorithms
    (visitors, graph concepts, ...)
  - Add concepts for graph visitors
  - Add boost::graph support for DigitalSurface
  - Add documentation for graph package.

 *Math Package*
  - Exact exponentiation x^p by squaring on O(log p) added
    (BasicMathFunctions::power).

 *For developers*
  - new "make dox" target to only build dox file documentation
    ("make doc" for complete documentation build)


=== DGtal 0.5.1 ===
Posted on June, 6th, 2012 by David Coeurjolly

  - New way to cite package/module authors in the documentation
  - Improvement of DGtal::GridCurve ranges
  - Improvement of package concepts  in the  documentation
  - new documentation for DGTal build on MSWindows
  - arithmetic is now a main package (previously in math)
  - Specialized classes for classical metric adjacencies


=== DGtal 0.5 ===
Posted on May, 9th, 2012 by David Coeurjolly

Many changes have been pushed to this release with a lot of nice
tools.  Before going into details component by component, we would
like to focus on a couple of new cool features:

  - new arithmetic package (fractions, models of fraction,
  Stern-Brocot, continued fraction,...)
  - new nD DigitalSurface model (collections of (n-1) topological cells
  with many tools/utilities to track surface elements)
  - update of the build system to make easier the use of DGtal in your
  projects.
  - DGtal and DGtalTools
  - many bugfixes..

* Overall  Project

  - In previous DGtal releases, tools were given in the source
  "tools/" folder. In this release, we have chosen to move the
  tools to another GitHub project
  (http://github.com/DGtal-team/DGtalTools) with a specific
  development process. Please have a look to this project to get
  nice tools built upon the DGtal library.

  - cmake scripts and DGtalConfig have been widely updated to make
  easier the use of the library in your own code

  - We are debugging both the code and the scripts to make it compile
  on windows. We still have couple of issues but most of DGtal
  compiles.

  - Again, efforts have been done on the documentation.


* Package Topology:

 - Creation of the graph concept (see Doxygen documentation)

 - Graph tools have been added: breadth first visitor for any model of
   graph

 - Creation of high-level classes to represent several kinds of
   digital surfaces. Surfaces are n-1 dimensional objetcs and may be
   open or closed. There are several models of digital surface
   containers: boundary of a set of points, explicit set of surfels,
   boundary of a digital object defined by a predicate, frontier
   between two regions, light containers that are discovered on
   traversal but not stored explicitly, etc.

 - All these digital surfaces can be manipulated through the same
   object (DigitalSurface), whichever the container.

 - DigitalSurface is a model of a graph whose vertices are the surfels
   and whose arcs are the connections between surfels.

 - Definition of umbrellas over digital surfaces, that forms faces on
   the surface graph.

 - In 3D, digital surface form combinatorial 2-manifolds with boundary

 - Digital surface can be exported in OFF format

 - Several examples using digital surfaces are provided, like
   extracting isosurfaces from images or volume files defining
   surfaces in labelled images.

* Package Algebraic (new package)

 - Definition of n-variate polynomial as a one-dimensional polynomial
   whose coefficients are n-1-variate polynomials. Coefficient ring
   and dimension are templated.

 - Creation of a reader that can transform a string representation of
   multivariate polynomial into such polynomial object. Use
   boost::spirit.

 - Example using package Topology to extract and display implicit
   polynomial surfaces in 3D.

* Package Arithmetic (new package)

 - Standard arithmetic computations are provided: greatest common
   divisor, Bézout vectors, continued fractions,  convergent.

 - Several representations of irreducible fractions are provided. They
   are based on the Stern-Brocot tree structure. With these fractions,
   amortized constant time operations are provided for computing
   reduced fractions.

 - An implementation of patterns and subpatterns is provided, based on
   the irreducible fractions.
 - A representation of digital standard line in the first quadrant is
   provided, as well as fast algorithms to recognize digital straight
   subsegments.


* Package Image

  - Complete refactoring of Images and ImageContainers (more
  consistent design)

  - Documentation added

  - Graph of concepts added in the documentation


* Package Geometry

  - New SegmentComputer (a.k.a. geometrical primitives to use for
  recognition, curve decomposition,...) : ArithDSS3D (3D DSS), DCA
  (Digital Circular Arcs), CombinatorialDSSS, ...

  - New normal vector field estimation based on elementary normal
  vector convolution in n-D

  - Distance Transformation by Fast Marching Method added.

* Package IO

  - Complete refactoring of the way a DGtal object is displayed in
  boards/viewers.

  - New 2D board  backend: you can export your drawning in TikZ for
  latex includes.


=== DGtal 0.4 ===
Posted on September 26, 2011 by David Coeurjolly

  * Global changes:
     - A better decomposition of DGtal algorithms and
       data structures into packages.
     - By default, DGtal is built with minimal dependencies.
     - Concepts and concept checking mechanism have been
       considerably improved.

  * Kernel Package: refactoring of Integer types considered in
    DGtal.

  * Topology Package: Interpixel/cellular topological model,
    boundary tracking tools, ...

  * Geometry Package:
    - many things have been added in the 1D contour analysis module:
      multi-modal representation of 1D contours and curves (GridCurve facade),
      decomposition/segmentation into primitives, many differential
      estimators added, helpers for multigrid comparison of estimators
    - multigrid digital set generators from implicit and parametric
      shapes in dimension 2.

  * I/O Package: refactoring/enhancements of DGtal boards and
    viewers,  enhancement of 2D boards with libcairo and a new
    Board3Dto2D board has been added.


  * Tools: multigrid shapeGenerator/contourGenerator added,
    lengthEstimator/estimatorComparator  added for differential
    estimator multigrid comparison, connected components extraction in
    3D, ...

  * Documentation: User guide has been improved thanks to a
    decomposition of the library into packages.

=== DGtal 0.3.1 ===
Posted on April 4, 2011 by David Coeurjolly

  * Quick release due to a build problem on linux. No more feature
    added.
  * Preliminary cellular grid documentation added.
  * Documentation cleanup.




=== DGtal 0.3.0 ===
Posted on April 1, 2011 by David Coeurjolly

Beside the DGtal presentation at DGCI 2011, we are pleased to announce a new
DGtal release 0.3.0.

New features:

  User-guide added (based on doxygen system)
  Kernel: new concepts and controls to enhance the Interger type management,
      new iterators (Range/SubRange) on HyperRectDomains.
  Topology: interpixel model added (cells, boundary tracking mechanisms,…)
  Geometry 2D: 2D curve primitive decomposition, tangential cover,
         convexity/concavity decomposition.
  Geometry nD: reverse Euclidean distance transformation
  Visualisation: stream mechanism to visualize 3D DGtal objects with
         libQGLViewer (optional) Shape generator factory added in nD

BugFixes, enhancements:

  Many bugs have been fixed for this release.
  cmake DGtal dependency checking process is more stable now

Known problems:

  For technical reasons, we haven’t be able to verify that this release also
  compile on Windows Visual Studio systems (see ticket #87). A new release
  will fix this problem as soon as possible.





=== Older Releases ===





2011-04-01 dcoeurjo
  * Release 0.3.0
  * Kernel: global enhancement of different Integer types and
    associated concepts.
  * Topology: interpixel topology, cells, surface tracking
  * Geometry2D: contour primitive decomposition, tangential cover,
    convexity/concavity decomposition.
  * GeometrynD: Reverse DT transformation (Euclidean)
  * Infrastructure: 3D visualisation of DGtal objects with
    libQGLViewer, shape factory
  * IO: PointListReader added
  * Documentation: first DGtal user-guide


2010-01-12 dcoeurjo
  * Release 0.2
  * Kernel: DGtalBoard mechanism for 2D drawing of DGtal objects, ..
  * Geometry package
    - Volumetric: distance transformation with separable	metric
      (l2, l1 and linfinity) in arbitrary dimension
    - 2D: Arithmetical DSS, Greedy decomposition of a contour into
      primitives, FreemanChain code iterators
  * Topolopy package: Set, Adjacencies, Object, border extraction,
    connected components computation, ...
  * IO: 2D file formats with Magick++, Vol/Raw format in 3D, Raw
    format in n-D (non-portable)
  * Misc: Compiles on linux, MacOS and VisualStudio 2008


2010-21-05 dcoeurjo
  * Iterators added to PointVector
  * Debug methods removed in Trace class
  * Many bug fixes for VS compatibility

2010-05-15 dcoeurjo
  * Assert.h: added macro ASSERT() added based on the boost/assert.hpp (TODO:
      implement a nice callback)
  * Point and Vector templated classes added
  * Space.*: skeleton of a DGtal::Space added

2010-03-03 dcoeurjo
  * math/MeasureOfStraightLines: new class to compute the measure of a set
    of Straight lines defined as a polygon in the (a,b) parameter space.
  * test_measure: added

2010-02-17 dcoeurjo
  * Trace: new class models for output streams in Trace class.
  * TraceWriter/TraceWriterTerm/TraceWriterFile: added

2010-02-12 dcoeurjo
  * models: bug fix  in INLINE commands
  * Trace/Clock: minor edit and bug report

2010-01-05 dcoeurjo
  * Trace can be initialized on diffrent output stream (e.g. std::cerr or a file
    stream)
  * test_trace: update to test the new API

2010-01-04 dcoeurjo
  * Clock: no more static variables and methods (in order to have several
     running clocks)
  * Trace: new interface and the endBlock displays and returns the
     ellapsed time within the block

2009-12-28 dcoeurjo
  * Trace: a new class to trace out messages to the standard output. Four type
     of messages are possible: info, debug, error and "emphased". On
     color linux terminal, messages appears with an appropriate color
     foreground.
  * test_trace: an illustration of the Trace interface

2009-12-14 dcoeurjo
  * CMakeLists, test_clock updates to ensure compatibility with VisualStudio
  * New cmake options
  - OPTION(BUILD_SHARED_LIBS "Build shared libraries." ON)
  - OPTION(BUILD_TESTS "Build tests." ON)

2009-12-11 dcoeurjo
  * CMakeLists scripts and first backport from imagene (Clock class)

2009-12-11 dcoeurjo
  * Repository cleanup:
    - Modeles and genereateClass.sh removed
    - JOL scripts & templates added


2009-12-03 dcoeurjo
  * Modeles: class templates added with generateClass.sh script<|MERGE_RESOLUTION|>--- conflicted
+++ resolved
@@ -113,16 +113,12 @@
     (David Coeurjolly, [#1635](https://github.com/DGtal-team/DGtal/pull/1635))
   - Google benchmark is now fetched when building the unit tests (using Fetch_Content)
     (David Coeurjolly, [#1651](https://github.com/DGtal-team/DGtal/pull/1651))
-<<<<<<< HEAD
   - Fix compilation issues comming from other Eigen version with no
     clear() (like in eigen version imported by ITK and transmitted in DGtal).
     (Bertrand Kerautret [##1665](https://github.com/DGtal-team/DGtal/pull/1665))
-  
-=======
   - Add new cmake option to avoid linking errors related to STB image library
     (like LNK2005 in MSVC). (Bertrand Kerautret [#1666](https://github.com/DGtal-team/DGtal/pull/1666))
 
->>>>>>> 893ae878
 ## Bug fixes
 
 - *General*
