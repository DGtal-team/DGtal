
# DGtal 1.0

## Bug Fixes
- *Configuration/General*
  - Continuous integration AppVeyor fix
    [#1326](https://github.com/DGtal-team/DGtal/pull/1326)
  - Fixing documentation checks and updating Travis scripts
    (Roland Denis, [#1335](https://github.com/DGtal-team/DGtal/pull/1335))

- *Base*
  - Fixing wrong members in PredicateCombiner (David Coeurjolly,
    [#1321](https://github.com/DGtal-team/DGtal/pull/1321))

- *Shapes*
  - Add two new star shapes: Astroid and Lemniscate
   (Adrien Krähenbühl, Chouaib Fellah,
   [#1325](https://github.com/DGtal-team/DGtal/pull/1325))
  - Fixing openmp flags (David Coeurjolly,
    [#1324](https://github.com/DGtal-team/DGtal/pull/1324))
  - Add assignment operator to ImageContainerByITKImage (Pablo Hernandez,
    [#1336](https://github.com/DGtal-team/DGtal/pull/1336))
  - Fix compilation warning: const qualifier ignored in cast (Pablo Hernandez,
    [#1337](https://github.com/DGtal-team/DGtal/pull/1337))

- *IO*
  - Fix wrong typedef for double case in ITKReader (Adrien Krähenbühl,
    [#1259](https://github.com/DGtal-team/DGtal/pull/1322))

<<<<<<< HEAD
- *Documentation*
  - Fix examples' filenames in Digital Topology module documentation (Isabelle
    Sivignon, [#1331](https://github.com/DGtal-team/DGtal/pull/1331))

=======
## Documentation

- *geometry*
  - Fix doc bug with Hull2D namespace, (Tristan Roussillon,
    [#1330](https://github.com/DGtal-team/DGtal/pull/1330))
>>>>>>> 91bc6ddc


# DGtal 0.9.4.1

## Bug Fixes

- *Documentation*
  - Fixing path to Mathjax CDN in documentation (David Coeurjolly,
    [#1318](https://github.com/DGtal-team/DGtal/pull/1318))

# DGtal 0.9.4

## New Features / Critical Changes

- *Shapes*
  - Mesh Voxelizer using 6- or 26-separability templated
   (David Coeurjolly, Monir Hadji,
   [#1209](https://github.com/DGtal-team/DGtal/pull/1209))

- *Topology Package*
  - Adding the half-edge data structure to represent arbitrary
    two-dimensional combinatorial surfaces with or without boundary
    (Jacques-Olivier Lachaud
     [#1266](https://github.com/DGtal-team/DGtal/pull/1266))
  - Add VoxelComplex, an extension for CubicalComplex, implementing the Critical-Kernels
    framework, based on the work of M.Couprie and G.Bertrand on isthmus.
    (Pablo Hernandez, [#1147](https://github.com/DGtal-team/DGtal/pull/1147))

- *Shapes Package*
  - Adding classes and helpers to create triangulated surfaces and
    polygonal surfaces to convert them from/to mesh, as well as a conversion from digital
    surfaces to dual triangulated or polygonal surface (Jacques-Olivier
    Lachaud [#1266](https://github.com/DGtal-team/DGtal/pull/1266))

- *Geometry Package*
  - Laplace-Beltrami operators on digital surfaces. (Thomas Caissard,
    [#1303](https://github.com/DGtal-team/DGtal/pull/1303))



## Changes

- *Math package*
  - New SimpleMatrix constructor with a initializer_list argument
    (Nicolas Normand,
    [#1250](https://github.com/DGtal-team/DGtal/pull/1250))

- *IO*
  - New simple way to extend the QGLViewer-based Viewer3D interface,
    for instance to add callbacks to key or mouse events, or to modify
    what is drawn on the window.
    (Jacques-Olivier Lachaud, [#1259](https://github.com/DGtal-team/DGtal/pull/1259))
  - TableReader can now read all elements contained in each line of a file
    with the new method getLinesElementsFromFile().
    (Bertrand Kerautret,
    [#1260](https://github.com/DGtal-team/DGtal/pull/1260))
  - New ImageMagick writer to export images to PNG or JPG formats for
    instance.  (David Coeurjolly,
    [#1304](https://github.com/DGtal-team/DGtal/pull/1304))
  - SimpleDistanceColorMap new colormap to easily display distance maps.
    (David Coeurjolly, [#1302](https://github.com/DGtal-team/DGtal/pull/1302))   
  - Fix in MagicReader allowing to load colored images. (David
    Coeurjolly, [#1305](https://github.com/DGtal-team/DGtal/pull/1305))
  - Include New ImageMagick writer in GenericWriter.  (Bertrand Kerautret,
    [#1306](https://github.com/DGtal-team/DGtal/pull/1306))

## Bug Fixes

- *Build*
  - Fix compilation by using DGtal from swift wrapping (Bertrand Kerautret,
    [#1309](https://github.com/DGtal-team/DGtal/pull/1309))
  - Fix C++11 cmake flags and cmake >3.1 is now required (David Coeurjolly,
    Pablo H Cerdan, [#1290](https://github.com/DGtal-team/DGtal/pull/1290))
  - Fix HDF5 link missing in compilation (Bertrand Kerautret,
     [#1301](https://github.com/DGtal-team/DGtal/pull/1301))
  - Fix compilation with QGLViewer (2.7.x) and Qt5 (Boris Mansencal,
     [#1300](https://github.com/DGtal-team/DGtal/pull/1300))

- *Shapes Package*
  - Fix ImplicitPolynomial3Shape and TrueDigitalSurfaceLocalEstimator.
    Improves projection operator on implicit surface and curvature
    computations. (Jacques-Olivier Lachaud,
    [#1279](https://github.com/DGtal-team/DGtal/pull/1279))

- *Configuration/General*
  - Upgrading the benchmarks to match with the new google-benchmark API
   (David Coeurjolly,
     [#1244]((https://github.com/DGtal-team/DGtal/pull/1244))
  - The documentation mainpage now refers to the DGtalTools documentation
    (David Coeurjolly,
    [#1249]((https://github.com/DGtal-team/DGtal/pull/1249))
  - Fix ITK related try_compile command to work for non-default locations.
    (Pablo Hernandez,
    [#1286]((https://github.com/DGtal-team/DGtal/pull/1286))

- *IO*
  - Fix for compilation with 2.7.0 QGLViewer version.
   (Bertrand Kerautret, [#1280](https://github.com/DGtal-team/DGtal/pull/1280))
  - Fix on the ITK reader when used with a functor which is not able to
    handle 32/16 bits images. Also includes a new testITKReader and ITK tests in
    GenericReader.
    (Bertrand Kerautret, [#1255](https://github.com/DGtal-team/DGtal/pull/1255))
  - Viewer3D: fix bad light source move according X/Y mouse move and new Key_Z to
    move away/closer the light source.
    (Bertrand Kerautret, [#1262](https://github.com/DGtal-team/DGtal/pull/1262))
  - Fix ImageContainerByITKImage, fill the itk image buffer with 0 when using the
    domain constructor.
    (Pablo Hernandez, [#1307](https://github.com/DGtal-team/DGtal/pull/1307))

- *Kernel Package*
  - Fix testBasicPointFunctor. (Bertrand Kerautret
    [#1245](https://github.com/DGtal-team/DGtal/pull/1245))

- *Arithmetic Package*
 - Fix SternBrocot and variants static instanciations. (Jacques-Olivier Lachaud
   [#1293](https://github.com/DGtal-team/DGtal/pull/1293))

- *Topology Package*
  - Fix invalid KhalimskyCell coordinates in ctopo-fillContours.cpp example.
    (Roland Denis, [#1296](https://github.com/DGtal-team/DGtal/pull/1296))

- *Documentation*
  - Add import with functors in GenericReader in the main default reader.
    (mainly motivated to show documentation of specialized version of
    importWithValueFunctor and importWithColorFunctor). The tiff format
    was also added to the generic readers when ITK is present (Bertrand
    Kerautret [1251](https://github.com/DGtal-team/DGtal/pull/1245))
  - Fix exampleArithDSS3d compilation (which was not activated).
    (Bertrand Kerautret
    [#1254](https://github.com/DGtal-team/DGtal/pull/1254))

- *DEC*
  - Fix dependencies flags for DEC examples.
    (Jean-David Génevaux, [#1310](https://github.com/DGtal-team/DGtal/pull/1310))

# DGtal 0.9.3

## New Features / Critical Changes

- *Configuration/General*
  - The project has a now a unique compiled library: DGtal. The DGtalIO
   target has been removed. (David Coeurjolly,
   [#1226](https://github.com/DGtal-team/DGtal/pull/1226))
  - New mandatory dependency for DGtal: zlib must be installed in the system.
   (David Coeurjolly, [#1228](https://github.com/DGtal-team/DGtal/pull/1228))
  - Remove cpp11 deprecated usage of std::binder1st and std::binder2nd  --generates error with c++17 flag.
   (Pablo Hernandez, [#1287](https://github.com/DGtal-team/DGtal/pull/1287))
  - Remove cpp11 deprecated usage of std::unary_function and std::binary_function --generates error with c++17 flag.
   (Pablo Hernandez, [#1291](https://github.com/DGtal-team/DGtal/pull/1291))

- *Topology Package*
  -  Implementation of ParDirCollapse with CollapseSurface and CollapseIsthmus.
    (Mohamad ONAYSSI, Bibiana MARTINEZ, Mohamed MELLOULI, Kacper PLUTA,
    [#1199](https://github.com/DGtal-team/DGtal/pull/1199))

- *Geometry Package*
  - VoronoiMap, PowerMap, (Reverse)DistanceTransformation and ReducedMedialAxis
   now work on toric domains (with per-dimension periodicity specification).
   (David Coeurjolly, Roland Denis,
   [#1206](https://github.com/DGtal-team/DGtal/pull/1206))

- *IO*
  - New version (3) for the VOL file format that allows (zlib) compressed volumetric
   data. VolReady and VolWriter can still manage Version 2 Vols.
   (David Coeurjolly, [#1228](https://github.com/DGtal-team/DGtal/pull/1228))

## Changes

- *Configuration/General*
  - Continuous integration Travis bots are now based on ubunutu/trusty containers.
   (David Coeurjolly, [#1227](https://github.com/DGtal-team/DGtal/pull/1208))
  - Set flag -std=c++11 only if needed. Modern compilers set compatible flags
   by default (gnu++14, etc). (Pablo H Cerdan,
   [#1222](https://github.com/DGtal-team/DGtal/pull/1222))

- *Documentation*
   - All the example descriptions are now in their the examples file (instead in
    dox files).
    (Bertrand Kerautret, [#1240](https://github.com/DGtal-team/DGtal/pull/1240))

## Bug Fixes

- *Configuration/General*
  - Fixing errors and warnings raised by g++ 4.7.x.
   (Roland Denis, [#1202](https://github.com/DGtal-team/DGtal/pull/1202))
  - Explicit M_PI definition if needed.
   (David Coeurjolly, [#1208](https://github.com/DGtal-team/DGtal/pull/1208))
  - Continuous integration Travis bots are now based on ubunutu/trusty containers.
   (David Coeurjolly, [#1227](https://github.com/DGtal-team/DGtal/pull/1208))
  - Fix usage of DESTDIR at install time for linux packagers.
   (Pablo Hernandez, [#1235](https://github.com/DGtal-team/DGtal/pull/1235))
  - Fix, let CMake handle DESTDIR instead of manual manipulation.
   (Pablo Hernandez, [#1238](https://github.com/DGtal-team/DGtal/pull/1238))

- *Geometry Package*
  - ArithDSSIterator: fix missing postfix ++.
   (I. Sivignon, [#1187](https://github.com/DGtal-team/DGtal/pull/1187))
  - ContourHelper: add a method to transform a contour into a 8 connected path.
   (B. Kerautret, [#1127](https://github.com/DGtal-team/DGtal/pull/1127))

- *IO Package*
  - Missing TContainer template parameter for overloaded functions/methods that
   rely on PointVector.
   (Roland Denis, [#1232](https://github.com/DGtal-team/DGtal/pull/1232))
  - Viewer3D: fix bad rendering when changing the scale.
   (Bertrand Kerautret, [#1217](https://github.com/DGtal-team/DGtal/pull/1217))

- *Documentation*
  - Fixing various BibTeX references.
   (Bertrand Kerautret, [##1237](https://github.com/DGtal-team/DGtal/pull/1237))

# DGtal 0.9.2

## New Features / Critical Changes

- *Documentation*
  - Fixing all doxygen warnings.
   (Roland Denis, [#1182](https://github.com/DGtal-team/DGtal/pull/1182))
  - New "@seeDGtalTools" doxygen command to cite a DGtalTools tool in
   DGtal documentation (David Coeurjolly,
   [#1179](https://github.com/DGtal-team/DGtal/pull/1179))

- *Geometry Package*
  - New robust normal vector estimator using spherical accumulators and statistical
   voting (Boulc'h & Marlet, SGP 2012).
   (David Coeurjolly, [#1149](https://github.com/DGtal-team/DGtal/pull/1149))

- *Math Package*
  - New RealFFT class for in-place real-complex Fast Fourier Transform using
   fftw3 library.
   (Roland Denis, [#1185](https://github.com/DGtal-team/DGtal/pull/1185))

- *Topology Package*
  - Adding periodic closure for KhalimskySpaceND and per-dimension closure
   specification.
   (Roland Denis, [#1086](https://github.com/DGtal-team/DGtal/pull/1086))
  - Adding CPreCellularGridSpaceND concept and KhalimskyPreSpaceND model
   to manipulate unbounded Khalimsky space and cells.
   KhalimskySpaceND now checks that all given cells are within the bounds.
   (Roland Denis, [#1086](https://github.com/DGtal-team/DGtal/pull/1086))

## Changes
- *Configuration/General*
  - Travis Continuous integration will check that doxygen raises no warnings
   and that the documented file names are valid.
   (David Coeurjolly, Roland Denis,
        [#1182](https://github.com/DGtal-team/DGtal/pull/1182))
  - Cleaning remaining preprocessor directives related to C++11 features.
   (Roland Denis, [#1141](https://github.com/DGtal-team/DGtal/pull/1141))
  - Travis Continuous integration will check that DGtalTools still compiles with
   changes in new pull-requests. (David Coeurjolly,
   [#1133](https://github.com/DGtal-team/DGtal/pull/1133))
  - Add cmake configuration file NeighborhoodTablesConfig to
   decompress and install look up tables. (Pablo Hernandez-Cerdan,
   [#1155](https://github.com/DGtal-team/DGtal/pull/1155))
  - Documentation graphs are now in SVG instead of PNG. (David Coeurjolly,
   [#1192](https://github.com/DGtal-team/DGtal/pull/1192))
  - Check and add all DGtal examples in the Examples listing section.
   (Bertrand Kerautret,[#1166](https://github.com/DGtal-team/DGtal/pull/1166))))

- *Base Package*
  - Alias and ConstAlias now raise compilation error when using invalid
   constructor, like from a rvalue reference. Adding ConstAlias in many classes
   that need it.
   (Roland Denis, [#1140](https://github.com/DGtal-team/DGtal/pull/1140))
   (With ITK related compilation fix, Bertrand Kerautret
   [#1153](https://github.com/DGtal-team/DGtal/pull/1153))
  - Moving all base concepts into namespace concepts. Update doc and
   concepts graphs accordingly. (Jacques-Olivier Lachaud, [#1164]
   (https://github.com/DGtal-team/DGtal/pull/1164))

- *IO Package*
  - Viewer3D: improvement of the viewer state record by saving the rendering
   mode. A new setter was also added to desable/enable double face rendering.
   (Bertrand Kerautret [#1166](https://github.com/DGtal-team/DGtal/pull/1162))
  - Viewer3D: add a mode to display ball primitive with OpenGL point instead of
   quadrangulated mesh.
   (Bertrand Kerautret [#1162](https://github.com/DGtal-team/DGtal/pull/1162))
  - Viewer3D: add a new mode to have the light source position defined from the
   camera (default) or from the scene coordinate system (key P to change
   position mode). A new lambertian rendering mode was added.
   (Bertrand Kerautret [#1149](https://github.com/DGtal-team/DGtal/pull/1149))
  - Add the possibility to interact in QGLViewer Viewer3D class with the voxel
   primitive (was limited to surfel). As with surfel, the user may assign integer
   identifiers (OpenGL names) to voxel and callback functions, which are called
   when voxel are selected. The selected elements are now highlighted.
   (Bertrand Kerautret, [#1146](https://github.com/DGtal-team/DGtal/pull/1146))

- *Topology Package*
  - Add pre-calculated look up tables to speed up Object::isSimple calculations.
   (Pablo Hernandez-Cerdan, [#1155](https://github.com/DGtal-team/DGtal/pull/1155))

## Bug Fixes
- *Configuration/General*
  - Simplification of the windows build instructions. (David
   Coeurjolly, [#1160](https://github.com/DGtal-team/DGtal/pull/1160))
  - Various fixes in the documentation (e.g. links to concepts
   pages). (David Coeurjolly,
   [#1161](https://github.com/DGtal-team/DGtal/pull/1161))
  - Fixing issues raised on some algorithms when changing Euclidean ring
   for SpaceND and KhalimskySpaceND. (Jérémy Levallois,
   [#1163](https://github.com/DGtal-team/DGtal/pull/1163))
  - Moving last concepts to concepts:: namespace. (David Coeurjolly,
   [#1193](https://github.com/DGtal-team/DGtal/pull/1193))

- *DEC Package*
  - Fix compatibility with eigen 3.2.8 by changing default index type for sparse matrix.
   (Pierre Gueth, [#1197](https://github.com/DGtal-team/DGtal/pull/1197))
  - Fixing warnings in DiscreteExteriorCalculus and DiscreteExteriorCalculusFactory.
   (Roland Denis, [#1139](https://github.com/DGtal-team/DGtal/pull/1139))

- *Geometry Package*
  - VoronoiCovarianceMeasure: fix dimension-specific code.
   (Roland Denis, [#1145](https://github.com/DGtal-team/DGtal/pull/1145))
  - AlphaThickSegmentComputer: fix segment display errors which could appear
   when displaying a small segment. Fix a non initialized attribute with
   some improvements on bounding box computation with orientation check.
   (B. Kerautret, [#1123](https://github.com/DGtal-team/DGtal/pull/1123))
  - Frechet Shortcut: fix implicit rounding.
   (I. Sivignon, [#1180](https://github.com/DGtal-team/DGtal/pull/1180))

- *Image Package*
  - Fixing issue [#779](https://github.com/DGtal-team/DGtal/issues/779) by
   storing domain with smart pointer in ImageContainerBySTLMap.
   (Roland Denis [#1151](https://github.com/DGtal-team/DGtal/pull/1151))

- *IO Package*
  - Display3D: Fix embedder usage when using default constructor in Debug mode.
   (Roland Denis [#1143](https://github.com/DGtal-team/DGtal/pull/1143))
  - Viewer3D: Fix a problem when the show() method was called at the end of the
   main program (the list creation was not called).
   (Bertrand Kerautret [#1138](https://github.com/DGtal-team/DGtal/pull/1138))
  - Viewer3D: add three new modes for shape rendering (default, metallic and
   plastic). The rendering can be changed by using the key M. The user can
   also choose its own rendering with some setter/getter on the opengl
   lightning/properties. (B. Kerautret,
   [#1128](https://github.com/DGtal-team/DGtal/pull/1128))
  - readers: fix a vol/pgm/raw reading bug occurring on Windows 10 due to the
   different interpretations of end of line \r\n on Window versus \n on
   unix/mac. Changing reading mode with binary mode instead text mode fix
   the issue. (Bertrand Kerautret
   [#1130](https://github.com/DGtal-team/DGtal/pull/1130))
  - Fixing issue [#899](https://github.com/DGtal-team/DGtal/issues/899) in
   all color maps, (David Coeurjolly, Bertrand Kerautret
   [#1134](https://github.com/DGtal-team/DGtal/pull/1134))
  -  GenericReader: include longvol reader in GenericReader for 64 bit images.
   Update the test for 64 bit longvol. (Bertrand Kerautret
   [#1135](https://github.com/DGtal-team/DGtal/pull/1135))
  - Fix the extension removal in Obj filename export in Board3D. (David
   Coeurjolly,[#1154](https://github.com/DGtal-team/DGtal/pull/1154)))
  - Fix issue when drawing DSS with both points and bounding box. (David
   Coeurjolly,[#1186](https://github.com/DGtal-team/DGtal/pull/1186)))

- *Topology Package*
   - Fix wrong starting point for surface tracking in example code
    frontierAndBoundary.cpp.
    (Roland Denis, [#1144](https://github.com/DGtal-team/DGtal/pull/1144))
   - Fix interior/exterior fill methods of topology/helpers/Surfaces class which
    was wrong on 3d and on closed Khalimsky space.
    (Bertrand Kerautret, [#1156](https://github.com/DGtal-team/DGtal/pull/1156))
   - Fix issue [#1168]
    (https://github.com/DGtal-team/DGtal/issues/1168), related to bad
    linear interpolation for binary volume data in
    volMarchingCubes.cpp (Jacques-Olivier Lachaud,
    [#1169](https://github.com/DGtal-team/DGtal/pull/1169))

- *Shape Package*
   - Fix a tubular mesh construction problem (missing faces) which appears
    when the center line is oriented in a main axis direction (in
    createTubularMesh()). Also improves and fixes the face construction.
    (Bertrand Kerautret, [#1157](https://github.com/DGtal-team/DGtal/pull/1157))

# DGtal 0.9.1

## New Features / Critical Changes

- *Configuration/General*
  - A CONTRIBUTING.md file has been added to describe how to contribute
   to the library. (David Coeurjolly,
   [#1112](https://github.com/DGtal-team/DGtal/pull/1112))
  - DGtal requires now to have a C++11 enabled compiler (gcc>4.6,
   clang>2.9, VS14, ...).  This allows us to use new C++11 features in
   DGtal core and to have more generic and reliable code. (David
   Coeurjolly, [#1080](https://github.com/DGtal-team/DGtal/pull/1080))
  - DGtal core now compiles on Microsoft Windows, Visual Studio (only
   VS14 or above). Many issues have been fixed for compatibility with
   'cl' compiler. (David Coeurjolly, Jérémy Levallois,
   [#1074](https://github.com/DGtal-team/DGtal/pull/1074))
  - DGtal with QGLViewer option activated now compiles on Microsoft Windows,
   Visual Studio (only VS14 or above). (Bertrand Kerautret,
   [#1106](https://github.com/DGtal-team/DGtal/pull/1106))

- *Base Package*
  - Traits class for containers in order to probe their category at
   compile time.  (Jacques-Olivier Lachaud,
   [#1079](https://github.com/DGtal-team/DGtal/pull/1079))
  - Generic set operations for arbitrary containers. You may use
   overloaded operators like &, |,  -, ^ on arbitrary containers (list,
   vector, unordered_set, map, etc).  (Jacques-Olivier Lachaud,
   [#1079](https://github.com/DGtal-team/DGtal/pull/1079))

- *Geometry Package*
  - Hull2DHelpers: implementation of the rotating caliper algorithm to compute
   the width (vertical/horizontal or Euclidean) of a convex hull.
   (Bertrand Kerautret, [#1052](https://github.com/DGtal-team/DGtal/pull/1052))
  - MelkmanConvexHull: new reverse method to allow point insertions and convex
   hull computation on both side of a point sequence.
   (Bertrand Kerautret, [#1073](https://github.com/DGtal-team/DGtal/pull/1073))
  - LogScaleProfile: new class to represent a (multi)scale profile e.g. a sequence
   of statistics on digital lengths parameterized by a grid resolution.
   (Backport of the ScaleProfile class of
   [ImaGene](https://gforge.liris.cnrs.fr/projects/imagene) ).
   (Bertrand Kerautret, Jacques-Olivier Lachaud
   [#1075](https://github.com/DGtal-team/DGtal/pull/1075))
  - IteratorCompletion provides iterators and ranges access from a basic set of methods.
   (Roland Denis, [#1029](https://github.com/DGtal-team/DGtal/pull/1029))

- *Image Package*
  - ArrayImageAdapter adds a read-write image adapter from any random-access iterator,
   e.g. from a C-array.
   (Roland Denis, [#1029](https://github.com/DGtal-team/DGtal/pull/1029))

- *Math Package*
  - MultiStatistics: new class to compute different statistics (like
   mean variance, median) on multiple variables.  (Backport of the
   Statistics class of
   [ImaGene](https://gforge.liris.cnrs.fr/projects/imagene) ).
   (Bertrand Kerautret, Jacques-Olivier Lachaud
   [#1076](https://github.com/DGtal-team/DGtal/pull/1076))

- *Topology Package*
  - New class CubicalComplex and functions associated to
   it. Arbitrary cubical complexes can be represented, displayed and
   multiple operations are defined onto them: incidence, closing,
   opening, closure, star, link, interior, boundary, set operations
   and relations, as a collapse operation.
   (Jacques-Olivier Lachaud, [#1079](https://github.com/DGtal-team/DGtal/pull/1079))


## Changes
- *Configuration*
  - Types and classes in helper namespaces ```Z2i``` and ```Z3i``` for
   ```StdDefs.h``` header (2D and 3D digital geometry with
   computations on 32bit integers) are now explicitly instanciated in
   the compiled library. This reduces compilation time when such types
   are used. (David Coeurjolly,
   [#1117](https://github.com/DGtal-team/DGtal/pull/1117))

- *DEC Package*
  - DiscreteExteriorCalculus holds both primal and dual sizes of each cell.
   Subsequent changes have been made to insertSCell.
   (Pierre Gueth [#1082](https://github.com/DGtal-team/DGtal/pull/1082))
  - Convenient static members for KForm :
   KForm::ones(), KForm::zeros() and KForm::dirac(KSpace::Cell).
   (Pierre Gueth [#1082](https://github.com/DGtal-team/DGtal/pull/1082))
- *Base Package*
  - Enabling circulators in SimpleRandomAccessRangeFromPoint.
   (Roland Denis, [#1060](https://github.com/DGtal-team/DGtal/pull/1060))

- *Base*
  - Deprecated OldAlias, OldClone, OldConstAlias have been removed. (David
   Coeurjolly, [#1074](https://github.com/DGtal-team/DGtal/pull/1074))

- *IO*
  - By default, closing a Viewer3D does not save automatically the viewer
   state anymore (in a .qglviewer.xml file). The automatic save can be
   activated by a flag (myAutoSaveState). (Bertrand Kerautret
    [#1088](https://github.com/DGtal-team/DGtal/pull/1088))
  - In the Viewer3D, the light source position is now saved in the
    QGLViewer state file (.qglviewer.xml). (Bertrand Kerautret
    [#1087](https://github.com/DGtal-team/DGtal/pull/1087))
  - Minor improvements of default settings in Viewer3D. (David
   Coeurjolly, [#1066](https://github.com/DGtal-team/DGtal/pull/1066))
  - change the chronological order to display primitives (in the draw
   function) in order to see the cube primitive through the
   transparency of the ball primitives. (Bertrand Kerautret,
   [#1081](https://github.com/DGtal-team/DGtal/pull/1081))
  - New possibility to move the light source direction using the mouse move
   in Viewer3D (with the key SHIFT+CTRL (SHIFT+CMD on mac)). The light source
   direction is now defined according the main coordinate system (no more from
   the camera center).
   (Bertrand Kerautret [#1070](https://github.com/DGtal-team/DGtal/pull/1070))
  - Adding raw I/O capabilities for non integral types and signed integers.
   (Roland Denis [#1084](https://github.com/DGtal-team/DGtal/pull/1084))

- *Shapes Package*
  - New methods to remove faces from a Mesh  or to obtain the barycenter of a
   face.
   (Bertrand Kerautret [#1091](https://github.com/DGtal-team/DGtal/pull/1091))

## Bug Fixes

- *Configuration/General*
  - catch unit test framework upgraded to the develop version. (David
 Coeurjolly, [#1055](https://github.com/DGtal-team/DGtal/pull/1055))
  - Fixing boost include path issue when building tools using DGtal and
   its cmake DGtalConfig.cmake. (David Coeurjolly,
   [#1059](https://github.com/DGtal-team/DGtal/pull/1059))
  - Fixing parenthese warnings in Catch. Waiting for an official fix.
   (Roland Denis, [#1069](https://github.com/DGtal-team/DGtal/pull/1069))
  - Fix constness in selfDisplay and operator<<.  (Pierre Gueth
   [#1082](https://github.com/DGtal-team/DGtal/pull/1082))
  - DGtal cmake configuration scripts are now installed in the
   ```${PREFIX_PATH}/lib/DGtal/``` folder on linux systems (when
   running ```make install``` command). The documentation is copied to
   the folder ```${PREFIX_PATH}/share/DGtal/html/```. This fixes issue
   [#1095](https://github.com/DGtal-team/DGtal/issues/1095). (David
   Coeurjolly,
   [#1103](https://github.com/DGtal-team/DGtal/issues/1103))
  - Fix for swapped coordinates in TangentFromDSS2DFunctor. (Kacper
   Pluta,
   [#1083](https://github.com/DGtal-team/DGtal/issues/1083))
  - Update of the README.md page. (David Coeurjolly,
   [#1109](https://github.com/DGtal-team/DGtal/issues/1109))

- *Base Package*
  - Fix wrong initialization of reverse iterators in
   SimpleRandomAccess(Const)RangeFromPoint.  (Roland Denis,
   [#1060](https://github.com/DGtal-team/DGtal/pull/1060))

- *Geometry Package*
  - Fix pseudo-random number generator in KanungoNoise (David
   Coeurjolly,
   [#1078](https://github.com/DGtal-team/DGtal/pull/1078))

- *IO Package*
  - Fix line export in Board3D.
   (Bertrand Kerautret [##1119](https://github.com/DGtal-team/DGtal/pull/1119))
  - Fix viewer tests including qt4 headers even with configuring WITH_QT5=ON.
   (Pablo Hernandez-Cerdan, [#1100](https://github.com/DGtal-team/DGtal/pull/1100))
  - Fix Viewer3D axis display when they are included in a transparent element.
   (issue #873)
   (Bertrand Kerautret [##1108](https://github.com/DGtal-team/DGtal/pull/1108)))


# DGtal 0.9

## New Features / Critical Changes
- *Geometry Package*

- New segment computer allowing the recognition of thick digital segments,
  adapted to noisy contours (from a given thickness parameter). The current
  implementation (mainly a backport from imagene) is a model of
  CForwardSegmentComputer with a ParallelStrip primitive. This primitive is
  similar to the blurred segment of [Debled-Rennesson etal 2005] with isothetic
  thickness. It is also an implementation of the alpha-thick segment of Alexandre
  Faure and Fabien Feschet.
  (Bertrand Kerautret,  [#963](https://github.com/DGtal-team/DGtal/pull/963))


- *Configuration/General*
  - Continuous integration enabled on both linux and macosx
   systems. Furthermore, the nightly build documentation is
   automatically deployed.  (David Coeurjolly,
   [#955](https://github.com/DGtal-team/DGtal/pull/955))
  - New unit test framework based on
   [catch](https://github.com/philsquared/Catch). Catch allows to
   design quick and efficient unit tests with nice trace
   outputs. (David Coeurjolly,
   [#1019](https://github.com/DGtal-team/DGtal/pull/1019))
  - Documentation added for Catch. (David Coeurjolly,
   [#1042](https://github.com/DGtal-team/DGtal/pull/1042))


- *Kernel*
  - New template class DigitalSetlByAssociativeContainer allows to
   define digital sets from any associative container of the STL. For
   instance, using std::unordered_set (c++11) or boost::unordered_set (hash
   function based containers), speed-up up to 40% can be measured when
   processing digital sets. (David Coeurjolly,
   [#1023](https://github.com/DGtal-team/DGtal/pull/1023)
  - By default, Z2i::DigitalSet, Z3i::DigitalSet and digital set from
   DigitalSetSelector use the new hash function based
   container. (David Coeurjolly,
   [#1023](https://github.com/DGtal-team/DGtal/pull/1023)
  - Specializations of std::hash (c++11) and boost::hash to define a hash
   functions on DGtal points. (David Coeurjolly,
   [#1023](https://github.com/DGtal-team/DGtal/pull/1023)

## Changes

- *DEC Package*
  - Coherent signed cells support allows lower dimension manifold embedding.
   (Pierre Gueth [#977](https://github.com/DGtal-team/DGtal/pull/977))
  - OppositeDuality struct allows generic hodge and laplace definition.
   (Pierre Gueth [#977](https://github.com/DGtal-team/DGtal/pull/977))
  - Easy k-form and vector field transversal using .length() and .getSCell().
   (Pierre Gueth [#977](https://github.com/DGtal-team/DGtal/pull/977))
  - Unified operators interface :
   .hodge<order, duality>() replace primalHodge<order>() and dualHodge<order>(),
   .laplace<duality>() replace primalLaplace() and dualLaplace().
   (Pierre Gueth [#977](https://github.com/DGtal-team/DGtal/pull/977))
  - New antiderivative<order, duality>() operator.
   (Pierre Gueth [#977](https://github.com/DGtal-team/DGtal/pull/977))
  - New flatDirectional<duality, direction>() and sharpDirectional<duality,
   direction>() operators defined as flat(vector_field_along_direction) and
   sharp(1-form).extractZeroForm(direction). (Pierre Gueth
   [#977](https://github.com/DGtal-team/DGtal/pull/977))
  - DiscreteExteriorCalculus<dim_embedded, dim_ambient, Backend>
   takes 2 dimension template parameters for embedding
   manifold in ambient euclidean space.
   (Pierre Gueth [#977](https://github.com/DGtal-team/DGtal/pull/977))
  - Basic openmp support for derivative computation.
   (Pierre Gueth [#977](https://github.com/DGtal-team/DGtal/pull/977))
  - New propagation example and extended embedding tests.
   (Pierre Gueth [#977](https://github.com/DGtal-team/DGtal/pull/977))
  - Improved operator generation using new CSparseMatrix concepts.
   (Pierre Gueth [#1007](https://github.com/DGtal-team/DGtal/pull/1007))
  - DEC constructors are replaced by static factory functions:
   DiscreteExteriorCalculusFactory::createFromDigitalSet and
   DiscreteExteriorCalculusFactory::createFromNSCells.
   (Pierre Gueth [#1008](https://github.com/DGtal-team/DGtal/pull/1008))
  - Mutable iterator on DiscreteExteriorCalculus.
   (Pierre Gueth [#1008](https://github.com/DGtal-team/DGtal/pull/1008))
  - Unary minus operators for k-forms, vector fields and linear operators.
   (Pierre Gueth [#1020](https://github.com/DGtal-team/DGtal/pull/1020))
  - Introduction of .updateIndexes() that needs to be called after any
   call to .insertSCell() or .eraseCell().
   (Pierre Gueth [#1020](https://github.com/DGtal-team/DGtal/pull/1020))
  - Transpose of linear operators.
   (Pierre Gueth [#1020](https://github.com/DGtal-team/DGtal/pull/1020))
  - Intensity operator on vector fields.
   (Pierre Gueth [#1020](https://github.com/DGtal-team/DGtal/pull/1020))
  - Reorder operators to remap indexes.
   (Pierre Gueth [#1020](https://github.com/DGtal-team/DGtal/pull/1020))

- *Geometry Package*
  - New EstimatorCache class to cache quantities estimated by a
   surfel local estimator. (David Coeurjolly,
   [#927](https://github.com/DGtal-team/DGtal/pull/927))
  - New digital surface local estimator that computes a sphere
  fitting. It requires to have the Patate library installed (and
  WITH_PATATE=true): http://patate.gforge.inria.fr/html/. See
  SphereFittingEstimator (David Coeurjolly,
  [#929](https://github.com/DGtal-team/DGtal/pull/929))
  - Algorithm to compute the union of two DSSs in logarithmic time
	(Isabelle Sivignon,
	[#949](https://github.com/DGtal-team/DGtal/pull/949))
  - InexactPredicateLpSeparableMetric class is now templated by an
   EuclideanRing type. (David Coeurjolly,
   [#1017](https://github.com/DGtal-team/DGtal/pull/1017))
  - Main example files of geometry/curves are introduced in the list of examples
   and briefly described.
   (Tristan Roussillon, [#1026](https://github.com/DGtal-team/DGtal/pull/1026))
  - New algorithms to compute the convex hull of planar point sets.
   (Tristan Roussillon, [#1028](https://github.com/DGtal-team/DGtal/pull/1028))
  - Lambda maximal segment tangent direction estimator 2D/3D: LambdaMST2D, LambdaMST3D.
   A fast tangent direction estimator which uses maximal digital straight segments.
   (Kacper Pluta, [#1021](https://github.com/DGtal-team/DGtal/pull/1021))
  - Segmentation of 3D digital curves by a combination of the segmentations of its 2D
   projections onto 2D base planes: XY, XZ, YZ. Notice that, only valid projections
   are used. By valid one understands that there are no two 3D points which are projected
   onto the same 2D point. A segment is computed as long as is extendable and at least
   two projections are valid.
 : NaiveDSS3DComputer.
   (Kacper Pluta, [#1021](https://github.com/DGtal-team/DGtal/pull/1021))

- *Math Package*
  - Utilities added (OrderedLinearRegression) to perform sequential
   linear model estimation of scalar data. (David Coeurjolly, Jérémy
   Levallois [#935](https://github.com/DGtal-team/DGtal/pull/935),
   backport from imagene)
  - New linear algebra concepts: CDenseVector, CDenseMatrix, CSparseMatrix.
   (Pierre Gueth [#1007](https://github.com/DGtal-team/DGtal/pull/1007))

- *Image Package*
  - Adding copy between images of different types. (Roland Denis [#1001]
   (https://github.com/DGtal-team/DGtal/pull/1001))

- *IO Package*
  - Fix RawWriter and RawReader. Added templated generic RawReader::importRaw
   and RawWriter::exportRaw.
   (Pierre Gueth [#1010](https://github.com/DGtal-team/DGtal/pull/1010))
  - New 2D DEC board style with orientated cells.
   (Pierre Gueth [#977](https://github.com/DGtal-team/DGtal/pull/977))
  - Limited interaction added to QGLViewer Viewer3D class. The user
   may assign integer identifiers (OpenGL names) to surfels and
   callback functions, which are called when surfels are
   selected. (Jacques-Olivier Lachaud
   [#942](https://github.com/DGtal-team/DGtal/pull/942))
  - Balls can be exported to OBJ in Board3D and ball resolution can now
   be specified in Viewer3D and Board3D (David Coeurjolly,
   [#945](https://github.com/DGtal-team/DGtal/pull/945))
  - Viewer3d cleanings with better organisation through the
   separation of all code generating the GL lists. (Bertrand Kerautret)
  ([#945](https://github.com/DGtal-team/DGtal/pull/945))
  - Operators added to perform computations on Color objects (addition,
   substraction scaling...). Color is now CopyConstructible and
   Assignable (David Coeurjolly
   [#940](https://github.com/DGtal-team/DGtal/pull/940))
  - Improvement of memory footprint of DGtal::Color (David Coeurjolly,
   [#961](https://github.com/DGtal-team/DGtal/pull/961))
  - New colormap adapter to add ticks/iso-contours (regularly spaced or
   specified by the user) to a given colormap. (David Coeurjolly,
   [#987](https://github.com/DGtal-team/DGtal/pull/987))
  - New flag (-DWITH_QT5) enables QT5 support in libqglviewer. (Nicolas
   Aubry, [#983](https://github.com/DGtal-team/DGtal/pull/983))
  - Board2D now supports quadratic Bezier curve drawing. (Tristan Roussillon,
   [#1002](https://github.com/DGtal-team/DGtal/pull/1002))
  - MeshWriter class can now export OBJ file including colors.
   (Bertrand Kerautret, [#1016](https://github.com/DGtal-team/DGtal/pull/1016))
  - Viewer3D: Shift-L / L key binding added to save and restore camera settings.
   (Bertrand Kerautret, [#1024](https://github.com/DGtal-team/DGtal/pull/1024))
  - Viewer3D:  change the chronological order to diplay primitives (in the draw
   function) in order to see see textured image primitives through the
   transparency of other 3D primitives. (Bertrand Kerautret,
   [#1041](https://github.com/DGtal-team/DGtal/pull/1041))


- *Kernel Package*
- HyperRectDomain can now be empty (lowerBound == upperBound + diagonal(1)).
    Warning about the use of lexicographical order in comparison operators of
    PointVector. (Roland Denis,
    [#996](https://github.com/DGtal-team/DGtal/pull/996))
   - Adds generic linearization (point to index) and reverse process (index to
    point), specialized for HyperRectDomain. (Roland Denis,
    [#1039](https://github.com/DGtal-team/DGtal/pull/1039))
  - HyperRectDomain can now be empty (lowerBound == upperBound +
    diagonal(1)). Warning about the use of lexicographical order in
    comparison operators of PointVector. (Roland Denis,
    [#996](https://github.com/DGtal-team/DGtal/pull/

- *Shapes Package*
  - Adds a vertex Iterator in the Mesh class in addition to the
   ConstIterator and adds a new method to change the color of a
   specific face. (Bertrand Kerautret,
   [#937](https://github.com/DGtal-team/DGtal/pull/937))
  - New methods to generate basic 3D tubular meshes and height
   fields. New mesh module documentation added. (Bertrand Kerautret,
   [#969](https://github.com/DGtal-team/DGtal/pull/969))
  - Refactoring of CSG operations on Euclidean / Digital shapes to easily
   combine several operations.
   EuclideanShapesUnion, EuclideanShapesIntersection and
   EuclideanShapesMinus are now deprecated. Use EuclideanShapesCSG
   instead.
   DigitalShapesUnion, DigitalShapesIntersection and
   DigitalShapesMinus are now deprecated. Use DigitalShapesCSG
   instead. (Jérémy Levallois
   [#962](https://github.com/DGtal-team/DGtal/pull/962))
  - Add various methods in the Mesh class to get the bounding box, to
   change the mesh scale or to subdivide triangular faces. (Bertrand
   Kerautret, [#990](https://github.com/DGtal-team/DGtal/pull/990) and
   [#992](https://github.com/DGtal-team/DGtal/pull/992))
  - New copy constructor and copy operator on Mesh object (and
   documentation added about vertex ordering for obj format).
   (Bertrand Kerautret,
   [#976](https://github.com/DGtal-team/DGtal/pull/976))

- *Arithmetic Package*
  - Algorithm to compute the fraction of smallest denominator in
	between two irreducible fractions (Isabelle Sivignon
	[#949](https://github.com/DGtal-team/DGtal/pull/949))

## Bug Fixes

- *Configuration*
   - Removing code coverage with coverall.io (David Coeurjolly,
  [1040](https://github.com/DGtal-team/DGtal/pull/1032)).
   - Forces Eigen 3.2.1 minimum (for a bug fix).  (Jacques-Olivier
    Lachaud, [1032](https://github.com/DGtal-team/DGtal/pull/1032)).
   - Fix issue #925, detection of Eigen3 (3.1 minimum) and also issue
    #924, DGtal configuration file when using Eigen3.  (Jacques-Olivier
    Lachaud, [#926](https://github.com/DGtal-team/DGtal/pull/926))
  - Backport of changes in google/benchmarck API for micro-benchmarking
   (David Coeurjolly, [#1014](https://github.com/DGtal-team/DGtal/pull/1014))
  - New travis configuration file to enable new travis Docker based
   container system (David Coeurjolly,
   [#1030](https://github.com/DGtal-team/DGtal/pull/1030))
  - Various fixes of compiler warnings due to unused paramters (David
   Coeurjolly, Roland Denis,
   [#1034](https://github.com/DGtal-team/DGtal/pull/1030))


- *Base Package*
  - Fix bug with LabelledMap copy constructor and copy iterator. (Roland
   Denis, [#973](https://github.com/DGtal-team/DGtal/pull/973))
  - Fix bug with Labels iterator when first index is set (Roland Denis,
 [#972](https://github.com/DGtal-team/DGtal/pull/972))
  - Iterator category fix for boost > 1.57 (David Coeurjolly,
 [#938](https://github.com/DGtal-team/DGtal/pull/938))
  - Cleanup of DGtal namespaces (David Coeurjolly,
 [#993](https://github.com/DGtal-team/DGtal/pull/993))


- *Geometry Package*
  - Fix bug occuring in the computation of the Faithful Polygon (class FP)
   in the closed case, ie. with circulators.
   (Tristan Roussillon, [#939](https://github.com/DGtal-team/DGtal/pull/939))
  - Fixing DSS based length estimator on open curves. (David
   Coeurjolly, [#941](https://github.com/DGtal-team/DGtal/pull/941))
  - Fix bug of method ArithmeticalDSL::getPoint with negative values
   of positions as input arguments.
   (Tristan Roussillon, [#944](https://github.com/DGtal-team/DGtal/pull/944))
  - Fix too restrictive asserts of methods
	ArithmeticalDSSConvexHull::smartCH and
	ArithmeticalDSSConvexHull::smartCHNextVertex to enable negative
	positions as input arguments. (Isabelle Sivignon,
	[#950](https://github.com/DGtal-team/DGtal/pull/950))
  - Fix Bezout Vector computation (Isabelle Sivignon,
 [#948](https://github.com/DGtal-team/DGtal/pull/948))
  - Fix issues with SphereFitting and TensorVoting local estimators on
   digital surfaces (Jérémy Levallois, David Coeurjolly
   [#970](https://github.com/DGtal-team/DGtal/pull/970))

- *IO Package*
  - Performance improvement of color managment in Display3D, Board3D
   and Viewer3D: no more "createNew...List" when setting a new
   color. (David Coeurjolly,
   [#958](https://github.com/DGtal-team/DGtal/pull/958))
  - Radius and resolution of balls have been fixed when used to
   represent a 3D point in grid mode (David Coeurjolly,
   [#978](https://github.com/DGtal-team/DGtal/pull/978))
  - Change in the mesh export in OFF format: now it tries by default to export
   colors (if stored). (Bertrand Kerautret,
   [#985](https://github.com/DGtal-team/DGtal/pull/985))
  - Bugfix in quad visualization in BoardD3D and Viewer3D (David
   Coeurjolly, [#980](https://github.com/DGtal-team/DGtal/pull/980))
  - Fix warnings message of std::abs in Display3D.    (Bertrand Kerautret,
   [#991](https://github.com/DGtal-team/DGtal/pull/991))
  - Fix memory leaks present in the Viewer3d.  (Bertrand Kerautret,
   [#995](https://github.com/DGtal-team/DGtal/pull/995))
  - Fix issues in OBJ color export when exporting voxels. (David
   Coeurjolly, [#1022](https://github.com/DGtal-team/DGtal/pull/1022))
  - Fix compilation issue on gentoo system related to MeshWriter
   (gcc version 4.9.2-r2). (Van Tho Nguyen,
   [#1035](https://github.com/DGtal-team/DGtal/pull/1035))
  - Fix deprecated usage of setMouseBindingDescription with QGLViewer >= 2.5.0.
   (Roland Denis, [#1036](https://github.com/DGtal-team/DGtal/pull/1036))

- *Kernel Package*
   - BasicDomainSubSampler can now handle non 0 origin point. This update also
    correct the search of point which are outside the source domain (it is now
    checked in testBasicPointFunctors). (Bertrand Kerautret,
    [989](https://github.com/DGtal-team/DGtal/pull/989)).

- *Topology  Package*
   - Fix loop bug in extractAllConnectedSCell of Surfaces from helpers.
    (Bertrand Kerautret, [994](https://github.com/DGtal-team/DGtal/pull/994)).

- *DEC  Package*
  - Fix missing include in testEigenSolver.
    (Jacques-Olivier Lachaud,
    [1032](https://github.com/DGtal-team/DGtal/pull/1032)).


# DGtal 0.8


## New Features / Critical Changes

- *General*
  - This Changelog has been ported to MarkDown (David Coeurjolly,
   [#846](https://github.com/DGtal-team/DGtal/pull/846))
  - The DGtal main website is now http://dgtal.org

 - Global refactoring of base functors (David Coeurjolly,
   [#861](https://github.com/DGtal-team/DGtal/pull/861))
    - BasicFunctor functors have been moved to functors:: namespace.
    - DefaultFunctor has been renamed functors::Identity.
    - xxxFunctor have been renamed to xxx.

  - Moving graph, topology, geometry/estimation concepts into
   namespace concepts::, also moving some functors into namespace
   functors:: (Jacques-Olivier Lachaud,
   [#912](https://github.com/DGtal-team/DGtal/pull/912)).

- *DEC Package*
  - DGtal 0.8 contains the first release of the Discrete Exterior
   Calculus Package. DEC provides an easy and efficient way to
   describe linear operator over various structure. Basic operators,
   such as Hodge duality operator or exterior derivative, can be
   combined to create classical vector analysis operator such as
   gradient, curl and divergence. (Pierre Gueth,
   [#877](https://github.com/DGtal-team/DGtal/pull/877))


- *Geometry Package*
  - Add digital nD Voronoi Covariance Measure support, as well as
  digital geometric estimators based on it. Add tests and examples of
  feature detection with VCM. (Jacques-Olivier Lachaud,
  [#803](https://github.com/DGtal-team/DGtal/pull/803))

  - Add Integral Invariant estimators so that they meet the concept of
  surface local estimator. Add geometric functors to define easily all
  the geometric estimators that can be built from the volume and
  coariance matrix. Previous estimators (IntegralInvariantMeanCurvatureEstimator
  and IntegralInvariantGaussianCurvatureEstimator) are removed. Please use
  the new ones instead. (Jeremy Levallois, Jacques-Olivier Lachaud,
  [#803](https://github.com/DGtal-team/DGtal/pull/803)
  [#856](https://github.com/DGtal-team/DGtal/pull/856)
  [#893](https://github.com/DGtal-team/DGtal/pull/893))

  - Various geometric predicates are now available in order to test the
  orientation of three points in the planes. Most classes are template
  classes parametrized by a type for the points (or its coordinates)
  and an integral type for the computations. They always return an
  exact value (or sign), provided that the integral type used for the
  computations is well chosen with respect to the coordinates of the
  points. Some implementations do not increase the size of the input
  integers during the computations. (Tristan Roussillon,
  [#755](https://github.com/DGtal-team/DGtal/pull/755))

  - Logarithmic construction of an arithmetical DSS of minimal
   parameters from a bounding DSL and two end points (ctor of
   ArithmeticalDSS) (Tristan Roussillon,
   [#819](https://github.com/DGtal-team/DGtal/pull/819))

  - Proof-of-concept that path-based norms can be implemented in a
   separable approach using logarithmic cost predicates
   (experimental::ChamferNorm2D). (David Coeurjolly,
   [#898](https://github.com/DGtal-team/DGtal/pull/898))

  - Logarithmic construction of an arithmetical DSS of minimal
   parameters from a bounding DSS (of known leaning points)
   and two end points (ctor of
    ArithmeticalDSS) (Tristan Roussillon,
    [#914](https://github.com/DGtal-team/DGtal/pull/914))

  - Feature extraction algorithm from Tensor Voting.(Jérémy Levallois,
   David Coeurjolly,
   [#895](https://github.com/DGtal-team/DGtal/pull/895))

  - Ray shooting intersection predicates (ray-triangle, ray-quad,
   ray-surfel) added in geometry/tools (David Coeurjolly,
   [#904](https://github.com/DGtal-team/DGtal/pull/904))


- *IO Package*
   - Now VolReader/VolWriter and LongvolReader/LongvolWriter support the
   usage of Center-(X,Y,Z) parameters, as described in Vol file
   specification. (Jérémy Levallois,
   [#879](https://github.com/DGtal-team/DGtal/pull/879))

- *Math Package*

     - New classes to compute nD eigen decomposition of symmetric
      matrix (class EigenDecomposition).  Add tests. (Jacques-Olivier
      Lachaud, #803)
     - Simple Linear Regression tool added (backport from
      imagene). (David
      Coeurjolly, [#794](https://github.com/DGtal-team/DGtal/pull/794))

- *Kernel package*
   - BasicPointFunctors functors have been moved in the functors::
    namespace (David Coeurjolly,
    [#863](https://github.com/DGtal-team/DGtal/pull/863))

- *For developpers*
     - Google Benchmark can be enabled to allow micro-benchmarking in
         some DGtal unit tests (https://github.com/google/benchmark)
         (David Coeurjolly,
         [#790](https://github.com/DGtal-team/DGtal/pull/790))

- *Images*
   - Classes to perform rigid transformations of 2D and 3D images
     (Kacper Pluta,
     [#869](https://github.com/DGtal-team/DGtal/pull/869))

## Changes

- *Base Package*
  - Add comparison operators in variants of CountedPtr. Improve
   coverage of these classes and fix compilation problem
   (Jacques-Olivier Lachaud)
  - Update doc of CountedPtr, CountedPtrOrPtr and
   CountedConstPtrOrConstPtr. Add asserts. Add tests. Fix issue 773
   (https://github.com/DGtal-team/DGtal/issues/773). (Jacques-Olivier
   Lachaud, [#894](https://github.com/DGtal-team/DGtal/pull/894)).
  - XXXOutputRangeYYY classes are now called
   XXXRangeWithWritableIteratorYYY (Tristan Roussillon,
   [#850](https://github.com/DGtal-team/DGtal/pull/850)).

- *Geometry Package*
  - Fix and add concept of CSurfelLocalEstimator and related ground
  truth estimators for implicit polynomial shapes
  (TrueDigitalSurfaceLocalEstimator). (Jacques-Olivier Lachaud,
  [#803](https://github.com/DGtal-team/DGtal/pull/803))
  - Random-access iterators added in ArithmeticalDSL. (Tristan
   Roussillon, [#801](https://github.com/DGtal-team/DGtal/pull/801))
  - Updates in Metric concepts: better and simpler concept structure
   and a new adapter to adapt any euclidean metric to a digital one
   (with values on Z) (David Coeurjolly,
   [#870](https://github.com/DGtal-team/DGtal/pull/870)
  - CubicalSudivision has been renamed SpatialCubicalSubdivision and
   moved to "geometry/tools" (David Coeurjolly,
   [#862](https://github.com/DGtal-team/DGtal/pull/862))

- *IO Package*
   - Better handling of materials in Board3D and OBJ exports. (David
    Coeurjolly,
    [#784](https://github.com/DGtal-team/DGtal/pull/784))
   - New 'basic' display mode for surfels (oriented or not), useful for
    large digital surface displays (quads instead of 3D prism)
    (Bertrand Kerautret,
    [#783](https://github.com/DGtal-team/DGtal/pull/783))
   - New clear() method to subclasses of Display3D (Viewer3D and
    Board3D) to clear the current drawning buffer. (Kacper Pluta,
    [#807](https://github.com/DGtal-team/DGtal/pull/807))
   - New draw() method for 3D display models (Viewer3D and Board3D) to
    display surfels with prescribed normal vectors (David Coeurjolly,
    [#802](https://github.com/DGtal-team/DGtal/pull/802)).
   - When exporting an 3D visualization to OBJ, a new option will
    rescale the geometry to fit in [-1/2,1/2]^3. (David Coeurjolly,
    [#820](https://github.com/DGtal-team/DGtal/pull/820))
   - New raw import/export for 32 bits images (Bertrand Kerautret,
	[#877](https://github.com/DGtal-team/DGtal/pull/876))

- *Kernel Package*

   - New functor DomainSubSampler allowing to apply different
    samplings with larger or smaller size on N dimensional domain. New tests
    and examples are given for 2D and 3D images (Bertrand Kerautret,
    [825](https://github.com/DGtal-team/DGtal/pull/825) and
    [882](https://github.com/DGtal-team/DGtal/pull/882)).

- *Shapes Package*
   - Shape concepts have been moved to concepts:: namespace (David
  Coeurjolly, [#871](https://github.com/DGtal-team/DGtal/pull/871))

- *Topology Package*
   - Surfaces::findABell accepts now arbitrary pair of points (Jacques-Olivier
    Lachaud, David Coeurjolly,
    [#851](https://github.com/DGtal-team/DGtal/pull/851))



## Bug Fixes


- *Base Package*

  - Fixing issue on Circulator/IteratorFunctions (related to #770 on
    MacOS).

- *Kernel Package*
  - BinaryPointPredicate is now specialized for DGtal::AndBoolFct2 and
    DGtal::OrBoolFct2 in order to guarantee that the second computation
    is not performed when the first point predicate return false (resp. true)
    with DGtal::AndBoolFct2 (resp. DGtal::OrBoolFct2) (Tristan Roussillon
    [#852](https://github.com/DGtal-team/DGtal/pull/852)).

- *Geometry Package*
  - Bug fix in PowerMap construction. (David Coeurjolly,
    [#814](https://github.com/DGtal-team/DGtal/pull/814))
  - Bug fix in 3d display of StandardDSS6Computer (Tristan Roussillon
    [#854](https://github.com/DGtal-team/DGtal/pull/854))

- *Topology Package*
  - small fix in ImplicitDigitalSurface. (Jacques-Olivier Lachaud,
    [#803](https://github.com/DGtal-team/DGtal/pull/803))
  - fix examples volTrackBoundary and volScanBoundary for DEBUG mode
    (Jacques-Olivier Lachaud, David Coeurjolly,
    [#851](https://github.com/DGtal-team/DGtal/pull/851))
  - New methods to fill the interior/exterior of digital contours
    (in the Surface class of topology/helpers).  (Bertrand Kerautret
    [#827](https://github.com/DGtal-team/DGtal/pull/827))


- *Graph Package*
  - fix examples volDistanceTraversal for DEBUG mode (Jacques-Olivier Lachaud,
    David Coeurjolly, [#851](https://github.com/DGtal-team/DGtal/pull/851))

- *Image Package*
  - Fixing template types in ImageAdapter (David Coeurjolly,
    [#835](https://github.com/DGtal-team/DGtal/pull/835))
  - Fixing image thresholders (SimpleThresholdForegroundPredicate and
    IntervalForegroundPredicate) which require CConstImage instead of
    CImage (David Coeurjolly,
    [#843](https://github.com/DGtal-team/DGtal/pull/843))

- *IO*
  - Bug fix for reading PGM(P2) 3D. (Kacper Pluta,
   [#853](https://github.com/DGtal-team/DGtal/pull/853))
  - Renaming BasicColorToScalarFunctors namespace to functors:: (David
    Coeurjolly,  [#857](https://github.com/DGtal-team/DGtal/pull/857))
  - Fix OpenGL warnings by redefining openGL primitive (glSphere) (Bertrand
    Kerautret [#981](https://github.com/DGtal-team/DGtal/pull/891))

=== DGtal 0.7 ===

*General*

  - Unit tests build is now disabled by default (to turn it on, run cmake with "-DBUILD_TESTING=on")

  - The "boost program option library" dependency was removed.

  - DGtal needs boost >= 1.46.

  - Thanks to new compiler warning option (-Wdocumentation), the doxygen documentation has been considerably improved.

*Base Package*

  - Complete rewriting of Clone, Alias and ConstAlias
    classes. Parameter passing is now documented with a standardized
    method to determine parameters unambiguously. Associated classed
    CowPtr, CountedPtrOrPtr and CountedConstPtrOrConstPtr are now used
    in conjunction with the previous classes.

  - Few improvments in Clock and Trace base classes.

*Kernel Package*

  - Two initialisation methods (initRemoveOneDim and initAddOneDim)
    for the Projector Functor from the BasicPointFunctors class in
    order to simplify the slice images (with example and test in 2D
    slice image extraction from 3D volume file).

  - New basic functors:
	- SliceRotator2D: to rotate 2D Slice images from 3D volume.
	- Point2DEmbedderIn3D: a simple functor to embed in 3d a 2d points
	  (useful to extract 2D image from 3D volume).

  - Sets have been updated to own their domain with a copy-on-write pointer,
    in order to avoid some inconsistencies.

*Topology Package*

  - Fixing bugs in Object::isSimple for some digital
    topologies. Speed of Object::isSimple has been improved. Homotopic
    thinning is much faster (even without a precomputed simplicity
    table).

  - Objects have been updated to use Clone services.

*Geometry Package*

  - New classes to deal with arithmetical digital straight segments.
    Now the representation of the primitives and their recognition
    along a discrete structure are separated. The unique class
    ArithmeticalDSS,  which was a segment computer, has been replaced by
    mainly three classes: ArithmeticalDSL, ArithmeticalDSS and
    ArithmeticalDSSComputer. This is described in a doc page of the geometry
    package. Note that Backward/Forward suffixes have been renamed into
    Back/Front. Moreover, get prefixes for data members accessors have been
    removed.

  - Generic adapter to transform a metric (model of CMetric) with
    monotonic (see doc) properties to a separable metric (model of
    CSeparableMetric) which can be used in
    VoronoiMap/DistanceTransformation algorithms.

  - New possibility to access the 3 2D ArithmeticDSS object within an
    ArithmeticDSS3d.

  - New local estimator adapter to make easy implementation of locally defined
    differential estimator on digital surfaces.

  - New documentation on local estimators from digital surface
    patches and surfel functors. New normal vector estimator from
    weighted sum of elementary surfel normal vectors added.

  - With an optional binding with CGAL and Eigen3, new curvature and
    normal vector estimators have been added. For instance, you can
    now estimate curvature from polynomial surface fitting (Jet
    Fitting) and Monge forms.

  - Minor improvements in the spherical accumulator.

  - Improvement of integral invariant estimators (better memory footprint,
	...).
    They also allow to estimate principal curvatures using Covariance matrix.
    Covariance matrix is also "masks" based, so the computation is efficient.

  - New algorithms to compute the minimal characteristics of a
    Digital Straight Line subsegment in logarithmic time using local
    convex hulls or Farey Fan. Also works when the DSL
    characteristics are not integers.

  - Chord algorithm for (naive) plane recognition and width computation.

  - New organization for computing primitives. Introduction of the concept
    of PrimitiveComputer and specialization. COBA algorithm and Chord
    algorithm are now models of AdditivePrimitiveComputer.

  - Introduction of the primitive ParallelStrip, computed by COBA and Chord
    algorithms

  - New documentation for planarity decision, plane recognition and width
    computation.
    Quantitative and qualitative evaluation of COBA and Chord algorithm.

  - Bug fix in COBA algorithm when extending an empty computer with a group of
    points.

  - add standard plane recognition with adapter classes both for COBA and
    Chord algorithm.

*Shape Package*

  - The class MeshFromPoints was transformed into Mesh (more from
    shapes/fromPoints to shapes/ directory), iterators on mesh
    points and mesh face.

*Topology Package*

  - The class SCellToMidPoint is now deprecated. Use CanonicSCellEmbedder
    instead to map a signed cell to its corresponding point in the Euclidean
    space

*IO Package*

  - Complete refactoring of 3D viewers and boards (Viewer3D, Board3DTo2D).
  - New Board3D to export 3D displays to OBJ 3D vector format.
  - A new display of 2D and 3D image in Viewer3D.
  - New reader: HDF5 file with 2D image dataset(s) (8-bit with palette and
    24-bit truecolor with INTERLACE_PIXEL).
  - New GenericReader and Generic Writer for both 2D, 3D and ND images.
  - Adding a Table Reader to extract objets given in a specific column from a
    text file.
  - Adding missing PPM Reader.
  - Adding missing DICOM reader (with ITK library)
  - Adding ITK reader and ITK writer
  - OpenInventor (SOQT/Coin3D) based viewer has been removed (please consider
    release <=0.6 if interested).

*Image Package*

  - New concepts : CImageFactory to define the concept describing an
    image factory and CImageCacheReadPolicy/CImageCacheWritePolicy
    to define the concept describing cache read/write policies.

  - New classes : ImageFactoryFromImage to implement a factory to
    produce images from a "bigger/original" one according to a given
    domain, ImageCache to implement an images cache with 'read and
    write' policies, TiledImageFromImage to implement a tiled image
    from a "bigger/original" one.

  - ImageContainerByITKImage complies with CImage.
    The container has been moved from the DGtal::experimental namespace to
    the main DGtal namespace.

*Graph Package*

  - New graph visitor, which allows to visit a graph according to
    any distance object (like the Euclidean distance to some point).

*Math Package*

  - add Histogram class and CBinner concept.
  - add math concepts diagram.


=== DGtal 0.6 ===

 *General*
  - Multithread capabilities via OpenMP are now detected during DGtal
    build. Example of usage can be found in the Volumetric module.

 *Documentation*
  - update documentation for boost concepts, so that subconcepts are
    displayed and html reference pages are pointed.
  - package/module documentation files are now in their associated
    package folder (e.g. kernel/doc/ for kernel package related
    documentation pages). The "make doc" command (or "make dox", see
    below) generates the documentation in the "html/" sub-folder of your
    current build folder.
  - latex citations within doxygen documents are now working

 *Base Package*
  - correct concept checks for some range concepts.
  - Statistic class moved to math package

 *Kernel Package*
  - digital sets are now also point predicates, update of
    DigitalSetDomain accordingly. As a consequence, SetPredicate is
    now deprecated.
  - exposed Compare template parameter of underlying std::set in
    DigitalSetBySTLSet class.

  - new documentation for module digital sets.

 *Arithmetic Package*
  - new class for representing lattice polytopes in 2D (with cut
    operations)
  - bugfix in LighterSternBrocot::Fraction
  - bugfix in ArithmeticalDSS (thanks, Kacper)

 *Image Package*
  - Update on image writers (no colormap required for scalar only writers).
    Documentation updated.
  - New image adapters to adapt both domains and values of an image
    (ImageAdapter and ConstImageAdapter).
  - several enhancements of the main image concept and its image
    container models

 *Geometry Package*
  - New primitives for digital plane recognition. Naive planes, and
    more generally planes with arbitrary axis-width can be detected
    and recognized incrementally. Based on a COBA algorithm
    implementation, which uses 2D lattice polytopes.
  - Fréchet segment computer added to compute bounded simplifications of
    digital curves for instance.
  - Complete rewritting of volumetric tools by separable processes:
    new generic algorithms (VoronoiMap, PowerMap) and metric
    concepts hierarchy (l_2, l_p, ...p) to efficiently compute
    DistanceTransformation, ReverseDistanceTransformation and
    preliminary medial axis extraction.
  - Separable volumetric tools are now multithread using OpenMP.
  - New curvature estimator in 2D/3D based on integral invariants
    (both mean and gaussian curvatures in 3D).

 *Shape Package*
  - New operators available on digital and Euclidean shapes (Union,
    Intersection, Minus)

 *Topology Package*
  - update documentation for digital surfaces and digital surface
    containers so as to emphasize the fact that the ranges are only
    single-pass.

 *Graph Package*
  - New package gathering graph related structures and algorithms
    (visitors, graph concepts, ...)
  - Add concepts for graph visitors
  - Add boost::graph support for DigitalSurface
  - Add documentation for graph package.

 *Math Package*
  - Exact exponentiation x^p by squaring on O(log p) added
    (BasicMathFunctions::power).

 *For developers*
  - new "make dox" target to only build dox file documentation
    ("make doc" for complete documentation build)


=== DGtal 0.5.1 ===
Posted on June, 6th, 2012 by David Coeurjolly

  - New way to cite package/module authors in the documentation
  - Improvement of DGtal::GridCurve ranges
  - Improvement of package concepts  in the  documentation
  - new documentation for DGTal build on MSWindows
  - arithmetic is now a main package (previously in math)
  - Specialized classes for classical metric adjacencies


=== DGtal 0.5 ===
Posted on May, 9th, 2012 by David Coeurjolly

Many changes have been pushed to this release with a lot of nice
tools.  Before going into details component by component, we would
like to focus on a couple of new cool features:

  - new arithmetic package (fractions, models of fraction,
  Stern-Brocot, continued fraction,...)
  - new nD DigitalSurface model (collections of (n-1) topological cells
  with many tools/utilities to track surface elements)
  - update of the build system to make easier the use of DGtal in your
  projects.
  - DGtal and DGtalTools
  - many bugfixes..

* Overall  Project

  - In previous DGtal releases, tools were given in the source
  "tools/" folder. In this release, we have chosen to move the
  tools to another GitHub project
  (http://github.com/DGtal-team/DGtalTools) with a specific
  development process. Please have a look to this project to get
  nice tools built upon the DGtal library.

  - cmake scripts and DGtalConfig have been widely updated to make
  easier the use of the library in your own code

  - We are debugging both the code and the scripts to make it compile
  on windows. We still have couple of issues but most of DGtal
  compiles.

  - Again, efforts have been done on the documentation.


* Package Topology:

 - Creation of the graph concept (see Doxygen documentation)

 - Graph tools have been added: breadth first visitor for any model of
   graph

 - Creation of high-level classes to represent several kinds of
   digital surfaces. Surfaces are n-1 dimensional objetcs and may be
   open or closed. There are several models of digital surface
   containers: boundary of a set of points, explicit set of surfels,
   boundary of a digital object defined by a predicate, frontier
   between two regions, light containers that are discovered on
   traversal but not stored explicitly, etc.

 - All these digital surfaces can be manipulated through the same
   object (DigitalSurface), whichever the container.

 - DigitalSurface is a model of a graph whose vertices are the surfels
   and whose arcs are the connections between surfels.

 - Definition of umbrellas over digital surfaces, that forms faces on
   the surface graph.

 - In 3D, digital surface form combinatorial 2-manifolds with boundary

 - Digital surface can be exported in OFF format

 - Several examples using digital surfaces are provided, like
   extracting isosurfaces from images or volume files defining
   surfaces in labelled images.

* Package Algebraic (new package)

 - Definition of n-variate polynomial as a one-dimensional polynomial
   whose coefficients are n-1-variate polynomials. Coefficient ring
   and dimension are templated.

 - Creation of a reader that can transform a string representation of
   multivariate polynomial into such polynomial object. Use
   boost::spirit.

 - Example using package Topology to extract and display implicit
   polynomial surfaces in 3D.

* Package Arithmetic (new package)

 - Standard arithmetic computations are provided: greatest common
   divisor, Bézout vectors, continued fractions,  convergent.

 - Several representations of irreducible fractions are provided. They
   are based on the Stern-Brocot tree structure. With these fractions,
   amortized constant time operations are provided for computing
   reduced fractions.

 - An implementation of patterns and subpatterns is provided, based on
   the irreducible fractions.
 - A representation of digital standard line in the first quadrant is
   provided, as well as fast algorithms to recognize digital straight
   subsegments.


* Package Image

  - Complete refactoring of Images and ImageContainers (more
  consistent design)

  - Documentation added

  - Graph of concepts added in the documentation


* Package Geometry

  - New SegmentComputer (a.k.a. geometrical primitives to use for
  recognition, curve decomposition,...) : ArithDSS3D (3D DSS), DCA
  (Digital Circular Arcs), CombinatorialDSSS, ...

  - New normal vector field estimation based on elementary normal
  vector convolution in n-D

  - Distance Transformation by Fast Marching Method added.

* Package IO

  - Complete refactoring of the way a DGtal object is displayed in
  boards/viewers.

  - New 2D board  backend: you can export your drawning in TikZ for
  latex includes.


=== DGtal 0.4 ===
Posted on September 26, 2011 by David Coeurjolly

	* Global changes:
	   - A better decomposition of DGtal algorithms and
	data structures into packages.
	   - By default, DGtal is built with minimal dependencies.
	   - Concepts and concept checking mechanism have been
	considerably improved.

	* Kernel Package: refactoring of Integer types considered in
	DGtal.

	* Topology Package: Interpixel/cellular topological model,
	boundary tracking tools, ...

	* Geometry Package:
	  - many things have been added in the 1D contour analysis module:
	multi-modal representation of 1D contours and curves (GridCurve facade),
	decomposition/segmentation into primitives, many differential
	estimators added, helpers for multigrid comparison of estimators
	  - multigrid digital set generators from implicit and parametric
	shapes in dimension 2.

	* I/O Package: refactoring/enhancements of DGtal boards and
	viewers,  enhancement of 2D boards with libcairo and a new
	Board3Dto2D board has been added.


	* Tools: multigrid shapeGenerator/contourGenerator added,
	lengthEstimator/estimatorComparator  added for differential
	estimator multigrid comparison, connected components extraction in
	3D, ...

	* Documentation: User guide has been improved thanks to a
	decomposition of the library into packages.

=== DGtal 0.3.1 ===
Posted on April 4, 2011 by David Coeurjolly

	* Quick release due to a build problem on linux. No more feature
	added.
	* Preliminary cellular grid documentation added.
	* Documentation cleanup.




=== DGtal 0.3.0 ===
Posted on April 1, 2011 by David Coeurjolly

Beside the DGtal presentation at DGCI 2011, we are pleased to announce a new
DGtal release 0.3.0.

New features:

  User-guide added (based on doxygen system)
  Kernel: new concepts and controls to enhance the Interger type management,
      new iterators (Range/SubRange) on HyperRectDomains.
  Topology: interpixel model added (cells, boundary tracking mechanisms,…)
  Geometry 2D: 2D curve primitive decomposition, tangential cover,
         convexity/concavity decomposition.
  Geometry nD: reverse Euclidean distance transformation
  Visualisation: stream mechanism to visualize 3D DGtal objects with
	       libQGLViewer (optional) Shape generator factory added in nD

BugFixes, enhancements:

  Many bugs have been fixed for this release.
  cmake DGtal dependency checking process is more stable now

Known problems:

  For technical reasons, we haven’t be able to verify that this release also
  compile on Windows Visual Studio systems (see ticket #87). A new release
  will fix this problem as soon as possible.





=== Older Releases ===





2011-04-01 dcoeurjo
	* Release 0.3.0
	* Kernel: global enhancement of different Integer types and
	associated concepts.
	* Topology: interpixel topology, cells, surface tracking
	* Geometry2D: contour primitive decomposition, tangential cover,
	convexity/concavity decomposition.
	* GeometrynD: Reverse DT transformation (Euclidean)
	* Infrastructure: 3D visualisation of DGtal objects with
	libQGLViewer, shape factory
	* IO: PointListReader added
	* Documentation: first DGtal user-guide


2010-01-12 dcoeurjo
	* Release 0.2
	* Kernel: DGtalBoard mechanism for 2D drawing of DGtal objects, ..
	* Geometry package
	   - Volumetric: distance transformation with separable	metric
	(l2, l1 and linfinity) in arbitrary dimension
	   - 2D: Arithmetical DSS, Greedy decomposition of a contour into
	primitives, FreemanChain code iterators
	* Topolopy package: Set, Adjacencies, Object, border extraction,
	connected components computation, ...
	* IO: 2D file formats with Magick++, Vol/Raw format in 3D, Raw
	format in n-D (non-portable)
	* Misc: Compiles on linux, MacOS and VisualStudio 2008


2010-21-05 dcoeurjo
	* Iterators added to PointVector
  * Debug methods removed in Trace class
  * Many bug fixes for VS compatibility

2010-05-15 dcoeurjo
  * Assert.h: added macro ASSERT() added based on the boost/assert.hpp (TODO:
	    implement a nice callback)
  * Point and Vector templated classes added
  * Space.*: skeleton of a DGtal::Space added

2010-03-03 dcoeurjo
	* math/MeasureOfStraightLines: new class to compute the measure of a set
	of Straight lines defined as a polygon in the (a,b) parameter space.
	* test_measure: added

2010-02-17 dcoeurjo
  * Trace: new class models for output streams in Trace class.
  * TraceWriter/TraceWriterTerm/TraceWriterFile: added

2010-02-12 dcoeurjo
  * models: bug fix  in INLINE commands
  * Trace/Clock: minor edit and bug report

2010-01-05 dcoeurjo
  * Trace can be initialized on diffrent output stream (e.g. std::cerr or a file
	  stream)
  * test_trace: update to test the new API

2010-01-04 dcoeurjo
  * Clock: no more static variables and methods (in order to have several
	   running clocks)
  * Trace: new interface and the endBlock displays and returns the
	   ellapsed time within the block

2009-12-28 dcoeurjo
  * Trace: a new class to trace out messages to the standard output. Four type
	   of messages are possible: info, debug, error and "emphased". On
	   color linux terminal, messages appears with an appropriate color
	   foreground.
  * test_trace: an illustration of the Trace interface

2009-12-14 dcoeurjo
  * CMakeLists, test_clock updates to ensure compatibility with VisualStudio
  * New cmake options
  - OPTION(BUILD_SHARED_LIBS "Build shared libraries." ON)
  - OPTION(BUILD_TESTS "Build tests." ON)

2009-12-11 dcoeurjo
	* CMakeLists scripts and first backport from imagene (Clock class)

2009-12-11 dcoeurjo
	* Repository cleanup:
		  - Modeles and genereateClass.sh removed
    - JOL scripts & templates added


2009-12-03 dcoeurjo
	* Modeles: class templates added with generateClass.sh script<|MERGE_RESOLUTION|>--- conflicted
+++ resolved
@@ -27,18 +27,11 @@
   - Fix wrong typedef for double case in ITKReader (Adrien Krähenbühl,
     [#1259](https://github.com/DGtal-team/DGtal/pull/1322))
 
-<<<<<<< HEAD
 - *Documentation*
   - Fix examples' filenames in Digital Topology module documentation (Isabelle
     Sivignon, [#1331](https://github.com/DGtal-team/DGtal/pull/1331))
-
-=======
-## Documentation
-
-- *geometry*
   - Fix doc bug with Hull2D namespace, (Tristan Roussillon,
     [#1330](https://github.com/DGtal-team/DGtal/pull/1330))
->>>>>>> 91bc6ddc
 
 
 # DGtal 0.9.4.1
