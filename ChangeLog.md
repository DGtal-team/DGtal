# DGtal 0.9

## New Features / Critical Changes

- *Configuration/General*
 - Continuous integration enabled on both linux and macosx
   systems. Furthermore, the nightly build documentation is
   automatically deployed.  (David Coeurjolly,
   [#955](https://github.com/DGtal-team/DGtal/pull/955))
 - New unit test framework based on
   [catch](https://github.com/philsquared/Catch). Catch allows to
   design quick and efficient unit tests with nice trace
   outputs. (David Coeurjolly,
   [#1019](https://github.com/DGtal-team/DGtal/pull/1019)


## Changes

- *DEC Package*
 - Coherent signed cells support allows lower dimension manifold embedding.
   (Pierre Gueth [#977](https://github.com/DGtal-team/DGtal/pull/977))
 - OppositeDuality struct allows generic hodge and laplace definition.
   (Pierre Gueth [#977](https://github.com/DGtal-team/DGtal/pull/977))
 - Easy k-form and vector field transversal using .length() and .getSCell().
   (Pierre Gueth [#977](https://github.com/DGtal-team/DGtal/pull/977))
 - Unified operators interface :
   .hodge<order, duality>() replace primalHodge<order>() and dualHodge<order>(),
   .laplace<duality>() replace primalLaplace() and dualLaplace().
   (Pierre Gueth [#977](https://github.com/DGtal-team/DGtal/pull/977))
 - New antiderivative<order, duality>() operator.
   (Pierre Gueth [#977](https://github.com/DGtal-team/DGtal/pull/977))
 - New flatDirectional<duality, direction>() and sharpDirectional<duality, direction>()
   operators defined as flat(vector_field_along_direction) and sharp(1-form).extractZeroForm(direction).
   (Pierre Gueth [#977](https://github.com/DGtal-team/DGtal/pull/977))
 - DiscreteExteriorCalculus<dim_embedded, dim_ambient, Backend>
   takes 2 dimension template parameters for embedding
   manifold in ambient euclidean space.
   (Pierre Gueth [#977](https://github.com/DGtal-team/DGtal/pull/977))
 - Basic openmp support for derivative computation.
   (Pierre Gueth [#977](https://github.com/DGtal-team/DGtal/pull/977))
 - New propagation example and extended embedding tests.
   (Pierre Gueth [#977](https://github.com/DGtal-team/DGtal/pull/977))
 - Improved operator generation using new CSparseMatrix concepts.
   (Pierre Gueth [#1007](https://github.com/DGtal-team/DGtal/pull/1007))
 - DEC constructors are replaced by static factory functions:
   DiscreteExteriorCalculusFactory::createFromDigitalSet and
   DiscreteExteriorCalculusFactory::createFromNSCells.
   (Pierre Gueth [#1008](https://github.com/DGtal-team/DGtal/pull/1008))
 - Mutable iterator on DiscreteExteriorCalculus.
   (Pierre Gueth [#1008](https://github.com/DGtal-team/DGtal/pull/1008))
 - Unary minus operators for k-forms, vector fields and linear operators.
   (Pierre Gueth [#1020](https://github.com/DGtal-team/DGtal/pull/1020))
 - Introduction of .updateIndexes() that needs to be called after any
   call to .insertSCell() or .eraseCell().
   (Pierre Gueth [#1020](https://github.com/DGtal-team/DGtal/pull/1020))
 - Transpose of linear operators.
   (Pierre Gueth [#1020](https://github.com/DGtal-team/DGtal/pull/1020))
 - Intensity operator on vector fields.
   (Pierre Gueth [#1020](https://github.com/DGtal-team/DGtal/pull/1020))
 - Reorder operators to remap indexes.
   (Pierre Gueth [#1020](https://github.com/DGtal-team/DGtal/pull/1020))

- *Geometry Package*
 - New EstimatorCache class to cache quantities estimated by a
   surfel local estimator. (David Coeurjolly,
   [#927](https://github.com/DGtal-team/DGtal/pull/927))
 - New digital surface local estimator that computes a sphere
  fitting. It requires to have the Patate library installed (and
  WITH_PATATE=true): http://patate.gforge.inria.fr/html/. See
  SphereFittingEstimator (David Coeurjolly,
  [#929](https://github.com/DGtal-team/DGtal/pull/929))
 - Algorithm to compute the union of two DSSs in logarithmic time
	(Isabelle Sivignon,
	[#949](https://github.com/DGtal-team/DGtal/pull/949))
 - InexactPredicateLpSeparableMetric class is now templated by an
   EuclideanRing type. (David Coeurjolly,
   [#1017](https://github.com/DGtal-team/DGtal/pull/1017))
 - Main example files of geometry/curves are introduced in the list of examples
   and briefly described.
   (Tristan Roussillon, [#1026](https://github.com/DGtal-team/DGtal/pull/1026))

- *Math Package*
 - Utilities added (OrderedLinearRegression) to perform sequential
   linear model estimation of scalar data. (David Coeurjolly, Jérémy
   Levallois [#935](https://github.com/DGtal-team/DGtal/pull/935),
   backport from imagene)
 - New linear algebra concepts: CDenseVector, CDenseMatrix, CSparseMatrix.
   (Pierre Gueth [#1007](https://github.com/DGtal-team/DGtal/pull/1007))

- *Image Package*
 - Adding copy between images of different types. (Roland Denis [#1001]
   (https://github.com/DGtal-team/DGtal/pull/1001))

- *IO Package*
 - Fix RawWriter and RawReader. Added templated generic RawReader::importRaw
   and RawWriter::exportRaw.
   (Pierre Gueth [#1010](https://github.com/DGtal-team/DGtal/pull/1010))
 - New 2D DEC board style with orientated cells.
   (Pierre Gueth [#977](https://github.com/DGtal-team/DGtal/pull/977))
 - Limited interaction added to QGLViewer Viewer3D class. The user
   may assign integer identifiers (OpenGL names) to surfels and
   callback functions, which are called when surfels are
   selected. (Jacques-Olivier Lachaud
   [#942](https://github.com/DGtal-team/DGtal/pull/942))
 - Balls can be exported to OBJ in Board3D and ball resolution can now
   be specified in Viewer3D and Board3D (David Coeurjolly,
   [#945](https://github.com/DGtal-team/DGtal/pull/945))
 - Viewer3d cleanings with better organisation through the
   separation of all code generating the GL lists. (Bertrand Kerautret)
  ([#945](https://github.com/DGtal-team/DGtal/pull/945))
 - Operators added to perform computations on Color objects (addition,
   substraction scaling...). Color is now CopyConstructible and
   Assignable (David Coeurjolly
   [#940](https://github.com/DGtal-team/DGtal/pull/940))
 - Improvement of memory footprint of DGtal::Color (David Coeurjolly,
 [#961](https://github.com/DGtal-team/DGtal/pull/961))
 - New colormap adapter to add ticks/iso-contours (regularly spaced or
 specified by the user) to a given colormap. (David Coeurjolly,
 [#987](https://github.com/DGtal-team/DGtal/pull/987))
 - New flag (-DWITH_QT5) enables QT5 support in libqglviewer. (Nicolas
 Aubry, [#983](https://github.com/DGtal-team/DGtal/pull/983))
 - Board2D now supports quadratic Bezier curve drawing. (Tristan
  Roussillon, [#1002](https://github.com/DGtal-team/DGtal/pull/1002))
 - MeshWriter class can now export OBJ file including
  colors. (Bertrand Kerautret,
  [#1016](https://github.com/DGtal-team/DGtal/pull/1016))
 - Viewer3D: Shift-L / L key binding added to save and restore camera
  settings. (Bertrand Kerautret,
  [#1024](https://github.com/DGtal-team/DGtal/pull/1024))


- *Kernel Package*
<<<<<<< HEAD
  - HyperRectDomain can now be empty (lowerBound == upperBound +
    diagonal(1)). Warning about the use of lexicographical order in
    comparison operators of PointVector. (Roland Denis,
    [#996](https://github.com/DGtal-team/DGtal/pull/996))
=======
  - HyperRectDomain can now be empty (lowerBound == upperBound + diagonal(1)). Warning about the use 
    of lexicographical order in comparison operators of PointVector. (Roland Denis, [#996](https://github.com/DGtal-team/DGtal/pull/996))
  - Adds generic linearization (point to index) and reverse process (index to point), specialized for HyperRectDomain.
    (Roland Denis, [#1039](https://github.com/DGtal-team/DGtal/pull/1039))
>>>>>>> 23f6601a

- *Shapes Package*
 - Adds a vertex Iterator in the Mesh class in addition to the
   ConstIterator and adds a new method to change the color of a
   specific face. (Bertrand Kerautret,
   [#937](https://github.com/DGtal-team/DGtal/pull/937))
 - New methods to generate basic 3D tubular meshes and height
   fields. New mesh module documentation added. (Bertrand Kerautret,
   [#969](https://github.com/DGtal-team/DGtal/pull/969))
 - Refactoring of CSG operations on Euclidean / Digital shapes to easily
   combine several operations.
   EuclideanShapesUnion, EuclideanShapesIntersection and
   EuclideanShapesMinus are now deprecated. Use EuclideanShapesCSG
   instead.
   DigitalShapesUnion, DigitalShapesIntersection and
   DigitalShapesMinus are now deprecated. Use DigitalShapesCSG
   instead. (Jérémy Levallois
   [#962](https://github.com/DGtal-team/DGtal/pull/962))
 - Add various methods in the Mesh class to get the bounding box, to
   change the mesh scale or to subdivide triangular faces. (Bertrand
   Kerautret, [#990](https://github.com/DGtal-team/DGtal/pull/990) and
   [#992](https://github.com/DGtal-team/DGtal/pull/992))
 - New copy constructor and copy operator on Mesh object (and
   documentation added about vertex ordering for obj format).
   (Bertrand Kerautret,
   [#976](https://github.com/DGtal-team/DGtal/pull/976))

- *Arithmetic Package*
 - Algorithm to compute the fraction of smallest denominator in
	between two irreducible fractions (Isabelle Sivignon
	[#949](https://github.com/DGtal-team/DGtal/pull/949))

## Bug Fixes

- *Configuration* 
  - Removing code coverage with coverall.io (David Coeurjolly,
  [1040](https://github.com/DGtal-team/DGtal/pull/1032)).
  - Forces Eigen 3.2.1 minimum (for a bug fix).  (Jacques-Olivier
    Lachaud, [1032](https://github.com/DGtal-team/DGtal/pull/1032)).
  - Fix issue #925, detection of Eigen3 (3.1 minimum) and also issue
    #924, DGtal configuration file when using Eigen3.  (Jacques-Olivier
    Lachaud, [#926](https://github.com/DGtal-team/DGtal/pull/926))
 - Backport of changes in google/benchmarck API for micro-benchmarking
   (David Coeurjolly, [#1014](https://github.com/DGtal-team/DGtal/pull/1014))
 - New travis configuration file to enable new travis Docker based
   container system (David Coeurjolly,
   [#1030](https://github.com/DGtal-team/DGtal/pull/1030))
 - Various fixes of compiler warnings due to unused paramters (David
   Coeurjolly, Roland Denis,
   [#1034](https://github.com/DGtal-team/DGtal/pull/1030))
   
   
- *Base Package*
 - Fix bug with LabelledMap copy constructor and copy iterator. (Roland
   Denis, [#973](https://github.com/DGtal-team/DGtal/pull/973))
 - Fix bug with Labels iterator when first index is set (Roland Denis,
 [#972](https://github.com/DGtal-team/DGtal/pull/972))
 - Iterator category fix for boost > 1.57 (David Coeurjolly,
 [#938](https://github.com/DGtal-team/DGtal/pull/938))
 - Cleanup of DGtal namespaces (David Coeurjolly,
 [#993](https://github.com/DGtal-team/DGtal/pull/993))
 

- *Geometry Package*
 - Fix bug occuring in the computation of the Faithful Polygon (class FP)
   in the closed case, ie. with circulators.
   (Tristan Roussillon, [#939](https://github.com/DGtal-team/DGtal/pull/939))
 - Fixing DSS based length estimator on open curves. (David
   Coeurjolly, [#941](https://github.com/DGtal-team/DGtal/pull/941))
 - Fix bug of method ArithmeticalDSL::getPoint with negative values
   of positions as input arguments.
   (Tristan Roussillon, [#944](https://github.com/DGtal-team/DGtal/pull/944))
 - Fix too restrictive asserts of methods
	ArithmeticalDSSConvexHull::smartCH and
	ArithmeticalDSSConvexHull::smartCHNextVertex to enable negative
	positions as input arguments. (Isabelle Sivignon,
	[#950](https://github.com/DGtal-team/DGtal/pull/950)) 	 
 - Fix Bezout Vector computation (Isabelle Sivignon,
 [#948](https://github.com/DGtal-team/DGtal/pull/948))
 - Fix issues with SphereFitting and TensorVoting local estimators on
   digital surfaces (Jérémy Levallois, David Coeurjolly
   [#970](https://github.com/DGtal-team/DGtal/pull/970))

- *IO Package*
 - Performance improvement of color managment in Display3D, Board3D
   and Viewer3D: no more "createNew...List" when setting a new
   color. (David Coeurjolly,
   [#958](https://github.com/DGtal-team/DGtal/pull/958))
 - Radius and resolution of balls have been fixed when used to
   represent a 3D point in grid mode (David Coeurjolly,
   [#978](https://github.com/DGtal-team/DGtal/pull/978))
 - Change in the mesh export in OFF format: now it tries by default to export colors (if stored).
   (Bertrand Kerautret, [#985](https://github.com/DGtal-team/DGtal/pull/985))
 - Bugfix in quad visualization in BoardD3D and Viewer3D (David
   Coeurjolly, [#980](https://github.com/DGtal-team/DGtal/pull/980))
 - Fix warnings message of std::abs in Display3D.    (Bertrand Kerautret,
   [#991](https://github.com/DGtal-team/DGtal/pull/991))
 - Fix memory leaks present in the Viewer3d.  (Bertrand Kerautret,
   [#995](https://github.com/DGtal-team/DGtal/pull/995))
 - Fix issues in OBJ color export when exporting voxels. (David
   Coeurjolly, [#1022](https://github.com/DGtal-team/DGtal/pull/1022))
 - Fix compilation issue on gentoo system related to MeshWriter (gcc version 4.9.2-r2). (Van Tho Nguyen,
	[#1035](https://github.com/DGtal-team/DGtal/pull/1035))
 - Fix deprecated usage of setMouseBindingDescription with QGLViewer >= 2.5.0.
   (Roland Denis, [#1036](https://github.com/DGtal-team/DGtal/pull/1036))

- *Kernel Package*
  - BasicDomainSubSampler can now handle non 0 origin point. This update also correct
    the search of point which are outside the source domain (it is now checked in testBasicPointFunctors).
    (Bertrand Kerautret, [989](https://github.com/DGtal-team/DGtal/pull/989)).

- *Topology  Package*
  - Fix loop bug in extractAllConnectedSCell of Surfaces from helpers.
    (Bertrand Kerautret, [994](https://github.com/DGtal-team/DGtal/pull/994)).

- *DEC  Package*
  - Fix missing include in testEigenSolver.
    (Jacques-Olivier Lachaud, [1032](https://github.com/DGtal-team/DGtal/pull/1032)).


# DGtal 0.8


## New Features / Critical Changes

- *General*
 - This Changelog has been ported to MarkDown (David Coeurjolly,
   [#846](https://github.com/DGtal-team/DGtal/pull/846))
 - The DGtal main website is now http://dgtal.org

 - Global refactoring of base functors (David Coeurjolly,
   [#861](https://github.com/DGtal-team/DGtal/pull/861))
    - BasicFunctor functors have been moved to functors:: namespace.
    - DefaultFunctor has been renamed functors::Identity.
    - xxxFunctor have been renamed to xxx.

 - Moving graph, topology, geometry/estimation concepts into
   namespace concepts::, also moving some functors into namespace
   functors:: (Jacques-Olivier Lachaud,
   [#912](https://github.com/DGtal-team/DGtal/pull/912)).

- *DEC Package*
 - DGtal 0.8 contains the first release of the Discrete Exterior
   Calculus Package. DEC provides an easy and efficient way to
   describe linear operator over various structure. Basic operators,
   such as Hodge duality operator or exterior derivative, can be
   combined to create classical vector analysis operator such as
   gradient, curl and divergence. (Pierre Gueth,
   [#877](https://github.com/DGtal-team/DGtal/pull/877))


- *Geometry Package*
 - Add digital nD Voronoi Covariance Measure support, as well as
  digital geometric estimators based on it. Add tests and examples of
  feature detection with VCM. (Jacques-Olivier Lachaud,
  [#803](https://github.com/DGtal-team/DGtal/pull/803))

 - Add Integral Invariant estimators so that they meet the concept of
  surface local estimator. Add geometric functors to define easily all
  the geometric estimators that can be built from the volume and
  coariance matrix. Previous estimators (IntegralInvariantMeanCurvatureEstimator
  and IntegralInvariantGaussianCurvatureEstimator) are removed. Please use
  the new ones instead. (Jeremy Levallois, Jacques-Olivier Lachaud,
  [#803](https://github.com/DGtal-team/DGtal/pull/803)
  [#856](https://github.com/DGtal-team/DGtal/pull/856)
  [#893](https://github.com/DGtal-team/DGtal/pull/893))

 - Various geometric predicates are now available in order to test the
  orientation of three points in the planes. Most classes are template
  classes parametrized by a type for the points (or its coordinates)
  and an integral type for the computations. They always return an
  exact value (or sign), provided that the integral type used for the
  computations is well chosen with respect to the coordinates of the
  points. Some implementations do not increase the size of the input
  integers during the computations. (Tristan Roussillon,
  [#755](https://github.com/DGtal-team/DGtal/pull/755))

 - Logarithmic construction of an arithmetical DSS of minimal
   parameters from a bounding DSL and two end points (ctor of
   ArithmeticalDSS) (Tristan Roussillon,
   [#819](https://github.com/DGtal-team/DGtal/pull/819))

 - Proof-of-concept that path-based norms can be implemented in a
   separable approach using logarithmic cost predicates
   (experimental::ChamferNorm2D). (David Coeurjolly,
   [#898](https://github.com/DGtal-team/DGtal/pull/898))

 - Logarithmic construction of an arithmetical DSS of minimal
   parameters from a bounding DSS (of known leaning points)
   and two end points (ctor of
    ArithmeticalDSS) (Tristan Roussillon,
    [#914](https://github.com/DGtal-team/DGtal/pull/914))

 - Feature extraction algorithm from Tensor Voting.(Jérémy Levallois,
   David Coeurjolly,
   [#895](https://github.com/DGtal-team/DGtal/pull/895))

 - Ray shooting intersection predicates (ray-triangle, ray-quad,
   ray-surfel) added in geometry/tools (David Coeurjolly,
   [#904](https://github.com/DGtal-team/DGtal/pull/904))


- *IO Package*
  - Now VolReader/VolWriter and LongvolReader/LongvolWriter support the
   usage of Center-(X,Y,Z) parameters, as described in Vol file
   specification. (Jérémy Levallois,
   [#879](https://github.com/DGtal-team/DGtal/pull/879))

- *Math Package*

    - New classes to compute nD eigen decomposition of symmetric
      matrix (class EigenDecomposition).  Add tests. (Jacques-Olivier
      Lachaud, #803)
    - Simple Linear Regression tool added (backport from
      imagene). (David
      Coeurjolly, [#794](https://github.com/DGtal-team/DGtal/pull/794))

- *Kernel package*
  - BasicPointFunctors functors have been moved in the functors::
    namespace (David Coeurjolly,
    [#863](https://github.com/DGtal-team/DGtal/pull/863))

- *For developpers*
     - Google Benchmark can be enabled to allow micro-benchmarking in
         some DGtal unit tests (https://github.com/google/benchmark)
         (David Coeurjolly,
         [#790](https://github.com/DGtal-team/DGtal/pull/790))

- *Images*
   - Classes to perform rigid transformations of 2D and 3D images
     (Kacper Pluta,
     [#869](https://github.com/DGtal-team/DGtal/pull/869))

## Changes

- *Base Package*
 - Add comparison operators in variants of CountedPtr. Improve
   coverage of these classes and fix compilation problem
   (Jacques-Olivier Lachaud)
 - Update doc of CountedPtr, CountedPtrOrPtr and
   CountedConstPtrOrConstPtr. Add asserts. Add tests. Fix issue 773
   (https://github.com/DGtal-team/DGtal/issues/773). (Jacques-Olivier
   Lachaud, [#894](https://github.com/DGtal-team/DGtal/pull/894)).
 - XXXOutputRangeYYY classes are now called
   XXXRangeWithWritableIteratorYYY (Tristan Roussillon,
   [#850](https://github.com/DGtal-team/DGtal/pull/850)).

- *Geometry Package*
 - Fix and add concept of CSurfelLocalEstimator and related ground
  truth estimators for implicit polynomial shapes
  (TrueDigitalSurfaceLocalEstimator). (Jacques-Olivier Lachaud,
  [#803](https://github.com/DGtal-team/DGtal/pull/803))
 - Random-access iterators added in ArithmeticalDSL. (Tristan
   Roussillon, [#801](https://github.com/DGtal-team/DGtal/pull/801))
 - Updates in Metric concepts: better and simpler concept structure
   and a new adapter to adapt any euclidean metric to a digital one
   (with values on Z) (David Coeurjolly,
   [#870](https://github.com/DGtal-team/DGtal/pull/870)
 - CubicalSudivision has been renamed SpatialCubicalSubdivision and
   moved to "geometry/tools" (David Coeurjolly,
   [#862](https://github.com/DGtal-team/DGtal/pull/862))

- *IO Package*
  - Better handling of materials in Board3D and OBJ exports. (David
    Coeurjolly,
    [#784](https://github.com/DGtal-team/DGtal/pull/784))
  - New 'basic' display mode for surfels (oriented or not), useful for
    large digital surface displays (quads instead of 3D prism)
    (Bertrand Kerautret,
    [#783](https://github.com/DGtal-team/DGtal/pull/783))
  - New clear() method to subclasses of Display3D (Viewer3D and
    Board3D) to clear the current drawning buffer. (Kacper Pluta,
    [#807](https://github.com/DGtal-team/DGtal/pull/807))
  - New draw() method for 3D display models (Viewer3D and Board3D) to
    display surfels with prescribed normal vectors (David Coeurjolly,
    [#802](https://github.com/DGtal-team/DGtal/pull/802)).
  - When exporting an 3D visualization to OBJ, a new option will
    rescale the geometry to fit in [-1/2,1/2]^3. (David Coeurjolly,
    [#820](https://github.com/DGtal-team/DGtal/pull/820))
  - New raw import/export for 32 bits images (Bertrand Kerautret,
	[#877](https://github.com/DGtal-team/DGtal/pull/876))

- *Kernel Package*

  - New functor DomainSubSampler allowing to apply different
    samplings with larger or smaller size on N dimensional domain. New tests
    and examples are given for 2D and 3D images (Bertrand Kerautret,
    [825](https://github.com/DGtal-team/DGtal/pull/825) and
    [882](https://github.com/DGtal-team/DGtal/pull/882)).

- *Shapes Package*
  - Shape concepts have been moved to concepts:: namespace (David
  Coeurjolly, [#871](https://github.com/DGtal-team/DGtal/pull/871))

- *Topology Package*
  - Surfaces::findABell accepts now arbitrary pair of points (Jacques-Olivier Lachaud, David Coeurjolly,
    [#851](https://github.com/DGtal-team/DGtal/pull/851))



## Bug Fixes


- *Base Package*

  - Fixing issue on Circulator/IteratorFunctions (related to #770 on
    MacOS).

- *Kernel Package*
  - BinaryPointPredicate is now specialized for DGtal::AndBoolFct2 and
    DGtal::OrBoolFct2 in order to guarantee that the second computation
    is not performed when the first point predicate return false (resp. true)
    with DGtal::AndBoolFct2 (resp. DGtal::OrBoolFct2) (Tristan Roussillon
    [#852](https://github.com/DGtal-team/DGtal/pull/852)).

- *Geometry Package*
  - Bug fix in PowerMap construction. (David Coeurjolly,
    [#814](https://github.com/DGtal-team/DGtal/pull/814))
  - Bug fix in 3d display of StandardDSS6Computer (Tristan Roussillon
    [#854](https://github.com/DGtal-team/DGtal/pull/854))

- *Topology Package*
  - small fix in ImplicitDigitalSurface. (Jacques-Olivier Lachaud,
    [#803](https://github.com/DGtal-team/DGtal/pull/803))
  - fix examples volTrackBoundary and volScanBoundary for DEBUG mode (Jacques-Olivier Lachaud, David Coeurjolly,
    [#851](https://github.com/DGtal-team/DGtal/pull/851))
  - New methods to fill the interior/exterior of digital contours (in the Surface class of topology/helpers).  (Bertrand Kerautret   [#827](https://github.com/DGtal-team/DGtal/pull/827))


- *Graph Package*
  - fix examples volDistanceTraversal for DEBUG mode (Jacques-Olivier Lachaud, David Coeurjolly,
    [#851](https://github.com/DGtal-team/DGtal/pull/851))

- *Image Package*
  - Fixing template types in ImageAdapter (David Coeurjolly,
    [#835](https://github.com/DGtal-team/DGtal/pull/835))
  - Fixing image thresholders (SimpleThresholdForegroundPredicate and
    IntervalForegroundPredicate) which require CConstImage instead of
    CImage (David Coeurjolly,
    [#843](https://github.com/DGtal-team/DGtal/pull/843))

- *IO*
  - Bug fix for reading PGM(P2) 3D. (Kacper Pluta,
   [#853](https://github.com/DGtal-team/DGtal/pull/853))
  - Renaming BasicColorToScalarFunctors namespace to functors:: (David
    Coeurjolly,  [#857](https://github.com/DGtal-team/DGtal/pull/857))
  - Fix OpenGL warnings by redefining openGL primitive (glSphere) (Bertrand Kerautret [#981](https://github.com/DGtal-team/DGtal/pull/891))

=== DGtal 0.7 ===

*General*

    - Unit tests build is now disabled by default (to turn it on, run cmake with "-DBUILD_TESTING=on")

    - The "boost program option library" dependency was removed.

    - DGtal needs boost >= 1.46.

    - Thanks to new compiler warning option (-Wdocumentation), the doxygen documentation has been considerably improved.

*Base Package*

    - Complete rewriting of Clone, Alias and ConstAlias
      classes. Parameter passing is now documented with a standardized
      method to determine parameters unambiguously. Associated classed
      CowPtr, CountedPtrOrPtr and CountedConstPtrOrConstPtr are now used
      in conjunction with the previous classes.

    - Few improvments in Clock and Trace base classes.

*Kernel Package*

    - Two initialisation methods (initRemoveOneDim and initAddOneDim)
      for the Projector Functor from the BasicPointFunctors class in
      order to simplify the slice images (with example and test in 2D
      slice image extraction from 3D volume file).

    - New basic functors:
	- SliceRotator2D: to rotate 2D Slice images from 3D volume.
	- Point2DEmbedderIn3D: a simple functor to embed in 3d a 2d points (useful to extract 2D image from 3D volume).

    - Sets have been updated to own their domain with a copy-on-write pointer, in order to avoid some inconsistencies.

*Topology Package*

    - Fixing bugs in Object::isSimple for some digital
      topologies. Speed of Object::isSimple has been improved. Homotopic
      thinning is much faster (even without a precomputed simplicity
      table).

    - Objects have been updated to use Clone services.

*Geometry Package*

    - New classes to deal with arithmetical digital straight segments.
      Now the representation of the primitives and their recognition
      along a discrete structure are separated. The unique class ArithmeticalDSS,
      which was a segment computer, has been replaced by mainly three classes:
      ArithmeticalDSL, ArithmeticalDSS and ArithmeticalDSSComputer.
      This is described in a doc page of the geometry package.
      Note that Backward/Forward suffixes have been renamed into Back/Front.
      Moreover, get prefixes for data members accessors have been removed.

    - Generic adapter to transform a metric (model of CMetric) with
      monotonic (see doc) properties to a separable metric (model of
      CSeparableMetric) which can be used in
      VoronoiMap/DistanceTransformation algorithms.

    - New possibility to access the 3 2D ArithmeticDSS object within an
      ArithmeticDSS3d.

    - New local estimator adapter to make easy implementation of locally defined differential
      estimator on digital surfaces.

    - New documentation on local estimators from digital surface
      patches and surfel functors. New normal vector estimator from
      weighted sum of elementary surfel normal vectors added.

    - With an optional binding with CGAL and Eigen3, new curvature and
      normal vector estimators have been added. For instance, you can
      now estimate curvature from polynomial surface fitting (Jet
      Fitting) and Monge forms.

    - Minor improvements in the spherical accumulator.

    - Improvement of integral invariant estimators (better memory footprint, ...).
      They also allow to estimate principal curvatures using Covariance matrix.
      Covariance matrix is also "masks" based, so the computation is efficient.

    - New algorithms to compute the minimal characteristics of a
      Digital Straight Line subsegment in logarithmic time using local
      convex hulls or Farey Fan. Also works when the DSL
      characteristics are not integers.

    - Chord algorithm for (naive) plane recognition and width computation.

    - New organization for computing primitives. Introduction of the concept
      of PrimitiveComputer and specialization. COBA algorithm and Chord algorithm
      are now models of AdditivePrimitiveComputer.

    - Introduction of the primitive ParallelStrip, computed by COBA and Chord algorithms

    - New documentation for planarity decision, plane recognition and width computation.
      Quantitative and qualitative evaluation of COBA and Chord algorithm.

    - Bug fix in COBA algorithm when extending an empty computer with a group of points.

    - add standard plane recognition with adapter classes both for COBA and Chord algorithm.

*Shape Package*

    - The class MeshFromPoints was transformed into Mesh (more from
      shapes/fromPoints to shapes/ directory), iterators on mesh
      points and mesh face.

*Topology Package*

    - The class SCellToMidPoint is now deprecated. Use CanonicSCellEmbedder instead
      to map a signed cell to its corresponding point in the Euclidean space

*IO Package*

    - Complete refactoring of 3D viewers and boards (Viewer3D, Board3DTo2D).
    - New Board3D to export 3D displays to OBJ 3D vector format.
    - A new display of 2D and 3D image in Viewer3D.
    - New reader: HDF5 file with 2D image dataset(s) (8-bit with palette and 24-bit truecolor with INTERLACE_PIXEL).
    - New GenericReader and Generic Writer for both 2D, 3D and ND images.
    - Adding a Table Reader to extract objets given in a specific column from a text file.
    - Adding missing PPM Reader.
    - Adding missing DICOM reader (with ITK library)
    - Adding ITK reader and ITK writer
    - OpenInventor (SOQT/Coin3D) based viewer has been removed (please consider release <=0.6 if interested).

*Image Package*

    - New concepts : CImageFactory to define the concept describing an
      image factory and CImageCacheReadPolicy/CImageCacheWritePolicy
      to define the concept describing cache read/write policies.

    - New classes : ImageFactoryFromImage to implement a factory to
      produce images from a "bigger/original" one according to a given
      domain, ImageCache to implement an images cache with 'read and
      write' policies, TiledImageFromImage to implement a tiled image
      from a "bigger/original" one.

    - ImageContainerByITKImage complies with CImage.
      The container has been moved from the DGtal::experimental namespace to
      the main DGtal namespace.

*Graph Package*

    - New graph visitor, which allows to visit a graph according to
      any distance object (like the Euclidean distance to some point).

*Math Package*

    - add Histogram class and CBinner concept.
    - add math concepts diagram.


=== DGtal 0.6 ===

 *General*
    - Multithread capabilities via OpenMP are now detected during DGtal
      build. Example of usage can be found in the Volumetric module.

 *Documentation*
    - update documentation for boost concepts, so that subconcepts are
      displayed and html reference pages are pointed.
    - package/module documentation files are now in their associated
      package folder (e.g. kernel/doc/ for kernel package related
      documentation pages). The "make doc" command (or "make dox", see
      below) generates the documentation in the "html/" sub-folder of your
      current build folder.
    - latex citations within doxygen documents are now working

 *Base Package*
    - correct concept checks for some range concepts.
    - Statistic class moved to math package

 *Kernel Package*
    - digital sets are now also point predicates, update of
      DigitalSetDomain accordingly. As a consequence, SetPredicate is
      now deprecated.
    - exposed Compare template parameter of underlying std::set in
      DigitalSetBySTLSet class.

    - new documentation for module digital sets.

 *Arithmetic Package*
    - new class for representing lattice polytopes in 2D (with cut
      operations)
    - bugfix in LighterSternBrocot::Fraction
    - bugfix in ArithmeticalDSS (thanks, Kacper)

 *Image Package*
    - Update on image writers (no colormap required for scalar only writers).
      Documentation updated.
    - New image adapters to adapt both domains and values of an image (ImageAdapter
      and ConstImageAdapter).
    - several enhancements of the main image concept and its image
      container models

 *Geometry Package*
    - New primitives for digital plane recognition. Naive planes, and
      more generally planes with arbitrary axis-width can be detected
      and recognized incrementally. Based on a COBA algorithm
      implementation, which uses 2D lattice polytopes.
    - Fréchet segment computer added to compute bounded simplifications of
      digital curves for instance.
    - Complete rewritting of volumetric tools by separable processes:
      new generic algorithms (VoronoiMap, PowerMap) and metric
      concepts hierarchy (l_2, l_p, ...p) to efficiently compute
      DistanceTransformation, ReverseDistanceTransformation and
      preliminary medial axis extraction.
    - Separable volumetric tools are now multithread using OpenMP.
    - New curvature estimator in 2D/3D based on integral invariants
      (both mean and gaussian curvatures in 3D).

 *Shape Package*
    - New operators available on digital and Euclidean shapes (Union,
      Intersection, Minus)

 *Topology Package*
    - update documentation for digital surfaces and digital surface
      containers so as to emphasize the fact that the ranges are only
      single-pass.

 *Graph Package*
    - New package gathering graph related structures and algorithms
      (visitors, graph concepts, ...)
    - Add concepts for graph visitors
    - Add boost::graph support for DigitalSurface
    - Add documentation for graph package.

 *Math Package*
    - Exact exponentiation x^p by squaring on O(log p) added
      (BasicMathFunctions::power).

 *For developers*
    - new "make dox" target to only build dox file documentation
      ("make doc" for complete documentation build)


=== DGtal 0.5.1 ===
Posted on June, 6th, 2012 by David Coeurjolly

    - New way to cite package/module authors in the documentation
    - Improvement of DGtal::GridCurve ranges
    - Improvement of package concepts  in the  documentation
    - new documentation for DGTal build on MSWindows
    - arithmetic is now a main package (previously in math)
    - Specialized classes for classical metric adjacencies


=== DGtal 0.5 ===
Posted on May, 9th, 2012 by David Coeurjolly

Many changes have been pushed to this release with a lot of nice
tools.  Before going into details component by component, we would
like to focus on a couple of new cool features:

  - new arithmetic package (fractions, models of fraction,
    Stern-Brocot, continued fraction,...)
  - new nD DigitalSurface model (collections of (n-1) topological cells
    with many tools/utilities to track surface elements)
  - update of the build system to make easier the use of DGtal in your
    projects.
  - DGtal and DGtalTools
  - many bugfixes..

* Overall  Project

  - In previous DGtal releases, tools were given in the source
    "tools/" folder. In this release, we have chosen to move the
    tools to another GitHub project
    (http://github.com/DGtal-team/DGtalTools) with a specific
    development process. Please have a look to this project to get
    nice tools built upon the DGtal library.

  - cmake scripts and DGtalConfig have been widely updated to make
    easier the use of the library in your own code

  - We are debugging both the code and the scripts to make it compile
    on windows. We still have couple of issues but most of DGtal
    compiles.

  - Again, efforts have been done on the documentation.


* Package Topology:

 - Creation of the graph concept (see Doxygen documentation)

 - Graph tools have been added: breadth first visitor for any model of
   graph

 - Creation of high-level classes to represent several kinds of
   digital surfaces. Surfaces are n-1 dimensional objetcs and may be
   open or closed. There are several models of digital surface
   containers: boundary of a set of points, explicit set of surfels,
   boundary of a digital object defined by a predicate, frontier
   between two regions, light containers that are discovered on
   traversal but not stored explicitly, etc.

 - All these digital surfaces can be manipulated through the same
   object (DigitalSurface), whichever the container.

 - DigitalSurface is a model of a graph whose vertices are the surfels
   and whose arcs are the connections between surfels.

 - Definition of umbrellas over digital surfaces, that forms faces on
   the surface graph.

 - In 3D, digital surface form combinatorial 2-manifolds with boundary

 - Digital surface can be exported in OFF format

 - Several examples using digital surfaces are provided, like
   extracting isosurfaces from images or volume files defining
   surfaces in labelled images.

* Package Algebraic (new package)

 - Definition of n-variate polynomial as a one-dimensional polynomial
   whose coefficients are n-1-variate polynomials. Coefficient ring
   and dimension are templated.

 - Creation of a reader that can transform a string representation of
   multivariate polynomial into such polynomial object. Use
   boost::spirit.

 - Example using package Topology to extract and display implicit
   polynomial surfaces in 3D.

* Package Arithmetic (new package)

 - Standard arithmetic computations are provided: greatest common
   divisor, Bézout vectors, continued fractions,  convergent.

 - Several representations of irreducible fractions are provided. They
   are based on the Stern-Brocot tree structure. With these fractions,
   amortized constant time operations are provided for computing
   reduced fractions.

 - An implementation of patterns and subpatterns is provided, based on
   the irreducible fractions.
 - A representation of digital standard line in the first quadrant is
   provided, as well as fast algorithms to recognize digital straight
   subsegments.


* Package Image

  - Complete refactoring of Images and ImageContainers (more
    consistent design)

  - Documentation added

  - Graph of concepts added in the documentation


* Package Geometry

  - New SegmentComputer (a.k.a. geometrical primitives to use for
    recognition, curve decomposition,...) : ArithDSS3D (3D DSS), DCA
    (Digital Circular Arcs), CombinatorialDSSS, ...

  - New normal vector field estimation based on elementary normal
    vector convolution in n-D

  - Distance Transformation by Fast Marching Method added.

* Package IO

  - Complete refactoring of the way a DGtal object is displayed in
    boards/viewers.

  - New 2D board  backend: you can export your drawning in TikZ for
    latex includes.


=== DGtal 0.4 ===
Posted on September 26, 2011 by David Coeurjolly

	* Global changes:
	   - A better decomposition of DGtal algorithms and
	data structures into packages.
	   - By default, DGtal is built with minimal dependencies.
	   - Concepts and concept checking mechanism have been
	considerably improved.

	* Kernel Package: refactoring of Integer types considered in
	DGtal.

	* Topology Package: Interpixel/cellular topological model,
	boundary tracking tools, ...

	* Geometry Package:
	  - many things have been added in the 1D contour analysis module:
	multi-modal representation of 1D contours and curves (GridCurve facade),
	decomposition/segmentation into primitives, many differential
	estimators added, helpers for multigrid comparison of estimators
	  - multigrid digital set generators from implicit and parametric
	shapes in dimension 2.

	* I/O Package: refactoring/enhancements of DGtal boards and
	viewers,  enhancement of 2D boards with libcairo and a new
	Board3Dto2D board has been added.


	* Tools: multigrid shapeGenerator/contourGenerator added,
	lengthEstimator/estimatorComparator  added for differential
	estimator multigrid comparison, connected components extraction in
	3D, ...

	* Documentation: User guide has been improved thanks to a
	decomposition of the library into packages.

=== DGtal 0.3.1 ===
Posted on April 4, 2011 by David Coeurjolly

	* Quick release due to a build problem on linux. No more feature
	added.
	* Preliminary cellular grid documentation added.
	* Documentation cleanup.




=== DGtal 0.3.0 ===
Posted on April 1, 2011 by David Coeurjolly

Beside the DGtal presentation at DGCI 2011, we are pleased to announce a new DGtal release 0.3.0.

New features:

    User-guide added (based on doxygen system)
    Kernel: new concepts and controls to enhance the Interger type management, new iterators (Range/SubRange) on HyperRectDomains.
    Topology: interpixel model added (cells, boundary tracking mechanisms,…)
    Geometry 2D: 2D curve primitive decomposition, tangential cover, convexity/concavity decomposition.
    Geometry nD: reverse Euclidean distance transformation
    Visualisation: stream mechanism to visualize 3D DGtal objects with libQGLViewer (optional)
    Shape generator factory added in nD

BugFixes, enhancements:

    Many bugs have been fixed for this release.
    cmake DGtal dependency checking process is more stable now

Known problems:

    For technical reasons, we haven’t be able to verify that this release also compile on Windows Visual Studio systems (see ticket #87). A new release will fix this problem as soon as possible.
    All open tickets





=== Older Releases ===





2011-04-01 dcoeurjo
	* Release 0.3.0
	* Kernel: global enhancement of different Integer types and
	associated concepts.
	* Topology: interpixel topology, cells, surface tracking
	* Geometry2D: contour primitive decomposition, tangential cover,
	convexity/concavity decomposition.
	* GeometrynD: Reverse DT transformation (Euclidean)
	* Infrastructure: 3D visualisation of DGtal objects with
	libQGLViewer, shape factory
	* IO: PointListReader added
	* Documentation: first DGtal user-guide


2010-01-12 dcoeurjo
	* Release 0.2
	* Kernel: DGtalBoard mechanism for 2D drawing of DGtal objects, ..
	* Geometry package
	   - Volumetric: distance transformation with separable	metric
	(l2, l1 and linfinity) in arbitrary dimension
	   - 2D: Arithmetical DSS, Greedy decomposition of a contour into
	primitives, FreemanChain code iterators
	* Topolopy package: Set, Adjacencies, Object, border extraction,
	connected components computation, ...
	* IO: 2D file formats with Magick++, Vol/Raw format in 3D, Raw
	format in n-D (non-portable)
	* Misc: Compiles on linux, MacOS and VisualStudio 2008


2010-21-05 dcoeurjo
	* Iterators added to PointVector
  * Debug methods removed in Trace class
  * Many bug fixes for VS compatibility

2010-05-15 dcoeurjo
  * Assert.h: added macro ASSERT() added based on the boost/assert.hpp (TODO: implement a nice callback)
  * Point and Vector templated classes added
  * Space.*: skeleton of a DGtal::Space added

2010-03-03 dcoeurjo
	* math/MeasureOfStraightLines: new class to compute the measure of a set of Straight lines defined as a polygon in the (a,b) parameter space.
	* test_measure: added

2010-02-17 dcoeurjo
  * Trace: new class models for output streams in Trace class.
  * TraceWriter/TraceWriterTerm/TraceWriterFile: added

2010-02-12 dcoeurjo
  * models: bug fix  in INLINE commands
  * Trace/Clock: minor edit and bug report

2010-01-05 dcoeurjo
  * Trace can be initialized on diffrent output stream (e.g. std::cerr or a file stream)
  * test_trace: update to test the new API

2010-01-04 dcoeurjo
  * Clock: no more static variables and methods (in order to have several running clocks)
  * Trace: new interface and the endBlock displays and returns the ellapsed time within the block

2009-12-28 dcoeurjo
  * Trace: a new class to trace out messages to the standard output. Four type of messages are possible: info, debug, error and "emphased". On color linux terminal, messages appears with an appropriate color foreground.
  * test_trace: an illustration of the Trace interface

2009-12-14 dcoeurjo
  * CMakeLists, test_clock updates to ensure compatibility with VisualStudio
  * New cmake options
    - OPTION(BUILD_SHARED_LIBS "Build shared libraries." ON)
    - OPTION(BUILD_TESTS "Build tests." ON)

2009-12-11 dcoeurjo
	* CMakeLists scripts and first backport from imagene (Clock class)

2009-12-11 dcoeurjo
	* Repository cleanup:
		  - Modeles and genereateClass.sh removed
      - JOL scripts & templates added


2009-12-03 dcoeurjo
	* Modeles: class templates added with generateClass.sh script<|MERGE_RESOLUTION|>--- conflicted
+++ resolved
@@ -130,17 +130,17 @@
 
 
 - *Kernel Package*
-<<<<<<< HEAD
-  - HyperRectDomain can now be empty (lowerBound == upperBound +
+ - HyperRectDomain can now be empty (lowerBound == upperBound +
     diagonal(1)). Warning about the use of lexicographical order in
     comparison operators of PointVector. (Roland Denis,
     [#996](https://github.com/DGtal-team/DGtal/pull/996))
-=======
-  - HyperRectDomain can now be empty (lowerBound == upperBound + diagonal(1)). Warning about the use 
-    of lexicographical order in comparison operators of PointVector. (Roland Denis, [#996](https://github.com/DGtal-team/DGtal/pull/996))
-  - Adds generic linearization (point to index) and reverse process (index to point), specialized for HyperRectDomain.
-    (Roland Denis, [#1039](https://github.com/DGtal-team/DGtal/pull/1039))
->>>>>>> 23f6601a
+ - Adds generic linearization (point to index) and reverse process
+    (index to point), specialized for HyperRectDomain.  (Roland Denis,
+    [#1039](https://github.com/DGtal-team/DGtal/pull/1039))
+ - HyperRectDomain can now be empty (lowerBound == upperBound +
+    diagonal(1)). Warning about the use of lexicographical order in
+    comparison operators of PointVector. (Roland Denis,
+    [#996](https://github.com/DGtal-team/DGtal/pull/
 
 - *Shapes Package*
  - Adds a vertex Iterator in the Mesh class in addition to the
