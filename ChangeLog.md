--- conflicted
+++ resolved
@@ -21,19 +21,15 @@
    [#1245](https://github.com/DGtal-team/DGtal/pull/1245))
 
 - *Documentation*
-<<<<<<< HEAD
  - Add import with functors in GenericReader in the main default reader.
    (mainly motivated to show documentation of specialized version of
    importWithValueFunctor and importWithColorFunctor). The tiff format
    was also added to the generic readers when ITK is present (Bertrand
    Kerautret [1251](https://github.com/DGtal-team/DGtal/pull/1245))
-  
-=======
  - Fix exampleArithDSS3d compilation (which was not activated).
-   (Bertrand Kerautret [#1254](https://github.com/DGtal-team/DGtal/pull/1254))
-   
-
->>>>>>> 1d5d6a23
+   (Bertrand Kerautret 
+   [#1254](https://github.com/DGtal-team/DGtal/pull/1254))
+
 # DGtal 0.9.3
 
 ## New Features / Critical Changes
