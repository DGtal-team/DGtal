/**
 *  This program is free software: you can redistribute it and/or modify
 *  it under the terms of the GNU Lesser General Public License as
 *  published by the Free Software Foundation, either version 3 of the
 *  License, or  (at your option) any later version.
 *
 *  This program is distributed in the hope that it will be useful,
 *  but WITHOUT ANY WARRANTY; without even the implied warranty of
 *  MERCHANTABILITY or FITNESS FOR A PARTICULAR PURPOSE.  See the
 *  GNU General Public License for more details.
 *
 *  You should have received a copy of the GNU General Public License
 *  along with this program.  If not, see <http://www.gnu.org/licenses/>.
 *
 **/

/**
 * @file testLighterSternBrocot.cpp
 * @ingroup Tests
 * @author Jacques-Olivier Lachaud (\c jacques-olivier.lachaud@univ-savoie.fr )
 * Laboratory of Mathematics (CNRS, UMR 5127), University of Savoie, France
 *
 * @date 2012/03/05
 *
 * Functions for testing class LighterSternBrocot.
 *
 * This file is part of the DGtal library.
 */

///////////////////////////////////////////////////////////////////////////////
#include <cstdlib>
#include <iostream>
#include <vector>
#include <iterator>
#include <map>
#include "DGtal/base/Common.h"
#include "DGtal/kernel/CPointPredicate.h"
#include "DGtal/arithmetic/CPositiveIrreducibleFraction.h"
#include "DGtal/arithmetic/IntegerComputer.h"
#include "DGtal/arithmetic/LighterSternBrocot.h"
#include "DGtal/arithmetic/LightSternBrocot.h"
#include "DGtal/arithmetic/Pattern.h"
#include "DGtal/arithmetic/StandardDSLQ0.h"
#include "DGtal/geometry/curves/ArithmeticalDSSComputer.h"
///////////////////////////////////////////////////////////////////////////////

using namespace std;
using namespace DGtal;

///////////////////////////////////////////////////////////////////////////////
// Functions for testing class LighterSternBrocot.
///////////////////////////////////////////////////////////////////////////////

template <typename Quotient>
bool
equalCFrac( const std::vector<Quotient> & c1, const std::vector<Quotient> & c2 )
{
  auto s = c1.size() < c2.size() ? c1.size() : c2.size();
  if ( ( s != c1.size() ) && ( c1.back() != NumberTraits<Quotient>::ONE ) )
    return false;
  if ( ( s != c2.size() ) && ( c2.back() != NumberTraits<Quotient>::ONE ) )
    return false;
  for ( unsigned int i = 0; i < s; ++i )
    {
      Quotient q1 = c1[ i ];
      if ( ( s != c1.size() ) && ( i == s - 1 ) ) q1 += c1.back();
      Quotient q2 = c2[ i ];
      if ( ( s != c2.size() ) && ( i == s - 1 ) ) q2 += c2.back();
      if ( q1 != q2 ) return false;
    }
  return true;
}

template <typename SB>
bool testReducedFraction()
{
  typedef typename SB::Integer Integer;
  typedef typename SB::Quotient Quotient;
  typedef typename SB::Fraction Fraction;
  unsigned int nbok = 0;
  unsigned int nb = 0;
  Integer p = ( rand() % 10000 ) + 1;
  Integer q = ( rand() % 10000 ) + 1;
  trace.beginBlock ( "Testing block: reduced fraction." );
  IntegerComputer<Integer> ic;
  Integer g = ic.gcd( p, q );
  p /= g;
  q /= g;
  IntegerComputer<Quotient> ics;
  Quotient sp = (Quotient)NumberTraits<Integer>::castToInt64_t( p );
  Quotient sq = (Quotient)NumberTraits<Integer>::castToInt64_t( q );
  std::vector<Quotient> cf1;
  ics.getCFrac( cf1, sp, sq );
  Fraction f1 = SB::fraction( p, q );
  std::vector<Quotient> cf1_bis;
  f1.getCFrac( cf1_bis );
  bool ok = equalCFrac<Quotient>( cf1, cf1_bis );
  trace.info() << "  - p / q = " << p << " / " << q << std::endl;
  trace.info() << "  - f1 = ";
  SB::display( trace.info(), f1 );
  trace.info() << std::endl;
  ++nb; nbok += ok ? 1 : 0;
  trace.info() << "(" << nbok << "/" << nb << ") " 
               << " cfrac"
               << std::endl;
  const auto depth = cf1.size();
  for ( unsigned int k = 1; k < depth; ++k )
    {
      std::vector<Quotient> cf1_red;
      Fraction fr = f1.reduced( k );
      fr.getCFrac( cf1_red );
      cf1.resize( depth - k );
      ok = equalCFrac<Quotient>( cf1, cf1_red );
      ++nb; nbok += ok ? 1 : 0;
      trace.info() << "(" << nbok << "/" << nb << ") " 
                   << "reduced(" << k << ")=";
      SB::display( trace.info(), fr );
      std::cerr << std::endl;
    }

  //trace.info() << "- nbFractions = " << SB::instance().nbFractions << std::endl;
  trace.endBlock();
  return nbok == nb;
}

template <typename SB>
bool testInitFraction()
{
  typedef typename SB::Integer Integer;
  typedef typename SB::Fraction Fraction;
  unsigned int nbok = 0;
  unsigned int nb = 0;
<<<<<<< HEAD
  Integer p = ( rand() % 10000 ) + 1;
  Integer q = ( rand() % 10000 ) + 1;
=======
  Integer p = Integer(rand()) / Integer(10000);
  Integer q = Integer(rand()) / Integer(10000);
>>>>>>> 5370ad7d
  trace.beginBlock ( "Testing block: init fraction." );
  trace.info() << "Init p / q = " << p << " / " << q << std::endl;
  IntegerComputer<Integer> ic;
  Integer g = ic.gcd( p, q );
  p /= g;
  q /= g;
  Fraction f1 = SB::fraction( p, q );
  trace.info() << "p / q = " << p << " / " << q << std::endl;
  trace.info() << "f1 = ";
  SB::display( trace.info(), f1 );
  trace.info() << std::endl;
  nbok += ( ( p == f1.p() ) && ( q == f1.q() ) ) ? 1 : 0;
  ++nb;
  trace.info() << "(" << nbok << "/" << nb << ") " 
               << "( ( p == f1.p() ) && ( q == f1.q() ) )"
               << std::endl;
  trace.info() << "- nbFractions = " << SB::instance().nbFractions << std::endl;
  trace.endBlock();

  return nbok == nb;
}

template <typename SB>
bool testPattern()
{
  typedef typename SB::Integer Integer;
  typedef typename SB::Quotient Quotient;
  typedef typename SB::Fraction Fraction;
  typedef Pattern<Fraction> MyPattern;
  typedef typename MyPattern::Vector2I Vector2I;
  unsigned int nbok = 0;
  unsigned int nb = 0;
  Integer p = ( rand() % 10000 ) + 1;
  Integer q = ( rand() % 10000 ) + 1;
  MyPattern pattern( p*6, q*6 );
  trace.info() << pattern << endl;

  // ODD PATTERN
  trace.beginBlock ( "Testing block: Smallest covering subpatterns of ODD pattern." );
  MyPattern pat_odd( 5, 12 );
  trace.info() << "ODD  " << pat_odd << " " << pat_odd.rE() << endl;
  MyPattern sp;
  Quotient np;
  Vector2I start;

  // Left Subpatterns
  pat_odd.getSmallestCoveringSubpattern( sp, np, start,
                                         0, 17 );
  trace.info() << "sub(0,17) = " << sp << " " << sp.rE() << "^" << np << endl;
  ++nb; nbok += sp.slope() == SB::fraction( 5, 12 ) ? 1 : 0;
  pat_odd.getSmallestCoveringSubpattern( sp, np, start,
                                         1, 17 );
  trace.info() << "sub(1,17) = " << sp << " " << sp.rE() << "^" << np << endl;
  ++nb; nbok += sp.slope() == SB::fraction( 5, 12 ) ? 1 : 0;
  pat_odd.getSmallestCoveringSubpattern( sp, np, start,
                                         7, 17 );
  trace.info() << "sub(7,17) = " << sp << " " << sp.rE() << "^" << np << endl;
  ++nb; nbok += sp.slope() == SB::fraction( 3, 7 ) ? 1 : 0;
  pat_odd.getSmallestCoveringSubpattern( sp, np, start,
                                         8, 17 );
  trace.info() << "sub(8,17) = " << sp << " " << sp.rE() << "^" << np << endl;
  ++nb; nbok += sp.slope() == SB::fraction( 3, 7 ) ? 1 : 0;
  pat_odd.getSmallestCoveringSubpattern( sp, np, start,
                                         13, 17 );
  trace.info() << "sub(13,17) = " << sp << " " << sp.rE() << "^" << np << endl;
  ++nb; nbok += sp.slope() == SB::fraction( 3, 7 ) ? 1 : 0;
  pat_odd.getSmallestCoveringSubpattern( sp, np, start,
                                         14, 17 );
  trace.info() << "sub(14,17) = " << sp << " " << sp.rE() << "^" << np << endl;
  ++nb; nbok += sp.slope() == SB::fraction( 1, 2 ) ? 1 : 0;
  pat_odd.getSmallestCoveringSubpattern( sp, np, start,
                                         15, 17 );
  trace.info() << "sub(15,17) = " << sp << " " << sp.rE() << "^" << np << endl;
  ++nb; nbok += sp.slope() == SB::fraction( 1, 2 ) ? 1 : 0;

  trace.info() << "(" << nbok << "/" << nb << ") covering left Subpatterns." << endl;

  // Right Subpatterns
  pat_odd.getSmallestCoveringSubpattern( sp, np, start,
                                         0, 16 );
  trace.info() << "sub(0,16) = " << sp << " " << sp.rE() << "^" << np << endl;
  ++nb; nbok += sp.slope() == SB::fraction( 5, 12 ) ? 1 : 0;
  pat_odd.getSmallestCoveringSubpattern( sp, np, start,
                                         0, 15 );
  trace.info() << "sub(0,15) = " << sp << " " << sp.rE() << "^" << np << endl;
  ++nb; nbok += sp.slope() == SB::fraction( 5, 12 ) ? 1 : 0;
  pat_odd.getSmallestCoveringSubpattern( sp, np, start,
                                         0, 14 );
  trace.info() << "sub(0,14) = " << sp << " " << sp.rE() << "^" << np << endl;
  ++nb; nbok += sp.slope() == SB::fraction( 2, 5 ) && np == 2 ? 1 : 0;
  pat_odd.getSmallestCoveringSubpattern( sp, np, start,
                                         0, 8 );
  trace.info() << "sub(0,8) = " << sp << " " << sp.rE() << "^" << np << endl;
  ++nb; nbok += sp.slope() == SB::fraction( 2, 5 ) && np == 2 ? 1 : 0;
  pat_odd.getSmallestCoveringSubpattern( sp, np, start,
                                         0, 7 );
  trace.info() << "sub(0,7) = " << sp << " " << sp.rE() << "^" << np << endl;
  ++nb; nbok += sp.slope() == SB::fraction( 2, 5 ) && np == 1 ? 1 : 0;
  pat_odd.getSmallestCoveringSubpattern( sp, np, start,
                                         0, 1 );
  trace.info() << "sub(0,1) = " << sp << " " << sp.rE() << "^" << np << endl;
  ++nb; nbok += sp.slope() == SB::fraction( 2, 5 ) && np == 1 ? 1 : 0;

  trace.info() << "(" << nbok << "/" << nb << ") covering right Subpatterns." << endl;

  // Middle Subpatterns
  pat_odd.getSmallestCoveringSubpattern( sp, np, start,
                                         1, 16 );
  trace.info() << "sub(1,16) = " << sp << " " << sp.rE() << "^" << np << endl;
  ++nb; nbok += sp.slope() == SB::fraction( 5, 12 ) ? 1 : 0;
  pat_odd.getSmallestCoveringSubpattern( sp, np, start,
                                         2, 14 );
  trace.info() << "sub(2,14) = " << sp << " " << sp.rE() << "^" << np << endl;
  ++nb; nbok += sp.slope() == SB::fraction( 2, 5 ) && np == 2 ? 1 : 0;
  pat_odd.getSmallestCoveringSubpattern( sp, np, start,
                                         7, 15 );
  trace.info() << "sub(7,15) = " << sp << " " << sp.rE() << "^" << np << endl;
  ++nb; nbok += sp.slope() == SB::fraction( 3, 7 ) && np == 1 ? 1 : 0;
  pat_odd.getSmallestCoveringSubpattern( sp, np, start,
                                         7, 14 );
  trace.info() << "sub(7,14) = " << sp << " " << sp.rE() << "^" << np << endl;
  ++nb; nbok += sp.slope() == SB::fraction( 2, 5 ) && np == 1 ? 1 : 0;
  pat_odd.getSmallestCoveringSubpattern( sp, np, start,
                                         3, 6 );
  trace.info() << "sub(3,6) = " << sp << " " << sp.rE() << "^" << np << endl;
  ++nb; nbok += sp.slope() == SB::fraction( 2, 5 ) && np == 1 ? 1 : 0;
  pat_odd.getSmallestCoveringSubpattern( sp, np, start,
                                         6, 8 );
  trace.info() << "sub(6,8) = " << sp << " " << sp.rE() << "^" << np << endl;
  ++nb; nbok += sp.slope() == SB::fraction( 2, 5 ) && np == 2 ? 1 : 0;
  pat_odd.getSmallestCoveringSubpattern( sp, np, start,
                                         8, 12 );
  trace.info() << "sub(8,12) = " << sp << " " << sp.rE() << "^" << np << endl;
  ++nb; nbok += sp.slope() == SB::fraction( 2, 5 ) && np == 1 ? 1 : 0;
  pat_odd.getSmallestCoveringSubpattern( sp, np, start,
                                         15, 16 );
  trace.info() << "sub(15,16) = " << sp << " " << sp.rE() << "^" << np << endl;
  ++nb; nbok += sp.slope() == SB::fraction( 1, 2 ) && np == 1 ? 1 : 0;

  trace.info() << "(" << nbok << "/" << nb << ") covering middle Subpatterns." << endl;
  trace.endBlock();

  // EVEN PATTERN
  trace.beginBlock ( "Testing block: Smallest covering subpatterns of EVEN pattern." );
  MyPattern pat_even( 12, 17 );
  trace.info() << "EVEN " << pat_even << " " << pat_even.rE() << endl;

  // Left Subpatterns
  pat_even.getSmallestCoveringSubpattern( sp, np, start,
                                          0, 29 );
  trace.info() << "sub(0,29) = " << sp << " " << sp.rE() << "^" << np << endl;
  ++nb; nbok += sp.slope() == SB::fraction( 12, 17 ) ? 1 : 0;
  pat_even.getSmallestCoveringSubpattern( sp, np, start,
                                          0, 25 );
  trace.info() << "sub(0,25) = " << sp << " " << sp.rE() << "^" << np << endl;
  ++nb; nbok += sp.slope() == SB::fraction( 12, 17 ) ? 1 : 0;
  pat_even.getSmallestCoveringSubpattern( sp, np, start,
                                          0, 17 );
  trace.info() << "sub(0,17) = " << sp << " " << sp.rE() << "^" << np << endl;
  ++nb; nbok += sp.slope() == SB::fraction( 7, 10 ) ? 1 : 0;
  pat_even.getSmallestCoveringSubpattern( sp, np, start,
                                          0, 6 );
  trace.info() << "sub(0,6) = " << sp << " " << sp.rE() << "^" << np << endl;
  ++nb; nbok += sp.slope() == SB::fraction( 7, 10 ) ? 1 : 0;
  pat_even.getSmallestCoveringSubpattern( sp, np, start,
                                          0, 5 );
  trace.info() << "sub(0,5) = " << sp << " " << sp.rE() << "^" << np << endl;
  ++nb; nbok += sp.slope() == SB::fraction( 2, 3 ) ? 1 : 0;
  trace.info() << "(" << nbok << "/" << nb << ") covering left Subpatterns." << endl;

  // Right Subpatterns
  pat_even.getSmallestCoveringSubpattern( sp, np, start,
                                          4, 29 );
  trace.info() << "sub(4,29) = " << sp << " " << sp.rE() << "^" << np << endl;
  ++nb; nbok += sp.slope() == SB::fraction( 12, 17 ) ? 1 : 0;
  pat_even.getSmallestCoveringSubpattern( sp, np, start,
                                          5, 29 );
  trace.info() << "sub(5,29) = " << sp << " " << sp.rE() << "^" << np << endl;
  ++nb; nbok += sp.slope() == SB::fraction( 5, 7 ) && np == 2 ? 1 : 0;
  pat_even.getSmallestCoveringSubpattern( sp, np, start,
                                          16, 29 );
  trace.info() << "sub(16,29) = " << sp << " " << sp.rE() << "^" << np << endl;
  ++nb; nbok += sp.slope() == SB::fraction( 5, 7 ) && np == 2 ? 1 : 0;
  pat_even.getSmallestCoveringSubpattern( sp, np, start,
                                          17, 29 );
  trace.info() << "sub(17,29) = " << sp << " " << sp.rE() << "^" << np << endl;
  ++nb; nbok += sp.slope() == SB::fraction( 5, 7 ) && np == 1 ? 1 : 0;
  trace.info() << "(" << nbok << "/" << nb << ") covering right Subpatterns." << endl;

  // Middle Subpatterns
  pat_even.getSmallestCoveringSubpattern( sp, np, start,
                                          1, 27 );
  trace.info() << "sub(1,27) = " << sp << " " << sp.rE() << "^" << np << endl;
  ++nb; nbok += sp.slope() == SB::fraction( 12, 17 ) ? 1 : 0;
  pat_even.getSmallestCoveringSubpattern( sp, np, start,
                                          5, 24 );
  trace.info() << "sub(5,24) = " << sp << " " << sp.rE() << "^" << np << endl;
  ++nb; nbok += sp.slope() == SB::fraction( 5, 7 ) && np == 2 ? 1 : 0;
  pat_even.getSmallestCoveringSubpattern( sp, np, start,
                                          4, 17 );
  trace.info() << "sub(4,17) = " << sp << " " << sp.rE() << "^" << np << endl;
  ++nb; nbok += sp.slope() == SB::fraction( 7, 10 ) && np == 1 ? 1 : 0;
  pat_even.getSmallestCoveringSubpattern( sp, np, start,
                                          5, 17 );
  trace.info() << "sub(5,17) = " << sp << " " << sp.rE() << "^" << np << endl;
  ++nb; nbok += sp.slope() == SB::fraction( 5, 7 ) && np == 1 ? 1 : 0;
  pat_even.getSmallestCoveringSubpattern( sp, np, start,
                                          7, 12 );
  trace.info() << "sub(7,12) = " << sp << " " << sp.rE() << "^" << np << endl;
  ++nb; nbok += sp.slope() == SB::fraction( 5, 7 ) && np == 1 ? 1 : 0;
  pat_even.getSmallestCoveringSubpattern( sp, np, start,
                                          1, 4 );
  trace.info() << "sub(1,4) = " << sp << " " << sp.rE() << "^" << np << endl;
  ++nb; nbok += sp.slope() == SB::fraction( 2, 3 ) && np == 1 ? 1 : 0;
  pat_even.getSmallestCoveringSubpattern( sp, np, start,
                                          18, 25 );
  trace.info() << "sub(18,20) = " << sp << " " << sp.rE() << "^" << np << endl;
  ++nb; nbok += sp.slope() == SB::fraction( 5, 7 ) && np == 1 ? 1 : 0;
  trace.info() << "(" << nbok << "/" << nb << ") covering middle Subpatterns." << endl;
  trace.endBlock();

  
  // GREATEST INCLUDED SUBPATTERN
  // ODD PATTERN
  trace.beginBlock ( "Testing block: greatest included subpatterns of ODD pattern." );
  trace.info() << "ODD  " << pat_odd << " " << pat_odd.rE() << endl;

  // Left Subpatterns
  pat_odd.getGreatestIncludedSubpattern( sp, np, start,
                                         0, 17 );
  trace.info() << "sub(0,17) = " << sp << " " << sp.rE() << "^" << np << endl;
  ++nb; nbok += sp.slope() == SB::fraction( 5, 12 ) ? 1 : 0;
  pat_odd.getGreatestIncludedSubpattern( sp, np, start,
                                         1, 17 );
  trace.info() << "sub(1,17) = " << sp << " " << sp.rE() << "^" << np << endl;
  ++nb; nbok += sp.slope() == SB::fraction( 3, 7 ) ? 1 : 0;
  pat_odd.getGreatestIncludedSubpattern( sp, np, start,
                                         7, 17 );
  trace.info() << "sub(7,17) = " << sp << " " << sp.rE() << "^" << np << endl;
  ++nb; nbok += sp.slope() == SB::fraction( 3, 7 ) ? 1 : 0;
  pat_odd.getGreatestIncludedSubpattern( sp, np, start,
                                         8, 17 );
  trace.info() << "sub(8,17) = " << sp << " " << sp.rE() << "^" << np << endl;
  ++nb; nbok += sp.slope() == SB::fraction( 1, 2 ) ? 1 : 0;
  pat_odd.getGreatestIncludedSubpattern( sp, np, start,
                                         13, 17 );
  trace.info() << "sub(13,17) = " << sp << " " << sp.rE() << "^" << np << endl;
  ++nb; nbok += sp.slope() == SB::fraction( 1, 2 ) ? 1 : 0;
  pat_odd.getGreatestIncludedSubpattern( sp, np, start,
                                         14, 17 );
  trace.info() << "sub(14,17) = " << sp << " " << sp.rE() << "^" << np << endl;
  ++nb; nbok += sp.slope() == SB::fraction( 1, 2 ) ? 1 : 0;
  pat_odd.getGreatestIncludedSubpattern( sp, np, start,
                                         15, 17 );
  trace.info() << "sub(15,17) = " << sp << " " << sp.rE() << "^" << np << endl;
  ++nb; nbok += sp.slope() == Fraction() ? 1 : 0;

  trace.info() << "(" << nbok << "/" << nb << ") covering left Subpatterns." << endl;

  // Right Subpatterns
  pat_odd.getGreatestIncludedSubpattern( sp, np, start,
                                         0, 15 );
  trace.info() << "sub(0,15) = " << sp << " " << sp.rE() << "^" << np << endl;
  ++nb; nbok += sp.slope() == SB::fraction( 2, 5 ) && np == 2 ? 1 : 0;
  pat_odd.getGreatestIncludedSubpattern( sp, np, start,
                                         0, 14 );
  trace.info() << "sub(0,14) = " << sp << " " << sp.rE() << "^" << np << endl;
  ++nb; nbok += sp.slope() == SB::fraction( 2, 5 ) && np == 2 ? 1 : 0;
  pat_odd.getGreatestIncludedSubpattern( sp, np, start,
                                         0, 13 );
  trace.info() << "sub(0,13) = " << sp << " " << sp.rE() << "^" << np << endl;
  ++nb; nbok += sp.slope() == SB::fraction( 2, 5 ) && np == 1 ? 1 : 0;
  pat_odd.getGreatestIncludedSubpattern( sp, np, start,
                                         0, 7 );
  trace.info() << "sub(0,7) = " << sp << " " << sp.rE() << "^" << np << endl;
  ++nb; nbok += sp.slope() == SB::fraction( 2, 5 ) && np == 1 ? 1 : 0;
  pat_odd.getGreatestIncludedSubpattern( sp, np, start,
                                         0, 6 );
  trace.info() << "sub(0,6) = " << sp << " " << sp.rE() << "^" << np << endl;
  ++nb; nbok += sp.slope() == Fraction() ? 1 : 0;
  pat_odd.getGreatestIncludedSubpattern( sp, np, start,
                                         0, 1 );
  trace.info() << "sub(0,1) = " << sp << " " << sp.rE() << "^" << np << endl;
  ++nb; nbok += sp.slope() == Fraction() ? 1 : 0;

  trace.info() << "(" << nbok << "/" << nb << ") covering right Subpatterns." << endl;

  // Middle Subpatterns
  pat_odd.getGreatestIncludedSubpattern( sp, np, start,
                                         1, 16 );
  trace.info() << "sub(1,16) = " << sp << " " << sp.rE() << "^" << np << endl;
  ++nb; nbok += sp.slope() == SB::fraction( 2, 5 ) ? 1 : 0;
  pat_odd.getGreatestIncludedSubpattern( sp, np, start,
                                         2, 14 );
  trace.info() << "sub(2,14) = " << sp << " " << sp.rE() << "^" << np << endl;
  ++nb; nbok += sp.slope() == SB::fraction( 2, 5 ) && np == 1 ? 1 : 0;
  pat_odd.getGreatestIncludedSubpattern( sp, np, start,
                                         7, 15 );
  trace.info() << "sub(7,15) = " << sp << " " << sp.rE() << "^" << np << endl;
  ++nb; nbok += sp.slope() == SB::fraction( 2, 5 ) && np == 1 ? 1 : 0;
  pat_odd.getGreatestIncludedSubpattern( sp, np, start,
                                         7, 14 );
  trace.info() << "sub(7,14) = " << sp << " " << sp.rE() << "^" << np << endl;
  ++nb; nbok += sp.slope() == SB::fraction( 2, 5 ) && np == 1 ? 1 : 0;
  pat_odd.getGreatestIncludedSubpattern( sp, np, start,
                                         3, 6 );
  trace.info() << "sub(3,6) = " << sp << " " << sp.rE() << "^" << np << endl;
  ++nb; nbok += sp.slope() == Fraction() ? 1 : 0;
  pat_odd.getGreatestIncludedSubpattern( sp, np, start,
                                         6, 8 );
  trace.info() << "sub(6,8) = " << sp << " " << sp.rE() << "^" << np << endl;
  ++nb; nbok += sp.slope() == Fraction() ? 1 : 0;
  pat_odd.getGreatestIncludedSubpattern( sp, np, start,
                                         8, 12 );
  trace.info() << "sub(8,12) = " << sp << " " << sp.rE() << "^" << np << endl;
  ++nb; nbok += sp.slope() == Fraction() ? 1 : 0;
  pat_odd.getGreatestIncludedSubpattern( sp, np, start,
                                         15, 16 );
  trace.info() << "sub(15,16) = " << sp << " " << sp.rE() << "^" << np << endl;
  ++nb; nbok += sp.slope() == Fraction() ? 1 : 0;

  trace.info() << "(" << nbok << "/" << nb << ") covering middle Subpatterns." << endl;
  trace.endBlock();

  // EVEN PATTERN
  trace.beginBlock ( "Testing block: Greatest included subpatterns of EVEN pattern." );
  trace.info() << "EVEN " << pat_even << " " << pat_even.rE() << endl;

  // Left Subpatterns
  pat_even.getGreatestIncludedSubpattern( sp, np, start,
                                          0, 29 );
  trace.info() << "sub(0,29) = " << sp << " " << sp.rE() << "^" << np << endl;
  ++nb; nbok += sp.slope() == SB::fraction( 12, 17 ) ? 1 : 0;
  pat_even.getGreatestIncludedSubpattern( sp, np, start,
                                          0, 25 );
  trace.info() << "sub(0,25) = " << sp << " " << sp.rE() << "^" << np << endl;
  ++nb; nbok += sp.slope() == SB::fraction( 7, 10 ) ? 1 : 0;
  pat_even.getGreatestIncludedSubpattern( sp, np, start,
                                          0, 17 );
  trace.info() << "sub(0,17) = " << sp << " " << sp.rE() << "^" << np << endl;
  ++nb; nbok += sp.slope() == SB::fraction( 7, 10 ) ? 1 : 0;
  pat_even.getGreatestIncludedSubpattern( sp, np, start,
                                          0, 16 );
  trace.info() << "sub(0,16) = " << sp << " " << sp.rE() << "^" << np << endl;
  ++nb; nbok += sp.slope() == SB::fraction( 2, 3 ) ? 1 : 0;
  pat_even.getGreatestIncludedSubpattern( sp, np, start,
                                          0, 6 );
  trace.info() << "sub(0,6) = " << sp << " " << sp.rE() << "^" << np << endl;
  ++nb; nbok += sp.slope() == SB::fraction( 2, 3 ) ? 1 : 0;
  pat_even.getGreatestIncludedSubpattern( sp, np, start,
                                          0, 5 );
  trace.info() << "sub(0,5) = " << sp << " " << sp.rE() << "^" << np << endl;
  ++nb; nbok += sp.slope() == SB::fraction( 2, 3 ) ? 1 : 0;
  pat_even.getGreatestIncludedSubpattern( sp, np, start,
                                          0, 4 );
  trace.info() << "sub(0,4) = " << sp << " " << sp.rE() << "^" << np << endl;
  ++nb; nbok += sp.slope() == Fraction() ? 1 : 0;
  trace.info() << "(" << nbok << "/" << nb << ") covering left Subpatterns." << endl;

  // Right Subpatterns
  pat_even.getGreatestIncludedSubpattern( sp, np, start,
                                          4, 29 );
  trace.info() << "sub(4,29) = " << sp << " " << sp.rE() << "^" << np << endl;
  ++nb; nbok += sp.slope() == SB::fraction( 5, 7 ) && np == 2 ? 1 : 0;
  pat_even.getGreatestIncludedSubpattern( sp, np, start,
                                          5, 29 );
  trace.info() << "sub(5,29) = " << sp << " " << sp.rE() << "^" << np << endl;
  ++nb; nbok += sp.slope() == SB::fraction( 5, 7 ) && np == 2 ? 1 : 0;
  pat_even.getGreatestIncludedSubpattern( sp, np, start,
                                          16, 29 );
  trace.info() << "sub(16,29) = " << sp << " " << sp.rE() << "^" << np << endl;
  ++nb; nbok += sp.slope() == SB::fraction( 5, 7 ) && np == 1 ? 1 : 0;
  pat_even.getGreatestIncludedSubpattern( sp, np, start,
                                          17, 29 );
  trace.info() << "sub(17,29) = " << sp << " " << sp.rE() << "^" << np << endl;
  ++nb; nbok += sp.slope() == SB::fraction( 5, 7 ) && np == 1 ? 1 : 0;
  pat_even.getGreatestIncludedSubpattern( sp, np, start,
                                          18, 29 );
  trace.info() << "sub(18,29) = " << sp << " " << sp.rE() << "^" << np << endl;
  ++nb; nbok += sp.slope() == Fraction() ? 1 : 0;
  trace.info() << "(" << nbok << "/" << nb << ") covering right Subpatterns." << endl;

  // Middle Subpatterns
  pat_even.getGreatestIncludedSubpattern( sp, np, start,
                                          1, 27 );
  trace.info() << "sub(1,27) = " << sp << " " << sp.rE() << "^" << np << endl;
  ++nb; nbok += sp.slope() == SB::fraction( 5, 7 ) && np == 1 ? 1 : 0;
  pat_even.getGreatestIncludedSubpattern( sp, np, start,
                                          5, 24 );
  trace.info() << "sub(5,24) = " << sp << " " << sp.rE() << "^" << np << endl;
  ++nb; nbok += sp.slope() == SB::fraction( 5, 7 ) && np == 1 ? 1 : 0;
  pat_even.getGreatestIncludedSubpattern( sp, np, start,
                                          4, 17 );
  trace.info() << "sub(4,17) = " << sp << " " << sp.rE() << "^" << np << endl;
  ++nb; nbok += sp.slope() == SB::fraction( 5, 7 ) && np == 1 ? 1 : 0;
  pat_even.getGreatestIncludedSubpattern( sp, np, start,
                                          5, 17 );
  trace.info() << "sub(5,17) = " << sp << " " << sp.rE() << "^" << np << endl;
  ++nb; nbok += sp.slope() == SB::fraction( 5, 7 ) && np == 1 ? 1 : 0;
  pat_even.getGreatestIncludedSubpattern( sp, np, start,
                                          7, 16 );
  trace.info() << "sub(5,16) = " << sp << " " << sp.rE() << "^" << np << endl;
  ++nb; nbok += sp.slope() == Fraction() ? 1 : 0;
  pat_even.getGreatestIncludedSubpattern( sp, np, start,
                                          1, 4 );
  trace.info() << "sub(1,4) = " << sp << " " << sp.rE() << "^" << np << endl;
  ++nb; nbok += sp.slope() == Fraction() ? 1 : 0;
  pat_even.getGreatestIncludedSubpattern( sp, np, start,
                                          18, 25 );
  trace.info() << "sub(18,20) = " << sp << " " << sp.rE() << "^" << np << endl;
  ++nb; nbok += sp.slope() == Fraction() ? 1 : 0;
  trace.info() << "(" << nbok << "/" << nb << ") covering middle Subpatterns." << endl;
  trace.endBlock();

  trace.info() << "Odd pattern " << pat_odd << endl;
  trace.info() << " U(0)=" << pat_odd.U( 0 )
               << " L(0)=" << pat_odd.L( 0 )
               << " U(1)=" << pat_odd.U( 1 )
               << " L(1)=" << pat_odd.L( 1 ) << endl;

  trace.info() << "Even pattern " << pat_even << endl;
  trace.info() << " U(0)=" << pat_even.U( 0 )
               << " L(0)=" << pat_even.L( 0 )
               << " U(1)=" << pat_even.U( 1 )
               << " L(1)=" << pat_even.L( 1 ) << endl;
                                        
  return nbok == nb;
}

template <typename Fraction>
bool testStandardDSLQ0()
{
  typedef StandardDSLQ0<Fraction> DSL;
  typedef typename Fraction::Integer Integer;
  typedef typename DSL::Point Point;
  typedef typename DSL::Vector2I Vector2I;

  BOOST_CONCEPT_ASSERT(( concepts::CPointPredicate< DSL > ));
  unsigned int nbok = 0;
  unsigned int nb = 0;

  for ( Integer mu = -5; mu < 30; ++mu )
    {
      DSL D1( 5, 12, mu );
      trace.info() << "DSL D1=" << D1 << endl;
      Point U = D1.U();
      Point L = D1.L();
      trace.info() << "- U=" << U << " r(U)=" << D1.r( U )
                   << ", L=" << L << " r(L)=" << D1.r( L ) << endl;
      ++nb; nbok += D1.r( U ) == D1.mu() ? 1 : 0;
      ++nb; nbok += D1.r( L ) == D1.mup() ? 1 : 0;
    }

  DSL D2( 12, 17, 5 );
  for ( Integer x = -5; x < 30; ++x )
    {
      Point P = D2.lowestY( x );
      ++nb; nbok += D2( P ) && ( ! D2( P - Vector2I(0,1) ) ) ? 1 : 0;
      trace.info() << "(" << nbok << "/" << nb << ") "
                   << "D2(P) && ! D2(P-y) P=" << P << " r(P)=" << D2.r( P ) 
                   << endl;
      P = D2.uppermostY( x );
      ++nb; nbok += D2( P ) && ( ! D2( P + Vector2I(0,1) ) ) ? 1 : 0;
      trace.info() << "(" << nbok << "/" << nb << ") "
                   << "D2(P) && ! D2(P+y) P=" << P << " r(P)=" << D2.r( P ) 
                   << endl;
    }
  for ( Integer y = -5; y < 30; ++y )
    {
      Point P = D2.lowestX( y );
      ++nb; nbok += D2( P ) && ( ! D2( P - Vector2I(1,0) ) ) ? 1 : 0;
      trace.info() << "(" << nbok << "/" << nb << ") "
                   << "D2(P) && ! D2(P-x) P=" << P << " r(P)=" << D2.r( P ) 
                   << endl;
      P = D2.uppermostX( y );
      ++nb; nbok += D2( P ) && ( ! D2( P + Vector2I(1,0) ) ) ? 1 : 0;
      trace.info() << "(" << nbok << "/" << nb << ") "
                   << "D2(P) && ! D2(P+x) P=" << P << " r(P)=" << D2.r( P ) 
                   << endl;
    }

  return nbok == nb;
}

template <typename DSL>
bool checkSubStandardDSLQ0( const DSL & D,
                            const typename DSL::Point & A, 
                            const typename DSL::Point & B ) 
{
  typedef typename DSL::Integer Integer;
  typedef typename DSL::ConstIterator ConstIterator;
  typedef ArithmeticalDSSComputer<ConstIterator, Integer, 4> ADSS;

  DSL S = D.reversedSmartDSS( A, B );
  ConstIterator it = D.begin( A );
  ConstIterator it_end = D.end( B );
  ADSS dss;
  dss.init( it );
  while ( ( dss.end() != it_end )
          && ( dss.extendFront() ) ) {}
  bool ok = S.a() == dss.a() 
    &&  S.b() == dss.b() 
    &&  S.mu() == dss.mu(); 
  if ( ! ok )
    {
      trace.info() << "-------------------------------------------------------"
                   << std::endl;
      trace.info() << "D = " << D // << " U1=" << U1 << " U2=" << U2
                   << " " << D.pattern().rE() << endl;
      trace.info() << "S(" << A << "," << B << ") = "
                   << S << " " << S.pattern() << endl;
      trace.info() << "ArithDSS = " << dss << std::endl;
    }
  // if ( ok )
  //   trace.info() << "========================== OK =========================";
  // else
  //   trace.info() << "eeeeeeeeeeeeeeeeeeeeeeeeee KO eeeeeeeeeeeeeeeeeeeeeeeee";
  // std::cerr << std::endl;
  return ok;
}

template <typename Fraction>
bool testSubStandardDSLQ0()
{
  typedef StandardDSLQ0<Fraction> DSL;
  typedef typename Fraction::Integer Integer;
  typedef typename DSL::Point Point;
  IntegerComputer<Integer> ic;
  unsigned int nbok = 0;
  unsigned int nb = 0;

  trace.beginBlock( "Check ReversedSmartDSS == ArithmeticDSS" );
  for ( unsigned int i = 0; i < 100; ++i )
    {
      Integer a( rand() % 12000 + 1 );
      Integer b( rand() % 12000 + 1 );
      if ( ic.gcd( a, b ) == 1 )
        {
          trace.info() << "(" << i << ")"
                       << " Test DSL has slope " << a << "/" << b << std::endl;
          for ( Integer mu = 0; mu < 5; ++mu )
            {
              DSL D( a, b, rand() % 10000 );
              for ( Integer x = 0; x < 10; ++x )
                {
                  Integer x1 = rand() % 1000;
                  Integer x2 = x1 + 1 + ( rand() % 1000 );
                  Point A = D.lowestY( x1 );
                  Point B = D.lowestY( x2 );
                  ++nb; nbok += checkSubStandardDSLQ0<DSL>( D, A, B ) ? 1 : 0;
                  if ( nb != nbok )
                    trace.info() << "(" << nbok << "/" << nb << ") correct reversedSmartDSS."
                                 << std::endl;
                  if ( nbok != nb ) assert(false);
                }
            }
        }
    }
  trace.info() << "(" << nbok << "/" << nb << ") correct reversedSmartDSS."
               << std::endl;
  trace.endBlock();
  return nbok == nb;
}

/**
 * Example of a test. To be completed.
 *
 */
bool testLighterSternBrocot()
{
  unsigned int nbtests = 10;
  unsigned int nbok = 0;
  unsigned int nb = 0;
  typedef DGtal::BigInteger Integer;
  typedef LighterSternBrocot<Integer, DGtal::int32_t, DGtal::StdMapRebinder> SB;
  trace.beginBlock ( "Testing block: init fractions." );
  for ( unsigned int i = 0; i < nbtests; ++i )
    {
      nbok += testInitFraction<SB>() ? 1 : 0;
      nb++;
    }
  trace.info() << "(" << nbok << "/" << nb << ") init fractions." << endl;
  trace.endBlock();

  trace.beginBlock ( "Testing block: reduced fractions." );
  for ( unsigned int i = 0; i < nbtests; ++i )
    {
      nbok += testReducedFraction<SB>() ? 1 : 0;
      nb++;
    }
  trace.info() << "(" << nbok << "/" << nb << ") reduced fractions." << endl;
  trace.endBlock();

  trace.beginBlock ( "Testing block: number of fractions." );
  trace.info() << "- nbFractions = " << SB::instance().nbFractions << endl;
  trace.endBlock();

  return nbok == nb;
}


template <typename SB>
bool testContinuedFraction()
{
  typedef typename SB::Quotient Quotient;
  typedef typename SB::Fraction::ConstIterator ConstIterator;
  typedef typename SB::Fraction Fraction;

  Fraction f;
  std::vector<Quotient> quotients;
  std::vector<Quotient> qcfrac;
  std::back_insert_iterator< Fraction > itout = 
    std::back_inserter( f );
  unsigned int size = ( rand() % 20 ) + 10;
  for ( unsigned int i = 0; i < size; ++i )
    {
      Quotient q = ( i == 0 )
        ? ( rand() % 5 )
        : ( rand() % 5 ) + 1;
      *itout++ = std::make_pair( q, (Quotient) i );
      quotients.push_back( q );
    }
  for ( ConstIterator it = f.begin(), it_end = f.end();
        it != it_end; ++it )
    qcfrac.push_back( (*it).first );
  // f.getCFrac( qcfrac );
  bool ok = equalCFrac( quotients, qcfrac );
  
  trace.info() << ( ok ? "(OK)" : "(ERR)" );
  for ( unsigned int i = 0; i < quotients.size(); ++i )
    std::cerr << " " << quotients[ i ];
  trace.info() << std::endl;
  trace.info() << "     f=";
  f.selfDisplay( std::cerr );
  trace.info() << std::endl;
  return ok;
}

template <typename SB>
bool testContinuedFractions()
{
  unsigned int nbtests = 1000;
  unsigned int nbok = 0;
  unsigned int nb = 0;
  trace.beginBlock ( "Testing block: continued fraction." );
  for ( unsigned int i = 0; i < nbtests; ++i )
    {
      ++nb; nbok += testContinuedFraction<SB>() ? 1 : 0; 
      trace.info() << "(" << nbok << "/" << nb << ")"
                   << " continued fractions." << std::endl;
    }
  trace.endBlock();
  return nbok == nb;
}

template <typename LSB>
bool 
testTrivial( const string & lsb )
{
  typedef typename LSB::Fraction Fraction;
  typedef Pattern<Fraction> Pattern;

  std::cerr << "SB  = " << lsb << std::endl;
  {
    Pattern pat( 2, 3 );
    std::cerr << "pat = " << pat.rE() << " depth=" << pat.slope().k()
              << std::endl;
    Pattern spat = pat.previousPattern();
    std::cerr << "spat= " << spat.rE() << " depth=" << spat.slope().k() 
              << std::endl;
    Pattern sspat = spat.previousPattern();
    std::cerr << "sspat= " << sspat.rE() << " depth=" << sspat.slope().k() 
              << std::endl;
  }
  {
    Pattern pat( 3, 2 );
    std::cerr << "pat = " << pat.rE() << " depth=" << pat.slope().k()
              << std::endl;
    Pattern spat = pat.previousPattern();
    std::cerr << "spat= " << spat.rE() << " depth=" << spat.slope().k() 
              << std::endl;
    Pattern sspat = spat.previousPattern();
    std::cerr << "sspat= " << sspat.rE() << " depth=" << sspat.slope().k() 
              << std::endl;
  }
  return true;
}

/**
   Bug report of I. Sivignon.
*/
template <typename SB>
bool 
testAncestors()
{
  typedef typename SB::Fraction Fraction;
  typedef StandardDSLQ0<Fraction> DSL;
  typedef typename DSL::Point Point;

  // Instanciation d'un DSL
  DSL D(1077,1495,6081);
  
  // Definition du sous-segment [AB] et calcul des caractéristiques
  Point A(3,-3);
  Point B(4,-2);
  ASSERT( D( A ) && "Point A belongs to D." );
  ASSERT( D( B ) && "Point A belongs to D." );
  DSL D1 = D.reversedSmartDSS(A,B); // may raise an assert.
  std::cerr << D1 << std::endl;
  return D1.slope() == Fraction( 1, 1 );
}
  
///////////////////////////////////////////////////////////////////////////////
// Standard services - public :

int main( int , char** )
{
  typedef LighterSternBrocot< DGtal::int64_t,DGtal::int32_t, 
                              DGtal::StdMapRebinder > SB;
  typedef LightSternBrocot<DGtal::int64_t,DGtal::int32_t> SB2;
  typedef SternBrocot<DGtal::int64_t,DGtal::int32_t> SB3;
  typedef SB::Fraction Fraction;
  typedef Fraction::ConstIterator ConstIterator;

  BOOST_CONCEPT_ASSERT(( concepts::CPositiveIrreducibleFraction< Fraction > ));
  BOOST_CONCEPT_ASSERT(( boost::InputIterator< ConstIterator > ));
  
  testTrivial<SB>( "LrSB" );
  testTrivial<SB2>( "LSB" );
  testTrivial<SB3>( "SB" );

  trace.beginBlock ( "Testing class LighterSternBrocot" );
  bool res = testLighterSternBrocot()
    && testPattern<SB>()
    && testSubStandardDSLQ0<Fraction>()
    && testContinuedFractions<SB>()
    && testAncestors<SB>();
  trace.emphase() << ( res ? "Passed." : "Error." ) << endl;
  trace.endBlock();

  return res ? 0 : 1;
}
//                                                                           //
///////////////////////////////////////////////////////////////////////////////<|MERGE_RESOLUTION|>--- conflicted
+++ resolved
@@ -130,13 +130,8 @@
   typedef typename SB::Fraction Fraction;
   unsigned int nbok = 0;
   unsigned int nb = 0;
-<<<<<<< HEAD
   Integer p = ( rand() % 10000 ) + 1;
   Integer q = ( rand() % 10000 ) + 1;
-=======
-  Integer p = Integer(rand()) / Integer(10000);
-  Integer q = Integer(rand()) / Integer(10000);
->>>>>>> 5370ad7d
   trace.beginBlock ( "Testing block: init fraction." );
   trace.info() << "Init p / q = " << p << " / " << q << std::endl;
   IntegerComputer<Integer> ic;
