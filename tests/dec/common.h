#if !defined(__DEC_TESTS_COMMON_H__)
#define __DEC_TESTS_COMMON_H__

#include <list>

#include "DGtal/base/Common.h"
#include "DGtal/helpers/StdDefs.h"
#include "DGtal/math/linalg/EigenSupport.h"
#include "DGtal/dec/DiscreteExteriorCalculus.h"
#include "DGtal/dec/DiscreteExteriorCalculusSolver.h"
#include "DGtal/dec/CDiscreteExteriorCalculusVectorSpace.h"

template <typename Container>
bool
is_all_zero(const Container& container)
{
    for (typename Container::Index ii=0; ii<container.rows(); ii++)
        for (typename Container::Index jj=0; jj<container.cols(); jj++)
            if (container(ii,jj) != 0)
                return false;
    return true;
}

template <typename Container>
bool
equal(const Container& aa, const Container& bb)
{
    if (aa.rows() != bb.rows()) return false;
    if (aa.cols() != bb.cols()) return false;
    for (typename Container::Index ii=0; ii<aa.rows(); ii++)
        for (typename Container::Index jj=0; jj<aa.cols(); jj++)
            if (aa(ii,jj) != bb(ii,jj))
                return false;
    return true;
}

template <typename Container, typename Value>
bool
is_identity(const Container& container, const Value& value)
{
    for (typename Container::Index ii=0; ii<container.rows(); ii++)
        for (typename Container::Index jj=0; jj<container.cols(); jj++)
            if ((ii != jj && container(ii,jj) != 0) || (ii == jj && container(ii,jj) != value))
                return false;
    return true;
}

//DC: changing order to int (to match with -1 specialization)
template <typename Calculus, int order>
struct HodgeTester
{
    BOOST_STATIC_ASSERT(( order <= Calculus::dimension_embedded ));

    static bool test(const Calculus& calculus)
    {
        DGtal::trace.info() << "testing identity operators " << order << std::endl;

        { // test identity operator
            typedef DGtal::LinearOperator<Calculus, order, DGtal::PRIMAL, order, DGtal::PRIMAL> PrimalIdentity;
            PrimalIdentity primal_identity = calculus.template identity<order, DGtal::PRIMAL>();
            if (!is_identity(primal_identity.myContainer, 1)) return false;

            typedef DGtal::KForm<Calculus, order, DGtal::PRIMAL> SolveForm;
            SolveForm input(calculus);
            SolveForm output = primal_identity * input;
            typedef typename Calculus::LinearAlgebraBackend LinearAlgebraBackend;
            typedef typename LinearAlgebraBackend::SolverConjugateGradient LinearSolver;
            typedef DGtal::DiscreteExteriorCalculusSolver<Calculus, LinearSolver, order, DGtal::PRIMAL, order, DGtal::PRIMAL> Solver;
            Solver solver;
            SolveForm input_solved = solver.compute(primal_identity).solve(output);
            //if (input_solved != input) return false;

            typedef DGtal::LinearOperator<Calculus, order, DGtal::DUAL, order, DGtal::DUAL> DualIdentity;
            DualIdentity dual_identity = calculus.template identity<order, DGtal::DUAL>();
            if (!is_identity(dual_identity.myContainer, 1)) return false;
        }

        typedef DGtal::LinearOperator<Calculus, order, DGtal::PRIMAL, Calculus::dimension_embedded-order, DGtal::DUAL> PrimalHodge;
        typedef DGtal::LinearOperator<Calculus, Calculus::dimension_embedded-order, DGtal::DUAL, order, DGtal::PRIMAL> DualHodge;
        const PrimalHodge primal_hodge = calculus.template hodge<order, DGtal::PRIMAL>();
        const DualHodge dual_hodge= calculus.template hodge<Calculus::dimension_embedded-order, DGtal::DUAL>();

        DGtal::trace.info() << "testing primal to primal hodge composition order " << order << std::endl;

        { // test primal to primal composition
            typedef DGtal::LinearOperator<Calculus, order, DGtal::PRIMAL, order, DGtal::PRIMAL> PrimalPrimal;
            PrimalPrimal primal_primal = dual_hodge * primal_hodge;
            if (!is_identity(primal_primal.myContainer, pow(-1, order*(Calculus::dimension_embedded-order)))) return false;
        }

        DGtal::trace.info() << "testing dual to dual hodge composition order " << order << std::endl;

        { // test dual to dual composition
            typedef DGtal::LinearOperator<Calculus, Calculus::dimension_embedded-order, DGtal::DUAL, Calculus::dimension_embedded-order, DGtal::DUAL> DualDual;
            DualDual dual_dual = primal_hodge * dual_hodge;
            if (!is_identity(dual_dual.myContainer, pow(-1, order*(Calculus::dimension_embedded-order)))) return false;
        }

        return HodgeTester<Calculus, order-1>::test(calculus);
    }
};

template <typename Calculus>
struct HodgeTester<Calculus, -1>
{
  static bool test(const Calculus& UNUSED(calculus))
  {
    return true;
  }
};

template <typename DigitalSet, typename LinearAlgebraBackend>
void
test_hodge(int domain_size)
{
    BOOST_CONCEPT_ASSERT(( DGtal::concepts::CDigitalSet<DigitalSet> ));

    typedef typename DigitalSet::Domain Domain;
    typedef typename DigitalSet::Point Point;
    DGtal::trace.info() << "dimension=" << Point::dimension << std::endl;
    Domain domain(Point(), Point::diagonal(domain_size-1));
    DGtal::trace.info() << "domain=" << domain << std::endl;

    DigitalSet set(domain);
    for (typename Domain::ConstIterator di=domain.begin(), die=domain.end(); di!=die; di++)
    {
        if (random()%4!=0) continue;
        const typename Domain::Point& point = *di;
        set.insertNew(point);
    }
    DGtal::trace.info() << "domain.size()=" << domain.size() << std::endl;
    DGtal::trace.info() << "set.size()=" << set.size() << std::endl;

    typedef DGtal::DiscreteExteriorCalculus<Domain::Space::dimension, Domain::Space::dimension, LinearAlgebraBackend> Calculus;
    Calculus calculus(set);
    {
        DGtal::trace.beginBlock("testing indexes");

        {
            typename Calculus::Properties properties = calculus.getProperties();
            DGtal::trace.info() << "properties.size()=" << properties.size() << std::endl;
        }

        typedef typename Calculus::ConstIterator ConstIterator;
        typedef typename Calculus::Cell Cell;
        typedef typename Calculus::SCell SCell;
        typedef typename Calculus::Index Index;
        typedef typename Calculus::KSpace KSpace;

        bool test_result = true;
        for (ConstIterator iter = calculus.begin(), iter_end = calculus.end(); test_result && iter!=iter_end; iter++)
        {
            const Cell& cell = iter->first;
            const Index& index = calculus.getCellIndex(cell);
            test_result &= (iter->second.index == index);
            const SCell& signed_cell = calculus.myKSpace.signs(cell, iter->second.flipped ? KSpace::NEG : KSpace::POS);
            const SCell& primal_signed_cell = calculus.getSCell(calculus.myKSpace.uDim(cell), DGtal::PRIMAL, index);
            test_result &= (signed_cell == primal_signed_cell);
<<<<<<< HEAD
            const SCell& dual_signed_cell = calculus.getSCell(calculus.dimension-calculus.myKSpace.uDim(cell), DGtal::DUAL, index);
=======
            const SCell& dual_signed_cell = calculus.getSCell(Calculus::dimension_embedded-calculus.myKSpace.uDim(cell), DGtal::DUAL, index);
>>>>>>> 59cd2477
            test_result &= (signed_cell == dual_signed_cell);
        }
        DGtal::trace.endBlock();

        FATAL_ERROR(test_result);
    }

    {
        DGtal::trace.beginBlock("testing laplace sign");

<<<<<<< HEAD
        const typename Calculus::PrimalIdentity0 primal_laplace = calculus.primalLaplace();
        DGtal::trace.info() << "primal_laplace_trace=" << primal_laplace.myContainer.diagonal().sum() << std::endl;
        FATAL_ERROR( ( primal_laplace.myContainer.diagonal().array() >= 0 ).prod() == true );

        const typename Calculus::DualIdentity0 dual_laplace = calculus.dualLaplace();
=======
        const typename Calculus::PrimalIdentity0 primal_laplace = calculus.template laplace<DGtal::PRIMAL>();
        DGtal::trace.info() << "primal_laplace_trace=" << primal_laplace.myContainer.diagonal().sum() << std::endl;
        FATAL_ERROR( ( primal_laplace.myContainer.diagonal().array() >= 0 ).prod() == true );

        const typename Calculus::DualIdentity0 dual_laplace = calculus.template laplace<DGtal::DUAL>();
>>>>>>> 59cd2477
        DGtal::trace.info() << "dual_laplace_trace=" << dual_laplace.myContainer.diagonal().sum() << std::endl;
        FATAL_ERROR( ( dual_laplace.myContainer.diagonal().array() >= 0 ).prod() == true );

        DGtal::trace.endBlock();
    }

    DGtal::trace.beginBlock("testing hodge");
    bool test_result = HodgeTester<Calculus, Calculus::dimension_embedded>::test(calculus);
    DGtal::trace.endBlock();

    FATAL_ERROR(test_result);
}

//DC Order->int (see above)
template <typename Calculus, int order>
struct DerivativeTester
{
    BOOST_STATIC_ASSERT(( order < (int)Calculus::dimension_embedded - 1 ));

    static bool test(const Calculus& calculus)
    {
        DGtal::trace.info() << "testing primal derivative composition order " << order << std::endl;

        { // test primal composition
            typedef DGtal::LinearOperator<Calculus, order, DGtal::PRIMAL, order+1, DGtal::PRIMAL> FirstDerivative;
            FirstDerivative first_derivative = calculus.template derivative<order, DGtal::PRIMAL>();
            typedef DGtal::LinearOperator<Calculus, order+1, DGtal::PRIMAL, order+2, DGtal::PRIMAL> SecondDerivative;
            SecondDerivative second_derivative = calculus.template derivative<order+1, DGtal::PRIMAL>();
            typedef DGtal::LinearOperator<Calculus, order, DGtal::PRIMAL, order+2, DGtal::PRIMAL> DoubleDerivative;
            DoubleDerivative double_derivative = second_derivative * first_derivative;
            if (!is_all_zero(double_derivative.myContainer)) return false;
        }

        DGtal::trace.info() << "testing dual derivative composition order " << order << std::endl;

        { // test dual composition
            typedef DGtal::LinearOperator<Calculus, order, DGtal::DUAL, order+1, DGtal::DUAL> FirstDerivative;
            FirstDerivative first_derivative = calculus.template derivative<order, DGtal::DUAL>();
            typedef DGtal::LinearOperator<Calculus, order+1, DGtal::DUAL, order+2, DGtal::DUAL> SecondDerivative;
            SecondDerivative second_derivative = calculus.template derivative<order+1, DGtal::DUAL>();
            typedef DGtal::LinearOperator<Calculus, order, DGtal::DUAL, order+2, DGtal::DUAL> DoubleDerivative;
            DoubleDerivative double_derivative = second_derivative * first_derivative;
            if (!is_all_zero(double_derivative.myContainer)) return false;
        }

        /*
        DGtal::trace.info() << "testing liebnitz rule order " << order << std::endl;

        {
            typedef DGtal::LinearOperator<Calculus, order, DGtal::PRIMAL, order+1, DGtal::PRIMAL> Derivative;
            Derivative derivative = calculus.template derivative<order, DGtal::PRIMAL>();

            typedef DGtal::KForm<Calculus, order, DGtal::PRIMAL> InputForm;
            typedef DGtal::KForm<Calculus, order+1, DGtal::PRIMAL> OutputForm;
            InputForm alpha(calculus), beta(calculus), gamma(calculus);

            for (int kk=0; kk<calculus.kFormLength(order, DGtal::PRIMAL); kk++)
            {
                const double ak = static_cast<double>(random())/RAND_MAX;
                const double bk = static_cast<double>(random())/RAND_MAX;
                alpha.myContainer(kk) = ak;
                beta.myContainer(kk) = bk;
                gamma.myContainer(kk) = ak*bk;
            }

        }
        */

        return DerivativeTester<Calculus, order-1>::test(calculus);
    }
};

template <typename Calculus>
struct DerivativeTester<Calculus, -1>
{
    static bool test(const Calculus& )
    {
        return true;
    }
};

template <typename DigitalSet, typename LinearAlgebraBackend>
void
test_derivative(int domain_size)
{
    BOOST_CONCEPT_ASSERT(( DGtal::concepts::CDigitalSet<DigitalSet> ));

    typedef typename DigitalSet::Domain Domain;
    typedef typename DigitalSet::Point Point;
    DGtal::trace.info() << "dimension=" << Point::dimension << std::endl;
    Domain domain(Point(), Point::diagonal(domain_size-1));
    DGtal::trace.info() << "domain=" << domain << std::endl;

    DigitalSet set(domain);
    for (typename Domain::ConstIterator di=domain.begin(), die=domain.end(); di!=die; di++)
    {
        if (random()%3!=0) continue;
        const typename Domain::Point& point = *di;
        set.insertNew(point);
    }
    DGtal::trace.info() << "domain.size()=" << domain.size() << std::endl;
    DGtal::trace.info() << "set.size()=" << set.size() << std::endl;

<<<<<<< HEAD
    typedef DGtal::DiscreteExteriorCalculus<Domain::Space::dimension, LinearAlgebraBackend> Calculus;
=======
    typedef DGtal::DiscreteExteriorCalculus<Domain::Space::dimension, Domain::Space::dimension, LinearAlgebraBackend> Calculus;
>>>>>>> 59cd2477

    {
        DGtal::trace.beginBlock("testing derivative without border");
        Calculus calculus(set, false);

        typename Calculus::Properties properties = calculus.getProperties();
        DGtal::trace.info() << "properties.size()=" << properties.size() << std::endl;

<<<<<<< HEAD
        bool test_result = DerivativeTester<Calculus, Calculus::dimension-2>::test(calculus);
=======
        bool test_result = DerivativeTester<Calculus, Calculus::dimension_embedded-2>::test(calculus);
>>>>>>> 59cd2477
        FATAL_ERROR(test_result);

        DGtal::trace.endBlock();
    }

    {
        DGtal::trace.beginBlock("testing derivative with border");
        Calculus calculus(set, true);

        typename Calculus::Properties properties = calculus.getProperties();
        DGtal::trace.info() << "properties.size()=" << properties.size() << std::endl;

<<<<<<< HEAD
        bool test_result = DerivativeTester<Calculus, Calculus::dimension-2>::test(calculus);
=======
        bool test_result = DerivativeTester<Calculus, Calculus::dimension_embedded-2>::test(calculus);
>>>>>>> 59cd2477
        FATAL_ERROR(test_result);

        DGtal::trace.endBlock();
    }
}

template <typename LinearAlgebraBackend>
void
test_concepts()
{
    DGtal::trace.beginBlock("concepts");

    //FIXME add 1d

    { // 2d
        typedef DGtal::DiscreteExteriorCalculus<2, 2, LinearAlgebraBackend> Calculus;
        BOOST_CONCEPT_ASSERT(( DGtal::concepts::CDiscreteExteriorCalculusVectorSpace<typename Calculus::PrimalForm0> ));
        BOOST_CONCEPT_ASSERT(( DGtal::concepts::CDiscreteExteriorCalculusVectorSpace<typename Calculus::PrimalForm1> ));
        BOOST_CONCEPT_ASSERT(( DGtal::concepts::CDiscreteExteriorCalculusVectorSpace<typename Calculus::PrimalForm2> ));
        BOOST_CONCEPT_ASSERT(( DGtal::concepts::CDiscreteExteriorCalculusVectorSpace<typename Calculus::DualForm0> ));
        BOOST_CONCEPT_ASSERT(( DGtal::concepts::CDiscreteExteriorCalculusVectorSpace<typename Calculus::DualForm1> ));
        BOOST_CONCEPT_ASSERT(( DGtal::concepts::CDiscreteExteriorCalculusVectorSpace<typename Calculus::DualForm2> ));

        BOOST_CONCEPT_ASSERT(( DGtal::concepts::CDiscreteExteriorCalculusVectorSpace<typename Calculus::PrimalVectorField> ));
        BOOST_CONCEPT_ASSERT(( DGtal::concepts::CDiscreteExteriorCalculusVectorSpace<typename Calculus::DualVectorField> ));

        BOOST_CONCEPT_ASSERT(( DGtal::concepts::CDiscreteExteriorCalculusVectorSpace<typename Calculus::PrimalDerivative0> ));
        BOOST_CONCEPT_ASSERT(( DGtal::concepts::CDiscreteExteriorCalculusVectorSpace<typename Calculus::PrimalDerivative1> ));
        BOOST_CONCEPT_ASSERT(( DGtal::concepts::CDiscreteExteriorCalculusVectorSpace<typename Calculus::DualDerivative0> ));
        BOOST_CONCEPT_ASSERT(( DGtal::concepts::CDiscreteExteriorCalculusVectorSpace<typename Calculus::DualDerivative1> ));

        BOOST_CONCEPT_ASSERT(( DGtal::concepts::CDiscreteExteriorCalculusVectorSpace<typename Calculus::PrimalHodge0> ));
        BOOST_CONCEPT_ASSERT(( DGtal::concepts::CDiscreteExteriorCalculusVectorSpace<typename Calculus::PrimalHodge1> ));
        BOOST_CONCEPT_ASSERT(( DGtal::concepts::CDiscreteExteriorCalculusVectorSpace<typename Calculus::PrimalHodge2> ));
        BOOST_CONCEPT_ASSERT(( DGtal::concepts::CDiscreteExteriorCalculusVectorSpace<typename Calculus::DualHodge0> ));
        BOOST_CONCEPT_ASSERT(( DGtal::concepts::CDiscreteExteriorCalculusVectorSpace<typename Calculus::DualHodge1> ));
        BOOST_CONCEPT_ASSERT(( DGtal::concepts::CDiscreteExteriorCalculusVectorSpace<typename Calculus::DualHodge2> ));

        BOOST_CONCEPT_ASSERT(( DGtal::concepts::CDiscreteExteriorCalculusVectorSpace<typename Calculus::PrimalIdentity0> ));
        BOOST_CONCEPT_ASSERT(( DGtal::concepts::CDiscreteExteriorCalculusVectorSpace<typename Calculus::PrimalIdentity1> ));
        BOOST_CONCEPT_ASSERT(( DGtal::concepts::CDiscreteExteriorCalculusVectorSpace<typename Calculus::PrimalIdentity2> ));
        BOOST_CONCEPT_ASSERT(( DGtal::concepts::CDiscreteExteriorCalculusVectorSpace<typename Calculus::DualIdentity0> ));
        BOOST_CONCEPT_ASSERT(( DGtal::concepts::CDiscreteExteriorCalculusVectorSpace<typename Calculus::DualIdentity1> ));
        BOOST_CONCEPT_ASSERT(( DGtal::concepts::CDiscreteExteriorCalculusVectorSpace<typename Calculus::DualIdentity2> ));
    }

    { // 2d embedded in 3d
        typedef DGtal::DiscreteExteriorCalculus<2, 3, LinearAlgebraBackend> Calculus;
        BOOST_CONCEPT_ASSERT(( DGtal::concepts::CDiscreteExteriorCalculusVectorSpace<typename Calculus::PrimalForm0> ));
        BOOST_CONCEPT_ASSERT(( DGtal::concepts::CDiscreteExteriorCalculusVectorSpace<typename Calculus::PrimalForm1> ));
        BOOST_CONCEPT_ASSERT(( DGtal::concepts::CDiscreteExteriorCalculusVectorSpace<typename Calculus::PrimalForm2> ));
        BOOST_CONCEPT_ASSERT(( DGtal::concepts::CDiscreteExteriorCalculusVectorSpace<typename Calculus::DualForm0> ));
        BOOST_CONCEPT_ASSERT(( DGtal::concepts::CDiscreteExteriorCalculusVectorSpace<typename Calculus::DualForm1> ));
        BOOST_CONCEPT_ASSERT(( DGtal::concepts::CDiscreteExteriorCalculusVectorSpace<typename Calculus::DualForm2> ));

        BOOST_CONCEPT_ASSERT(( DGtal::concepts::CDiscreteExteriorCalculusVectorSpace<typename Calculus::PrimalVectorField> ));
        BOOST_CONCEPT_ASSERT(( DGtal::concepts::CDiscreteExteriorCalculusVectorSpace<typename Calculus::DualVectorField> ));

        BOOST_CONCEPT_ASSERT(( DGtal::concepts::CDiscreteExteriorCalculusVectorSpace<typename Calculus::PrimalDerivative0> ));
        BOOST_CONCEPT_ASSERT(( DGtal::concepts::CDiscreteExteriorCalculusVectorSpace<typename Calculus::PrimalDerivative1> ));
        BOOST_CONCEPT_ASSERT(( DGtal::concepts::CDiscreteExteriorCalculusVectorSpace<typename Calculus::DualDerivative0> ));
        BOOST_CONCEPT_ASSERT(( DGtal::concepts::CDiscreteExteriorCalculusVectorSpace<typename Calculus::DualDerivative1> ));

        BOOST_CONCEPT_ASSERT(( DGtal::concepts::CDiscreteExteriorCalculusVectorSpace<typename Calculus::PrimalHodge0> ));
        BOOST_CONCEPT_ASSERT(( DGtal::concepts::CDiscreteExteriorCalculusVectorSpace<typename Calculus::PrimalHodge1> ));
        BOOST_CONCEPT_ASSERT(( DGtal::concepts::CDiscreteExteriorCalculusVectorSpace<typename Calculus::PrimalHodge2> ));
        BOOST_CONCEPT_ASSERT(( DGtal::concepts::CDiscreteExteriorCalculusVectorSpace<typename Calculus::DualHodge0> ));
        BOOST_CONCEPT_ASSERT(( DGtal::concepts::CDiscreteExteriorCalculusVectorSpace<typename Calculus::DualHodge1> ));
        BOOST_CONCEPT_ASSERT(( DGtal::concepts::CDiscreteExteriorCalculusVectorSpace<typename Calculus::DualHodge2> ));

        BOOST_CONCEPT_ASSERT(( DGtal::concepts::CDiscreteExteriorCalculusVectorSpace<typename Calculus::PrimalIdentity0> ));
        BOOST_CONCEPT_ASSERT(( DGtal::concepts::CDiscreteExteriorCalculusVectorSpace<typename Calculus::PrimalIdentity1> ));
        BOOST_CONCEPT_ASSERT(( DGtal::concepts::CDiscreteExteriorCalculusVectorSpace<typename Calculus::PrimalIdentity2> ));
        BOOST_CONCEPT_ASSERT(( DGtal::concepts::CDiscreteExteriorCalculusVectorSpace<typename Calculus::DualIdentity0> ));
        BOOST_CONCEPT_ASSERT(( DGtal::concepts::CDiscreteExteriorCalculusVectorSpace<typename Calculus::DualIdentity1> ));
        BOOST_CONCEPT_ASSERT(( DGtal::concepts::CDiscreteExteriorCalculusVectorSpace<typename Calculus::DualIdentity2> ));
    }

    { // 3d
        typedef DGtal::DiscreteExteriorCalculus<3, 3, LinearAlgebraBackend> Calculus;
        BOOST_CONCEPT_ASSERT(( DGtal::concepts::CDiscreteExteriorCalculusVectorSpace<typename Calculus::PrimalForm0> ));
        BOOST_CONCEPT_ASSERT(( DGtal::concepts::CDiscreteExteriorCalculusVectorSpace<typename Calculus::PrimalForm1> ));
        BOOST_CONCEPT_ASSERT(( DGtal::concepts::CDiscreteExteriorCalculusVectorSpace<typename Calculus::PrimalForm2> ));
        BOOST_CONCEPT_ASSERT(( DGtal::concepts::CDiscreteExteriorCalculusVectorSpace<typename Calculus::PrimalForm3> ));
        BOOST_CONCEPT_ASSERT(( DGtal::concepts::CDiscreteExteriorCalculusVectorSpace<typename Calculus::DualForm0> ));
        BOOST_CONCEPT_ASSERT(( DGtal::concepts::CDiscreteExteriorCalculusVectorSpace<typename Calculus::DualForm1> ));
        BOOST_CONCEPT_ASSERT(( DGtal::concepts::CDiscreteExteriorCalculusVectorSpace<typename Calculus::DualForm2> ));
        BOOST_CONCEPT_ASSERT(( DGtal::concepts::CDiscreteExteriorCalculusVectorSpace<typename Calculus::DualForm3> ));

        BOOST_CONCEPT_ASSERT(( DGtal::concepts::CDiscreteExteriorCalculusVectorSpace<typename Calculus::PrimalVectorField> ));
        BOOST_CONCEPT_ASSERT(( DGtal::concepts::CDiscreteExteriorCalculusVectorSpace<typename Calculus::DualVectorField> ));

        BOOST_CONCEPT_ASSERT(( DGtal::concepts::CDiscreteExteriorCalculusVectorSpace<typename Calculus::PrimalDerivative0> ));
        BOOST_CONCEPT_ASSERT(( DGtal::concepts::CDiscreteExteriorCalculusVectorSpace<typename Calculus::PrimalDerivative1> ));
        BOOST_CONCEPT_ASSERT(( DGtal::concepts::CDiscreteExteriorCalculusVectorSpace<typename Calculus::PrimalDerivative2> ));
        BOOST_CONCEPT_ASSERT(( DGtal::concepts::CDiscreteExteriorCalculusVectorSpace<typename Calculus::DualDerivative0> ));
        BOOST_CONCEPT_ASSERT(( DGtal::concepts::CDiscreteExteriorCalculusVectorSpace<typename Calculus::DualDerivative1> ));
        BOOST_CONCEPT_ASSERT(( DGtal::concepts::CDiscreteExteriorCalculusVectorSpace<typename Calculus::DualDerivative2> ));

        BOOST_CONCEPT_ASSERT(( DGtal::concepts::CDiscreteExteriorCalculusVectorSpace<typename Calculus::PrimalHodge0> ));
        BOOST_CONCEPT_ASSERT(( DGtal::concepts::CDiscreteExteriorCalculusVectorSpace<typename Calculus::PrimalHodge1> ));
        BOOST_CONCEPT_ASSERT(( DGtal::concepts::CDiscreteExteriorCalculusVectorSpace<typename Calculus::PrimalHodge2> ));
        BOOST_CONCEPT_ASSERT(( DGtal::concepts::CDiscreteExteriorCalculusVectorSpace<typename Calculus::PrimalHodge3> ));
        BOOST_CONCEPT_ASSERT(( DGtal::concepts::CDiscreteExteriorCalculusVectorSpace<typename Calculus::DualHodge0> ));
        BOOST_CONCEPT_ASSERT(( DGtal::concepts::CDiscreteExteriorCalculusVectorSpace<typename Calculus::DualHodge1> ));
        BOOST_CONCEPT_ASSERT(( DGtal::concepts::CDiscreteExteriorCalculusVectorSpace<typename Calculus::DualHodge2> ));
        BOOST_CONCEPT_ASSERT(( DGtal::concepts::CDiscreteExteriorCalculusVectorSpace<typename Calculus::DualHodge3> ));

        BOOST_CONCEPT_ASSERT(( DGtal::concepts::CDiscreteExteriorCalculusVectorSpace<typename Calculus::PrimalIdentity0> ));
        BOOST_CONCEPT_ASSERT(( DGtal::concepts::CDiscreteExteriorCalculusVectorSpace<typename Calculus::PrimalIdentity1> ));
        BOOST_CONCEPT_ASSERT(( DGtal::concepts::CDiscreteExteriorCalculusVectorSpace<typename Calculus::PrimalIdentity2> ));
        BOOST_CONCEPT_ASSERT(( DGtal::concepts::CDiscreteExteriorCalculusVectorSpace<typename Calculus::PrimalIdentity3> ));
        BOOST_CONCEPT_ASSERT(( DGtal::concepts::CDiscreteExteriorCalculusVectorSpace<typename Calculus::DualIdentity0> ));
        BOOST_CONCEPT_ASSERT(( DGtal::concepts::CDiscreteExteriorCalculusVectorSpace<typename Calculus::DualIdentity1> ));
        BOOST_CONCEPT_ASSERT(( DGtal::concepts::CDiscreteExteriorCalculusVectorSpace<typename Calculus::DualIdentity2> ));
        BOOST_CONCEPT_ASSERT(( DGtal::concepts::CDiscreteExteriorCalculusVectorSpace<typename Calculus::DualIdentity3> ));
    }

    DGtal::trace.endBlock();
}

template <typename LinearAlgebraBackend>
void
test_hodge_sign()
{
    DGtal::trace.beginBlock("testing hodge sign");

    {
        typedef DGtal::DiscreteExteriorCalculus<2, 2, LinearAlgebraBackend> Calculus;
        const DGtal::Z2i::Domain domain;
        const DGtal::Z2i::DigitalSet set(domain);
        const Calculus calculus(set);
        typedef DGtal::Z2i::Point Point;
        typedef typename Calculus::KSpace KSpace;
        // primal point, dual cell
        FATAL_ERROR( calculus.hodgeSign( calculus.myKSpace.uCell(Point(0,0)), DGtal::PRIMAL ) == 1 );
        FATAL_ERROR( calculus.hodgeSign( calculus.myKSpace.uCell(Point(0,0)), DGtal::DUAL ) == 1 );
        // primal horizontal edge, dual vertical edge
        FATAL_ERROR( calculus.hodgeSign( calculus.myKSpace.uCell(Point(1,0)), DGtal::PRIMAL ) == 1 );
        FATAL_ERROR( calculus.hodgeSign( calculus.myKSpace.uCell(Point(1,0)), DGtal::DUAL ) == -1 );
        // primal vectical edge, dual horizontal edge
        FATAL_ERROR( calculus.hodgeSign( calculus.myKSpace.uCell(Point(0,1)), DGtal::PRIMAL ) == 1 );
        FATAL_ERROR( calculus.hodgeSign( calculus.myKSpace.uCell(Point(0,1)), DGtal::DUAL ) == -1 );
        // primal cell, dual point
        FATAL_ERROR( calculus.hodgeSign( calculus.myKSpace.uCell(Point(1,1)), DGtal::PRIMAL ) == 1 );
        FATAL_ERROR( calculus.hodgeSign( calculus.myKSpace.uCell(Point(1,1)), DGtal::DUAL ) == 1 );
    }

    {
        typedef DGtal::DiscreteExteriorCalculus<3, 3, LinearAlgebraBackend> Calculus;
        const DGtal::Z3i::Domain domain;
        const DGtal::Z3i::DigitalSet set(domain);
        const Calculus calculus(set);
        typedef DGtal::Z3i::Point Point;
        typedef typename Calculus::KSpace KSpace;
        // primal point, dual cell
        FATAL_ERROR( calculus.hodgeSign( calculus.myKSpace.uCell(Point(0,0,0)), DGtal::PRIMAL ) == 1 );
        FATAL_ERROR( calculus.hodgeSign( calculus.myKSpace.uCell(Point(0,0,0)), DGtal::DUAL ) == 1 );
        // primal edge, dual surfel
        FATAL_ERROR( calculus.hodgeSign( calculus.myKSpace.uCell(Point(1,0,0)), DGtal::PRIMAL ) == 1 );
        FATAL_ERROR( calculus.hodgeSign( calculus.myKSpace.uCell(Point(1,0,0)), DGtal::DUAL ) == 1 );
        FATAL_ERROR( calculus.hodgeSign( calculus.myKSpace.uCell(Point(0,1,0)), DGtal::PRIMAL ) == 1 );
        FATAL_ERROR( calculus.hodgeSign( calculus.myKSpace.uCell(Point(0,1,0)), DGtal::DUAL ) == 1 );
        FATAL_ERROR( calculus.hodgeSign( calculus.myKSpace.uCell(Point(0,0,1)), DGtal::PRIMAL ) == 1 );
        FATAL_ERROR( calculus.hodgeSign( calculus.myKSpace.uCell(Point(0,0,1)), DGtal::DUAL ) == 1 );
        // primal surfel, dual edge
        FATAL_ERROR( calculus.hodgeSign( calculus.myKSpace.uCell(Point(1,1,0)), DGtal::PRIMAL ) == 1 );
        FATAL_ERROR( calculus.hodgeSign( calculus.myKSpace.uCell(Point(1,1,0)), DGtal::DUAL ) == 1 );
        FATAL_ERROR( calculus.hodgeSign( calculus.myKSpace.uCell(Point(0,1,1)), DGtal::PRIMAL ) == 1 );
        FATAL_ERROR( calculus.hodgeSign( calculus.myKSpace.uCell(Point(0,1,1)), DGtal::DUAL ) == 1 );
        FATAL_ERROR( calculus.hodgeSign( calculus.myKSpace.uCell(Point(1,0,1)), DGtal::PRIMAL ) == 1 );
        FATAL_ERROR( calculus.hodgeSign( calculus.myKSpace.uCell(Point(1,0,1)), DGtal::DUAL ) == 1 );
        // primal cell, dual point
        FATAL_ERROR( calculus.hodgeSign( calculus.myKSpace.uCell(Point(1,1,1)), DGtal::PRIMAL ) == 1 );
        FATAL_ERROR( calculus.hodgeSign( calculus.myKSpace.uCell(Point(1,1,1)), DGtal::DUAL ) == 1 );
    }

    DGtal::trace.endBlock();
}

void
test_duality()
{
    DGtal::trace.beginBlock("testing duality");

    BOOST_STATIC_ASSERT(( DGtal::OppositeDuality<DGtal::PRIMAL>::duality == DGtal::DUAL ));
    BOOST_STATIC_ASSERT(( DGtal::OppositeDuality<DGtal::DUAL>::duality == DGtal::PRIMAL ));

    DGtal::trace.endBlock();
}

template <typename LinearAlgebraBackend>
void
test_backend(const int& ntime, const int& maxdim)
{
    srandom(0);

    test_duality();

    test_hodge_sign<LinearAlgebraBackend>();

    for (int kk=0; kk<ntime; kk++)
    {
        typedef DGtal::SpaceND<1, int> Space1;
        typedef DGtal::HyperRectDomain<Space1> Domain1;
        typedef DGtal::DigitalSetBySTLSet<Domain1> DigitalSet1;

        typedef DGtal::SpaceND<4, int> Space4;
        typedef DGtal::HyperRectDomain<Space4> Domain4;
        typedef DGtal::DigitalSetBySTLSet<Domain4> DigitalSet4;

        typedef DGtal::SpaceND<5, int> Space5;
        typedef DGtal::HyperRectDomain<Space5> Domain5;
        typedef DGtal::DigitalSetBySTLSet<Domain5> DigitalSet5;

        typedef DGtal::SpaceND<6, int> Space6;
        typedef DGtal::HyperRectDomain<Space6> Domain6;
        typedef DGtal::DigitalSetBySTLSet<Domain6> DigitalSet6;

        typedef DGtal::SpaceND<7, int> Space7;
        typedef DGtal::HyperRectDomain<Space7> Domain7;
        typedef DGtal::DigitalSetBySTLSet<Domain7> DigitalSet7;

        DGtal::trace.beginBlock("testing hodges");
        if (maxdim>=1) test_hodge<DigitalSet1, LinearAlgebraBackend>(10);
        if (maxdim>=2) test_hodge<DGtal::Z2i::DigitalSet, LinearAlgebraBackend>(5);
        if (maxdim>=3) test_hodge<DGtal::Z3i::DigitalSet, LinearAlgebraBackend>(5);
        if (maxdim>=4) test_hodge<DigitalSet4, LinearAlgebraBackend>(4);
        if (maxdim>=5) test_hodge<DigitalSet5, LinearAlgebraBackend>(3);
        if (maxdim>=6) test_hodge<DigitalSet6, LinearAlgebraBackend>(3);
        if (maxdim>=7) test_hodge<DigitalSet7, LinearAlgebraBackend>(2);
        DGtal::trace.endBlock();

        DGtal::trace.beginBlock("testing derivatives");
        if (maxdim>=1) test_derivative<DigitalSet1, LinearAlgebraBackend>(10);
        if (maxdim>=2) test_derivative<DGtal::Z2i::DigitalSet, LinearAlgebraBackend>(5);
        if (maxdim>=3) test_derivative<DGtal::Z3i::DigitalSet, LinearAlgebraBackend>(5);
        if (maxdim>=4) test_derivative<DigitalSet4, LinearAlgebraBackend>(4);
        if (maxdim>=5) test_derivative<DigitalSet5, LinearAlgebraBackend>(3);
        if (maxdim>=6) test_derivative<DigitalSet6, LinearAlgebraBackend>(3);
        if (maxdim>=7) test_derivative<DigitalSet7, LinearAlgebraBackend>(2);
        DGtal::trace.endBlock();
    }

    test_concepts<LinearAlgebraBackend>();
}

#endif
<|MERGE_RESOLUTION|>--- conflicted
+++ resolved
@@ -156,11 +156,7 @@
             const SCell& signed_cell = calculus.myKSpace.signs(cell, iter->second.flipped ? KSpace::NEG : KSpace::POS);
             const SCell& primal_signed_cell = calculus.getSCell(calculus.myKSpace.uDim(cell), DGtal::PRIMAL, index);
             test_result &= (signed_cell == primal_signed_cell);
-<<<<<<< HEAD
-            const SCell& dual_signed_cell = calculus.getSCell(calculus.dimension-calculus.myKSpace.uDim(cell), DGtal::DUAL, index);
-=======
             const SCell& dual_signed_cell = calculus.getSCell(Calculus::dimension_embedded-calculus.myKSpace.uDim(cell), DGtal::DUAL, index);
->>>>>>> 59cd2477
             test_result &= (signed_cell == dual_signed_cell);
         }
         DGtal::trace.endBlock();
@@ -171,19 +167,11 @@
     {
         DGtal::trace.beginBlock("testing laplace sign");
 
-<<<<<<< HEAD
-        const typename Calculus::PrimalIdentity0 primal_laplace = calculus.primalLaplace();
-        DGtal::trace.info() << "primal_laplace_trace=" << primal_laplace.myContainer.diagonal().sum() << std::endl;
-        FATAL_ERROR( ( primal_laplace.myContainer.diagonal().array() >= 0 ).prod() == true );
-
-        const typename Calculus::DualIdentity0 dual_laplace = calculus.dualLaplace();
-=======
         const typename Calculus::PrimalIdentity0 primal_laplace = calculus.template laplace<DGtal::PRIMAL>();
         DGtal::trace.info() << "primal_laplace_trace=" << primal_laplace.myContainer.diagonal().sum() << std::endl;
         FATAL_ERROR( ( primal_laplace.myContainer.diagonal().array() >= 0 ).prod() == true );
 
         const typename Calculus::DualIdentity0 dual_laplace = calculus.template laplace<DGtal::DUAL>();
->>>>>>> 59cd2477
         DGtal::trace.info() << "dual_laplace_trace=" << dual_laplace.myContainer.diagonal().sum() << std::endl;
         FATAL_ERROR( ( dual_laplace.myContainer.diagonal().array() >= 0 ).prod() == true );
 
@@ -287,11 +275,7 @@
     DGtal::trace.info() << "domain.size()=" << domain.size() << std::endl;
     DGtal::trace.info() << "set.size()=" << set.size() << std::endl;
 
-<<<<<<< HEAD
-    typedef DGtal::DiscreteExteriorCalculus<Domain::Space::dimension, LinearAlgebraBackend> Calculus;
-=======
     typedef DGtal::DiscreteExteriorCalculus<Domain::Space::dimension, Domain::Space::dimension, LinearAlgebraBackend> Calculus;
->>>>>>> 59cd2477
 
     {
         DGtal::trace.beginBlock("testing derivative without border");
@@ -300,11 +284,7 @@
         typename Calculus::Properties properties = calculus.getProperties();
         DGtal::trace.info() << "properties.size()=" << properties.size() << std::endl;
 
-<<<<<<< HEAD
-        bool test_result = DerivativeTester<Calculus, Calculus::dimension-2>::test(calculus);
-=======
         bool test_result = DerivativeTester<Calculus, Calculus::dimension_embedded-2>::test(calculus);
->>>>>>> 59cd2477
         FATAL_ERROR(test_result);
 
         DGtal::trace.endBlock();
@@ -317,11 +297,7 @@
         typename Calculus::Properties properties = calculus.getProperties();
         DGtal::trace.info() << "properties.size()=" << properties.size() << std::endl;
 
-<<<<<<< HEAD
-        bool test_result = DerivativeTester<Calculus, Calculus::dimension-2>::test(calculus);
-=======
         bool test_result = DerivativeTester<Calculus, Calculus::dimension_embedded-2>::test(calculus);
->>>>>>> 59cd2477
         FATAL_ERROR(test_result);
 
         DGtal::trace.endBlock();
