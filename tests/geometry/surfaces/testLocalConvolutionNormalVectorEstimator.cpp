/**
 *  This program is free software: you can redistribute it and/or modify
 *  it under the terms of the GNU Lesser General Public License as
 *  published by the Free Software Foundation, either version 3 of the
 *  License, or  (at your option) any later version.
 *
 *  This program is distributed in the hope that it will be useful,
 *  but WITHOUT ANY WARRANTY; without even the implied warranty of
 *  MERCHANTABILITY or FITNESS FOR A PARTICULAR PURPOSE.  See the
 *  GNU General Public License for more details.
 *
 *  You should have received a copy of the GNU General Public License
 *  along with this program.  If not, see <http://www.gnu.org/licenses/>.
 *
 **/

/**
 * @file testLocalConvolutionNormalVectorEstimator.cpp
 * @ingroup Tests
 * @author David Coeurjolly (\c david.coeurjolly@liris.cnrs.fr )
 * Laboratoire d'InfoRmatique en Image et Systèmes d'information - LIRIS (CNRS, UMR 5205), CNRS, France
 *
 * @date 2012/03/03
 *
 * Functions for testing class LocalConvolutionNormalVectorEstimator.
 *
 * This file is part of the DGtal library.
 */

///////////////////////////////////////////////////////////////////////////////
#include <iostream>
#include "ConfigTest.h"
#include "DGtal/base/Common.h"
#include "DGtal/topology/DigitalSurface.h"
#include "DGtal/topology/DigitalSetBoundary.h"
#include "DGtal/topology/ImplicitDigitalSurface.h"
#include "DGtal/topology/LightImplicitDigitalSurface.h"
#include "DGtal/topology/ExplicitDigitalSurface.h"
#include "DGtal/topology/LightExplicitDigitalSurface.h"
#include "DGtal/topology/BreadthFirstVisitor.h"
#include "DGtal/topology/helpers/FrontierPredicate.h"
#include "DGtal/topology/helpers/BoundaryPredicate.h"
#include "DGtal/topology/CUndirectedSimpleLocalGraph.h"
#include "DGtal/topology/CUndirectedSimpleGraph.h"

#include "DGtal/io/readers/VolReader.h"
#include "DGtal/images/imagesSetsUtils/SetFromImage.h"

#include "DGtal/images/ImageSelector.h"
#include "DGtal/shapes/Shapes.h"
#include "DGtal/helpers/StdDefs.h"
#include <QtGui/qapplication.h>

#include "DGtal/io/viewers/Viewer3D.h"
#include "DGtal/geometry/surfaces/estimation/BasicConvolutionKernels.h"

#include "DGtal/geometry/surfaces/estimation/LocalConvolutionNormalVectorEstimator.h"
///////////////////////////////////////////////////////////////////////////////

using namespace std;
using namespace DGtal;
using namespace Z3i;

///////////////////////////////////////////////////////////////////////////////
// Functions for testing class LocalConvolutionNormalVectorEstimator.
///////////////////////////////////////////////////////////////////////////////
/**
 * Example of a test. To be completed.
 *
 */
bool testLocalConvolutionNormalVectorEstimator(int argc, char**argv)
{
  unsigned int nbok = 0;
  unsigned int nb = 0;
  
  trace.beginBlock ( "Testing convolution neighborhood ..." );
  
  QApplication application(argc,argv);
  Viewer3D viewer;
  
  std::string filename = testPath + "samples/cat10.vol";

  typedef ImageSelector < Z3i::Domain, int>::Type Image;
  Image image = VolReader<Image>::importVol(filename);
  trace.info()<<image<<std::endl;
  DigitalSet set3d (image.domain());
  SetPredicate<DigitalSet> set3dPredicate( set3d );
  SetFromImage<DigitalSet>::append<Image>(set3d, image, 
                                          0,256);
 
  KSpace ks;
  bool space_ok = ks.init( image.domain().lowerBound(), 
                           image.domain().upperBound(), true );
  if (!space_ok)
    {
      trace.error() << "Error in the Khamisky space construction."<<std::endl;
      return 2;
    }
  trace.endBlock();
  typedef SurfelAdjacency<KSpace::dimension> MySurfelAdjacency;
  MySurfelAdjacency surfAdj( true ); // interior in all directions.
  
  trace.beginBlock( "Set up digital surface." );
  typedef LightImplicitDigitalSurface<KSpace, SetPredicate<DigitalSet> > 
    MyDigitalSurfaceContainer;
  typedef DigitalSurface<MyDigitalSurfaceContainer> MyDigitalSurface;
  SCell bel = Surfaces<KSpace>::findABel( ks, set3dPredicate, 100000 );
  MyDigitalSurfaceContainer* ptrSurfContainer = 
    new MyDigitalSurfaceContainer( ks, set3dPredicate, surfAdj, bel );
  MyDigitalSurface digSurf( ptrSurfContainer ); // acquired
 
  MyDigitalSurface::ConstIterator it = digSurf.begin();


  //Convolution kernel
  ConstantConvolutionKernel<Vector> kernel;
  
  //Estimator definition
  typedef LocalConvolutionNormalVectorEstimator<MyDigitalSurface, 
						ConstantConvolutionKernel<Vector> > MyEstimator;
  MyEstimator myNormalEstimator(digSurf, kernel);
  
  myNormalEstimator.init(1.0, 5);
  
  MyEstimator::Quantity res = myNormalEstimator.eval(it);
  trace.info() << "Normal vector at begin() : "<< res << std::endl;

  viewer.show(); 
 
  for(MyDigitalSurface::ConstIterator itbis = digSurf.begin(),itend=digSurf.end();
      itbis!=itend; ++itbis)
    {
      viewer << ks.unsigns(*itbis);
   
      Point center = ks.sCoords(*itbis);
      MyEstimator::Quantity normal = myNormalEstimator.eval(itbis);
      viewer.addLine(center[0],center[1],center[2],
<<<<<<< HEAD
		     center[0]-3*res[0],center[1]-3*res[1],center[2]-3*res[2], 
		     DGtal::Color(200,20,20), 1.0);
=======
		     center[0]-3*normal[0],center[1]-3*normal[1],center[2]-3*normal[2]);
>>>>>>> 39dcffac
    }
  viewer<< Viewer3D::updateDisplay;
  
  //Convolution kernel
  GaussianConvolutionKernel<Vector> Gkernel(14.0);
  
  //Estimator definition
  typedef LocalConvolutionNormalVectorEstimator<MyDigitalSurface, 
						GaussianConvolutionKernel<Vector> > MyEstimatorGaussian;
  MyEstimatorGaussian myNormalEstimatorG(digSurf, Gkernel);
  
  myNormalEstimatorG.init(1.0, 15);
  
  MyEstimatorGaussian::Quantity res2 = myNormalEstimatorG.eval(it);
  trace.info() << "Normal vector at begin() : "<< res2 << std::endl;

  viewer<< CustomColors3D(Color(200, 0, 0),Color(200, 0,0));
  for(MyDigitalSurface::ConstIterator it = digSurf.begin(),itend=digSurf.end();
      it!=itend; ++it)
    {
      viewer << ks.unsigns(*it);
   
      Point center = ks.sCoords(*it);
      MyEstimatorGaussian::Quantity res = myNormalEstimatorG.eval(it);
      viewer.addLine(center[0],center[1],center[2],
		     center[0]-3*res[0],center[1]-3*res[1],center[2]-3*res[2], 
		     DGtal::Color(20,200,20), 1.0);
    }
  viewer<< Viewer3D::updateDisplay;
  

  nbok += true ? 1 : 0; 
  nb++;
  trace.info() << "(" << nbok << "/" << nb << ") "
	       << "true == true" << std::endl;
  trace.endBlock();
  
  return application.exec();
}

///////////////////////////////////////////////////////////////////////////////
// Standard services - public :

int main( int argc, char** argv )
{
  trace.beginBlock ( "Testing class LocalConvolutionNormalVectorEstimator" );
  trace.info() << "Args:";
  for ( int i = 0; i < argc; ++i )
    trace.info() << " " << argv[ i ];
  trace.info() << endl;

  bool res = testLocalConvolutionNormalVectorEstimator(argc,argv); // && ... other tests
  trace.emphase() << ( res ? "Passed." : "Error." ) << endl;
  trace.endBlock();
  return true;
}
//                                                                           //
///////////////////////////////////////////////////////////////////////////////<|MERGE_RESOLUTION|>--- conflicted
+++ resolved
@@ -135,12 +135,8 @@
       Point center = ks.sCoords(*itbis);
       MyEstimator::Quantity normal = myNormalEstimator.eval(itbis);
       viewer.addLine(center[0],center[1],center[2],
-<<<<<<< HEAD
-		     center[0]-3*res[0],center[1]-3*res[1],center[2]-3*res[2], 
+		     center[0]-3*normal[0],center[1]-3*normal[1],center[2]-3*normal[2],
 		     DGtal::Color(200,20,20), 1.0);
-=======
-		     center[0]-3*normal[0],center[1]-3*normal[1],center[2]-3*normal[2]);
->>>>>>> 39dcffac
     }
   viewer<< Viewer3D::updateDisplay;
   
