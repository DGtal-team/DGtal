--- conflicted
+++ resolved
@@ -1,471 +1,427 @@
-/**
- *  This program is free software: you can redistribute it and/or modify
- *  it under the terms of the GNU Lesser General Public License as
- *  published by the Free Software Foundation, either version 3 of the
- *  License, or  (at your option) any later version.
- *
- *  This program is distributed in the hope that it will be useful,
- *  but WITHOUT ANY WARRANTY; without even the implied warranty of
- *  MERCHANTABILITY or FITNESS FOR A PARTICULAR PURPOSE.  See the
- *  GNU General Public License for more details.
- *
- *  You should have received a copy of the GNU General Public License
- *  along with this program.  If not, see <http://www.gnu.org/licenses/>.
- *
- **/
-
-/**
- * @file testArithDSS.cpp
- * @ingroup Tests
- * @author Tristan Roussillon (\c tristan.roussillon@liris.cnrs.fr )
- * Laboratoire d'InfoRmatique en Image et Systèmes d'information - LIRIS (CNRS, UMR 5205), CNRS, France
- *
- *
- * @date 2010/07/02
- *
- * This file is part of the DGtal library
- */
-
-/**
- * Description of testArithDSS <p>
- * Aim: simple test of \ref ArithmeticalDSS
- */
-
-
-
-
-#include <iostream>
-#include <iterator>
-#include <cstdio>
-#include <cmath>
-#include <fstream>
-#include <vector>
-
-#include "DGtal/base/Common.h"
-#include "DGtal/base/Exceptions.h"
-#include "DGtal/kernel/SpaceND.h"
-#include "DGtal/kernel/domains/HyperRectDomain.h"
-#include "DGtal/geometry/2d/ArithmeticalDSS.h"
-#include "DGtal/io/boards/Board2D.h"
-
-#ifdef WITH_GMP
-#include <gmpxx.h>
-#endif
-
-using namespace DGtal;
-using namespace std;
-using namespace LibBoard;
-
-///////////////////////////////////////////////////////////////////////////////
-// Functions for testing class ArithmeticalDSS.
-///////////////////////////////////////////////////////////////////////////////
-/**
- * Test for 4-connected points
- *
- */
-bool testDSS4drawing()
-{
-
-	typedef PointVector<2,int> Point;
-	typedef std::vector<Point>::iterator Iterator;
-	typedef ArithmeticalDSS<Iterator,int,4> DSS4;  
-
-	std::vector<Point> contour;
-	contour.push_back(Point(0,0));
-	contour.push_back(Point(1,0));
-	contour.push_back(Point(1,1));
-	contour.push_back(Point(2,1));
-	contour.push_back(Point(3,1));
-	contour.push_back(Point(3,2));
-	contour.push_back(Point(4,2));
-	contour.push_back(Point(5,2));
-	contour.push_back(Point(6,2));
-	contour.push_back(Point(6,3));
-	contour.push_back(Point(6,4));
-
-  
-  // Adding step
-  trace.beginBlock("Add points while it is possible and draw the result");
-
-		DSS4 theDSS4;	
-		Iterator i = contour.begin();	
-		theDSS4.init(i);
-		i++;
-		trace.info() << theDSS4 << " " << theDSS4.isValid() << std::endl;
-
-		while ( (i!=contour.end())
-					&&(theDSS4.extend(i)) ) {
-			i++;
-		}
-	  trace.info() << theDSS4 << " " << theDSS4.isValid() << std::endl;
-
-		HyperRectDomain< SpaceND<2,int> > domain( Point(0,0), Point(10,10) );
-
-		Board2D board;
-		board.setUnit(Board::UCentimeter);
-		
-  	board << SetMode(domain.styleName(), "Grid")
-				  << domain;		
-    board << SetMode("PointVector", "Grid");
-
-//  	board << SetMode(theDSS4.styleName(), "Both") 
-//					<< theDSS4;
-//does not draw the default style
-
-  	board << SetMode(theDSS4.styleName(), "Points") 
-					<< theDSS4;
-  	board << SetMode(theDSS4.styleName(), "BoundingBox") 
-					<< theDSS4;
-		
-		board.saveSVG("DSS4.svg");
-	
-
-  trace.endBlock();
-
-	return true;  
-}
-
-/**
- * Test for 8-connected points
- *
- */
-bool testDSS8drawing()
-{
-
-	typedef PointVector<2,int> Point;
-	typedef std::vector<Point>::iterator Iterator;
-	typedef ArithmeticalDSS<Iterator,int,8> DSS8;  
-
-	std::vector<Point> boundary;
-	boundary.push_back(Point(0,0));
-	boundary.push_back(Point(1,1));
-	boundary.push_back(Point(2,1));
-	boundary.push_back(Point(3,2));
-	boundary.push_back(Point(4,2));
-	boundary.push_back(Point(5,2));
-	boundary.push_back(Point(6,3));
-	boundary.push_back(Point(6,4));
-
-  // Good Initialisation
-  trace.beginBlock("Add points while it is possible and draw the result");
-  DSS8 theDSS8;		
-	Iterator i = boundary.begin();
-	theDSS8.init(i);
-	i++;
-  trace.info() << theDSS8 << " " << theDSS8.isValid() << std::endl;
-
-	{
-
-		while ( (i!=boundary.end())
-					&&(theDSS8.extend(i)) ) {
-			i++;
-		}
-	  trace.info() << theDSS8 << " " << theDSS8.isValid() << std::endl;
-
-
-		HyperRectDomain< SpaceND<2,int> > domain( Point(0,0), Point(10,10) );
-
-		
-		Board2D board;
-		board.setUnit(Board::UCentimeter);
-		
-
-  	board << SetMode(domain.styleName(), "Paving")
-				  << domain;		
-    board << SetMode("PointVector", "Both");
-
-
-//  	board << SetMode(theDSS8.styleName(), "Both") 
-//					<< theDSS8;
-//does not work
-
-
-  	board << SetMode(theDSS8.styleName(), "Points") 
-					<< theDSS8;
-  	board << SetMode(theDSS8.styleName(), "BoundingBox") 
-					<< theDSS8;
-		
-		
-		board.saveSVG("DSS8.svg");
-
-	}
-
-  trace.endBlock();
-
-	return true;  
-}
-
-/**
- * checking consistency between extension and retractation.
- *
- */
-bool testExtendRetract()
-{
-
-
-	typedef PointVector<2,int> Point;
-	typedef std::vector<Point>::iterator Iterator;
-	typedef ArithmeticalDSS<Iterator,int,4> DSS4;  
-
-
-	std::vector<Point> contour;
-	contour.push_back(Point(0,0));
-	contour.push_back(Point(1,0));
-	contour.push_back(Point(1,1));
-	contour.push_back(Point(2,1));
-	contour.push_back(Point(3,1));
-	contour.push_back(Point(3,2));
-	contour.push_back(Point(4,2));
-	contour.push_back(Point(5,2));
-	contour.push_back(Point(6,2));
-	contour.push_back(Point(6,3));
-	contour.push_back(Point(6,4));
-
-
-  trace.beginBlock("Checking consistency between adding and removing");
-
-		std::deque<DSS4 > v1,v2;
-  	DSS4 newDSS4;
-		Iterator i = contour.begin();
-		newDSS4.init(i);
-	  v1.push_back(newDSS4);	 
-		i++;
-
-		//forward scan and store each DSS4
-		trace.info() << "forward scan" << std::endl;
-
-		while ( (i!=contour.end())
-					&&(newDSS4.extend(i)) ) {
-	  	v1.push_back(newDSS4);
-			i++;
-		}
-
-		//backward scan
-		trace.info() << "backward scan" << std::endl;
-
-		i--; 
-  	DSS4 reverseDSS4;
-		reverseDSS4.init(i);
-
-		Iterator j = i; j--;
-		while ( (j!=contour.begin())&&(reverseDSS4.extendOppositeEnd(j)) ) {
-			j--;
-		}
-		reverseDSS4.extendOppositeEnd(j);
-
-		trace.info() << "removing" << std::endl;
-
-		//removing step, store each DSS4 for comparison
-	  v2.push_front(reverseDSS4);
-		while (reverseDSS4.retractOppositeEnd()) {
-	  	v2.push_front(reverseDSS4);
-		}		
-		
-
-		//comparison
-		trace.info() << "comparison" << std::endl;
-		trace.info() << v1.size() << " == " << v2.size() << std::endl;
-		ASSERT(v1.size() == v2.size());
-
-		bool isOk = true;
-		for (unsigned int k = 0; k < v1.size(); k++) {
-			if (v1.at(k) != v2.at(k)) isOk = false;
-			trace.info() << "DSS4 :" << k << std::endl;
-
-			trace.info() << v1.at(k) << v2.at(k) << std::endl;
-		}
-
-
-		if (isOk) trace.info() << "ok for the " << v1.size() << " DSS4" << std::endl;
-		else trace.info() << "failure" << std::endl;
-
-  trace.endBlock();
-
-	return isOk;
-}
-
-
-#ifdef WITH_GMP
-/**
- * Test for 4-connected points
- *
- */
-bool testGMP()
-{
-	bool flag = false;
-
-
-	typedef mpz_class Coordinate;
-	typedef PointVector<2,Coordinate> Point;
-	typedef std::vector<Point>::iterator Iterator;
-	typedef ArithmeticalDSS<Iterator,Coordinate,4> DSS4;  
-
-
-
-  trace.beginBlock("Add some points of big coordinates");
-
-		std::vector<Point> contour;
-		contour.push_back(Point(1000000000,1000000000));	
-		contour.push_back(Point(1000000001,1000000000));
-		contour.push_back(Point(1000000002,1000000000));
-		contour.push_back(Point(1000000003,1000000000));
-		contour.push_back(Point(1000000003,1000000001));
-		contour.push_back(Point(1000000004,1000000001));
-		contour.push_back(Point(1000000005,1000000001));
-		contour.push_back(Point(1000000005,1000000002));
-
-		DSS4 theDSS4;
-		Iterator i = contour.begin();
-		theDSS4.init(i);
-		i++;
-		while (i != contour.end()) {
-			theDSS4.extend(i);
-			i++;
-		}
-	  trace.info() << theDSS4 << " " << theDSS4.isValid() << std::endl;
-
-		Coordinate mu;
-		mu = "-3000000000";
-		if( (theDSS4.getA() == 2)
-			&&(theDSS4.getB() == 5)
-			&&(theDSS4.getMu() == mu)
-			&&(theDSS4.getOmega() == 7) ) {
-			flag = true;
-		} else {
-			flag = false;
-		}
-
-  trace.endBlock();
-
-	return flag;
-}
-
-#endif
-
-/**
- * Test for corners
- * in 8-connected curves
- * (not compatible steps)
- */
-bool testCorner()
-{
-
-	typedef PointVector<2,int> Point;
-	typedef std::vector<Point>::iterator Iterator;
-	typedef ArithmeticalDSS<Iterator,int,8> DSS8;  
-
-	std::vector<Point> boundary;
-	boundary.push_back(Point(10,10));
-	boundary.push_back(Point(10,11));
-	boundary.push_back(Point(11,11));
-
-
-	DSS8 theDSS8;
-	Iterator i = boundary.begin();
-	theDSS8.init(i);
-	i++;
-	theDSS8.extend(i);
-	i++;
-	return ( !theDSS8.extend(i) );
-
-}
-
-
-bool testSmartDSS()
-{
-
-	typedef PointVector<2,int> Point;
-	typedef std::vector<Point>::iterator Iterator;
-	typedef ArithmeticalDSS<Iterator,int,4> DSS4;  
-
-	std::vector<Point> contour;
-	contour.push_back(Point(0,0));
-	contour.push_back(Point(1,0));
-	contour.push_back(Point(1,1));
-	contour.push_back(Point(2,1));
-	contour.push_back(Point(3,1));
-	contour.push_back(Point(3,2));
-	contour.push_back(Point(4,2));
-	contour.push_back(Point(5,2));
-	contour.push_back(Point(6,2));
-	contour.push_back(Point(6,3));
-	contour.push_back(Point(6,4));
-
-  
-  // Adding step
-  trace.beginBlock("extension");
-  
-  DSS4 s;
-  s.init( contour.begin() );
-  while ( (s.end()!=contour.end())
-	  &&(s.extend()) ) {} 
-  
-
-<<<<<<< HEAD
-		DSS4 s;
-		s.init( contour.begin() );
-    while ( (s.end()!=contour.end())
-					&&(s.extend()) ) {} 
-
-
-		HyperRectDomain< SpaceND<2,int> > domain( Point(0,0), Point(10,10) );
-
-		Board2D board;
-		board.setUnit(Board::UCentimeter);
-		
-  	board << SetMode(domain.styleName(), "Grid")
-				  << domain;		
-    board << SetMode("PointVector", "Grid");
-  	board << SetMode(s.styleName(), "Points") 
-					<< s;
-  	board << SetMode(s.styleName(), "BoundingBox") 
-					<< s;
-		
-		board.saveEPS("DSS.eps");
-	
-=======
-  HyperRectDomain< SpaceND<2,int> > domain( Point(0,0), Point(10,10) );
-  
-  Board2D board;
-  board.setUnit(Board::UCentimeter);
-  
-  board << SetMode(domain.styleName(), "Grid")
-	<< domain;		
-  board << SetMode("PointVector", "Grid");
-  board << SetMode(s.styleName(), "Points") 
-	<< s;
-  board << SetMode(s.styleName(), "BoundingBox") 
-	<< s;
-  
-  board.saveEPS("DSS.eps");
-  
->>>>>>> 1db9708d
-  trace.endBlock();
-  
-  return true;  
-}
-
-int main(int argc, char **argv)
-{
-
-  trace.beginBlock ( "Testing class ArithmeticalDSS" );
-  trace.info() << "Args:";
-  for ( int i = 0; i < argc; ++i )
-    trace.info() << " " << argv[ i ];
-  trace.info() << endl;
-
-  bool res = testDSS4drawing() 
-					&& testDSS8drawing()
-					&& testExtendRetract()
-					&& testCorner()
-#ifdef WITH_GMP
-					&& testGMP()
-#endif
-         && testSmartDSS()
-    ;
-  trace.emphase() << ( res ? "Passed." : "Error." ) << endl;
-  trace.endBlock();
-
-  return res ? 0 : 1;
-
-}
+/**
+ *  This program is free software: you can redistribute it and/or modify
+ *  it under the terms of the GNU Lesser General Public License as
+ *  published by the Free Software Foundation, either version 3 of the
+ *  License, or  (at your option) any later version.
+ *
+ *  This program is distributed in the hope that it will be useful,
+ *  but WITHOUT ANY WARRANTY; without even the implied warranty of
+ *  MERCHANTABILITY or FITNESS FOR A PARTICULAR PURPOSE.  See the
+ *  GNU General Public License for more details.
+ *
+ *  You should have received a copy of the GNU General Public License
+ *  along with this program.  If not, see <http://www.gnu.org/licenses/>.
+ *
+ **/
+
+/**
+ * @file testArithDSS.cpp
+ * @ingroup Tests
+ * @author Tristan Roussillon (\c tristan.roussillon@liris.cnrs.fr )
+ * Laboratoire d'InfoRmatique en Image et Systèmes d'information - LIRIS (CNRS, UMR 5205), CNRS, France
+ *
+ *
+ * @date 2010/07/02
+ *
+ * This file is part of the DGtal library
+ */
+
+/**
+ * Description of testArithDSS <p>
+ * Aim: simple test of \ref ArithmeticalDSS
+ */
+
+
+
+
+#include <iostream>
+#include <iterator>
+#include <cstdio>
+#include <cmath>
+#include <fstream>
+#include <vector>
+
+#include "DGtal/base/Common.h"
+#include "DGtal/base/Exceptions.h"
+#include "DGtal/kernel/SpaceND.h"
+#include "DGtal/kernel/domains/HyperRectDomain.h"
+#include "DGtal/geometry/2d/ArithmeticalDSS.h"
+#include "DGtal/io/boards/Board2D.h"
+
+#ifdef WITH_GMP
+#include <gmpxx.h>
+#endif
+
+using namespace DGtal;
+using namespace std;
+using namespace LibBoard;
+
+///////////////////////////////////////////////////////////////////////////////
+// Functions for testing class ArithmeticalDSS.
+///////////////////////////////////////////////////////////////////////////////
+/**
+ * Test for 4-connected points
+ *
+ */
+bool testDSS4drawing()
+{
+
+	typedef PointVector<2,int> Point;
+	typedef std::vector<Point>::iterator Iterator;
+	typedef ArithmeticalDSS<Iterator,int,4> DSS4;  
+
+	std::vector<Point> contour;
+	contour.push_back(Point(0,0));
+	contour.push_back(Point(1,0));
+	contour.push_back(Point(1,1));
+	contour.push_back(Point(2,1));
+	contour.push_back(Point(3,1));
+	contour.push_back(Point(3,2));
+	contour.push_back(Point(4,2));
+	contour.push_back(Point(5,2));
+	contour.push_back(Point(6,2));
+	contour.push_back(Point(6,3));
+	contour.push_back(Point(6,4));
+
+  
+  // Adding step
+  trace.beginBlock("Add points while it is possible and draw the result");
+
+		DSS4 theDSS4;	
+		Iterator i = contour.begin();	
+		theDSS4.init(i);
+		i++;
+		trace.info() << theDSS4 << " " << theDSS4.isValid() << std::endl;
+
+		while ( (i!=contour.end())
+					&&(theDSS4.extend(i)) ) {
+			i++;
+		}
+	  trace.info() << theDSS4 << " " << theDSS4.isValid() << std::endl;
+
+		HyperRectDomain< SpaceND<2,int> > domain( Point(0,0), Point(10,10) );
+
+		Board2D board;
+		board.setUnit(Board::UCentimeter);
+		
+  	board << SetMode(domain.styleName(), "Grid")
+				  << domain;		
+    board << SetMode("PointVector", "Grid");
+
+//  	board << SetMode(theDSS4.styleName(), "Both") 
+//					<< theDSS4;
+//does not draw the default style
+
+  	board << SetMode(theDSS4.styleName(), "Points") 
+					<< theDSS4;
+  	board << SetMode(theDSS4.styleName(), "BoundingBox") 
+					<< theDSS4;
+		
+		board.saveSVG("DSS4.svg");
+	
+
+  trace.endBlock();
+
+	return true;  
+}
+
+/**
+ * Test for 8-connected points
+ *
+ */
+bool testDSS8drawing()
+{
+
+	typedef PointVector<2,int> Point;
+	typedef std::vector<Point>::iterator Iterator;
+	typedef ArithmeticalDSS<Iterator,int,8> DSS8;  
+
+	std::vector<Point> boundary;
+	boundary.push_back(Point(0,0));
+	boundary.push_back(Point(1,1));
+	boundary.push_back(Point(2,1));
+	boundary.push_back(Point(3,2));
+	boundary.push_back(Point(4,2));
+	boundary.push_back(Point(5,2));
+	boundary.push_back(Point(6,3));
+	boundary.push_back(Point(6,4));
+
+  // Good Initialisation
+  trace.beginBlock("Add points while it is possible and draw the result");
+  DSS8 theDSS8;		
+	Iterator i = boundary.begin();
+	theDSS8.init(i);
+	i++;
+  trace.info() << theDSS8 << " " << theDSS8.isValid() << std::endl;
+
+	{
+
+		while ( (i!=boundary.end())
+					&&(theDSS8.extend(i)) ) {
+			i++;
+		}
+	  trace.info() << theDSS8 << " " << theDSS8.isValid() << std::endl;
+
+
+		HyperRectDomain< SpaceND<2,int> > domain( Point(0,0), Point(10,10) );
+
+		
+		Board2D board;
+		board.setUnit(Board::UCentimeter);
+		
+
+  	board << SetMode(domain.styleName(), "Paving")
+				  << domain;		
+    board << SetMode("PointVector", "Both");
+
+
+//  	board << SetMode(theDSS8.styleName(), "Both") 
+//					<< theDSS8;
+//does not work
+
+
+  	board << SetMode(theDSS8.styleName(), "Points") 
+					<< theDSS8;
+  	board << SetMode(theDSS8.styleName(), "BoundingBox") 
+					<< theDSS8;
+		
+		
+		board.saveSVG("DSS8.svg");
+
+	}
+
+  trace.endBlock();
+
+	return true;  
+}
+
+/**
+ * checking consistency between extension and retractation.
+ *
+ */
+bool testExtendRetract()
+{
+
+
+	typedef PointVector<2,int> Point;
+	typedef std::vector<Point>::iterator Iterator;
+	typedef ArithmeticalDSS<Iterator,int,4> DSS4;  
+
+
+	std::vector<Point> contour;
+	contour.push_back(Point(0,0));
+	contour.push_back(Point(1,0));
+	contour.push_back(Point(1,1));
+	contour.push_back(Point(2,1));
+	contour.push_back(Point(3,1));
+	contour.push_back(Point(3,2));
+	contour.push_back(Point(4,2));
+	contour.push_back(Point(5,2));
+	contour.push_back(Point(6,2));
+	contour.push_back(Point(6,3));
+	contour.push_back(Point(6,4));
+
+
+  trace.beginBlock("Checking consistency between adding and removing");
+
+		std::deque<DSS4 > v1,v2;
+  	DSS4 newDSS4;
+		Iterator i = contour.begin();
+		newDSS4.init(i);
+	  v1.push_back(newDSS4);	 
+		i++;
+
+		//forward scan and store each DSS4
+		trace.info() << "forward scan" << std::endl;
+
+		while ( (i!=contour.end())
+					&&(newDSS4.extend(i)) ) {
+	  	v1.push_back(newDSS4);
+			i++;
+		}
+
+		//backward scan
+		trace.info() << "backward scan" << std::endl;
+
+		i--; 
+  	DSS4 reverseDSS4;
+		reverseDSS4.init(i);
+
+		Iterator j = i; j--;
+		while ( (j!=contour.begin())&&(reverseDSS4.extendOppositeEnd(j)) ) {
+			j--;
+		}
+		reverseDSS4.extendOppositeEnd(j);
+
+		trace.info() << "removing" << std::endl;
+
+		//removing step, store each DSS4 for comparison
+	  v2.push_front(reverseDSS4);
+		while (reverseDSS4.retractOppositeEnd()) {
+	  	v2.push_front(reverseDSS4);
+		}		
+		
+
+		//comparison
+		trace.info() << "comparison" << std::endl;
+		trace.info() << v1.size() << " == " << v2.size() << std::endl;
+		ASSERT(v1.size() == v2.size());
+
+		bool isOk = true;
+		for (unsigned int k = 0; k < v1.size(); k++) {
+			if (v1.at(k) != v2.at(k)) isOk = false;
+			trace.info() << "DSS4 :" << k << std::endl;
+
+			trace.info() << v1.at(k) << v2.at(k) << std::endl;
+		}
+
+
+		if (isOk) trace.info() << "ok for the " << v1.size() << " DSS4" << std::endl;
+		else trace.info() << "failure" << std::endl;
+
+  trace.endBlock();
+
+	return isOk;
+}
+
+
+#ifdef WITH_GMP
+/**
+ * Test for 4-connected points
+ *
+ */
+bool testGMP()
+{
+	bool flag = false;
+
+
+	typedef mpz_class Coordinate;
+	typedef PointVector<2,Coordinate> Point;
+	typedef std::vector<Point>::iterator Iterator;
+	typedef ArithmeticalDSS<Iterator,Coordinate,4> DSS4;  
+
+
+
+  trace.beginBlock("Add some points of big coordinates");
+
+		std::vector<Point> contour;
+		contour.push_back(Point(1000000000,1000000000));	
+		contour.push_back(Point(1000000001,1000000000));
+		contour.push_back(Point(1000000002,1000000000));
+		contour.push_back(Point(1000000003,1000000000));
+		contour.push_back(Point(1000000003,1000000001));
+		contour.push_back(Point(1000000004,1000000001));
+		contour.push_back(Point(1000000005,1000000001));
+		contour.push_back(Point(1000000005,1000000002));
+
+		DSS4 theDSS4;
+		Iterator i = contour.begin();
+		theDSS4.init(i);
+		i++;
+		while (i != contour.end()) {
+			theDSS4.extend(i);
+			i++;
+		}
+	  trace.info() << theDSS4 << " " << theDSS4.isValid() << std::endl;
+
+		Coordinate mu;
+		mu = "-3000000000";
+		if( (theDSS4.getA() == 2)
+			&&(theDSS4.getB() == 5)
+			&&(theDSS4.getMu() == mu)
+			&&(theDSS4.getOmega() == 7) ) {
+			flag = true;
+		} else {
+			flag = false;
+		}
+
+  trace.endBlock();
+
+	return flag;
+}
+
+#endif
+
+/**
+ * Test for corners
+ * in 8-connected curves
+ * (not compatible steps)
+ */
+bool testCorner()
+{
+
+	typedef PointVector<2,int> Point;
+	typedef std::vector<Point>::iterator Iterator;
+	typedef ArithmeticalDSS<Iterator,int,8> DSS8;  
+
+	std::vector<Point> boundary;
+	boundary.push_back(Point(10,10));
+	boundary.push_back(Point(10,11));
+	boundary.push_back(Point(11,11));
+
+
+	DSS8 theDSS8;
+	Iterator i = boundary.begin();
+	theDSS8.init(i);
+	i++;
+	theDSS8.extend(i);
+	i++;
+	return ( !theDSS8.extend(i) );
+
+}
+
+
+bool testSmartDSS()
+{
+
+	typedef PointVector<2,int> Point;
+	typedef std::vector<Point>::iterator Iterator;
+	typedef ArithmeticalDSS<Iterator,int,4> DSS4;  
+
+	std::vector<Point> contour;
+	contour.push_back(Point(0,0));
+	contour.push_back(Point(1,0));
+	contour.push_back(Point(1,1));
+	contour.push_back(Point(2,1));
+	contour.push_back(Point(3,1));
+	contour.push_back(Point(3,2));
+	contour.push_back(Point(4,2));
+	contour.push_back(Point(5,2));
+	contour.push_back(Point(6,2));
+	contour.push_back(Point(6,3));
+	contour.push_back(Point(6,4));
+
+  
+  // Adding step
+  trace.beginBlock("extension");
+
+
+  trace.endBlock();
+  
+  return true;  
+}
+
+int main(int argc, char **argv)
+{
+
+  trace.beginBlock ( "Testing class ArithmeticalDSS" );
+  trace.info() << "Args:";
+  for ( int i = 0; i < argc; ++i )
+    trace.info() << " " << argv[ i ];
+  trace.info() << endl;
+
+  bool res = testDSS4drawing() 
+					&& testDSS8drawing()
+					&& testExtendRetract()
+					&& testCorner()
+#ifdef WITH_GMP
+					&& testGMP()
+#endif
+         && testSmartDSS()
+    ;
+  trace.emphase() << ( res ? "Passed." : "Error." ) << endl;
+  trace.endBlock();
+
+  return res ? 0 : 1;
+
+}