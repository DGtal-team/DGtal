--- conflicted
+++ resolved
@@ -423,15 +423,6 @@
   DSL aDSL(a, b, 0); 
   for (typename DSL::Integer mu = 0; ( (mu-1 >= -aDSL.omega())&&(nbok == nb) ); --mu)
     {
-<<<<<<< HEAD
-      trace.info() << "mu=" << mu << std::endl; 
-      
-      for (typename DSL::Position l = 1; ( (l <= 2*aDSL.patternLength())&&(nbok == nb) ); ++l)
-	{
-	  trace.info() << " l=" << l << std::endl; 
-	    
-	  if (comparisonSubsegment(DSL(a, b, mu), 0, l))
-=======
       //trace.info() << "mu=" << mu << std::endl; 
      
       typename DSL::Position f = -aDSL.patternLength(); 
@@ -440,7 +431,6 @@
 	  //trace.info() << "f=" << f << " l=" << l << std::endl; 
 	    
 	  if (comparisonSubsegment(DSL(a, b, mu), f, f+l))
->>>>>>> 80f4c7db
 	    nbok++;
 	  nb++; 
 	}
