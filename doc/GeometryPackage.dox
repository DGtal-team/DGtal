--- conflicted
+++ resolved
@@ -33,11 +33,7 @@
 namespace DGtal {
 //----------------------------------------
 /*!
-<<<<<<< HEAD
 @page GeometryPackage Geometry package
-=======
-@page GeometryPackage  Geometry package
->>>>>>> d504ef92
    
 @author Tristan Roussillon
 @author David Coeurjolly
