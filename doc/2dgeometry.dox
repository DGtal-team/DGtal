--- conflicted
+++ resolved
@@ -258,11 +258,7 @@
 More precisely, a segment is a valid and not empty range. 
 Any model of the concept CSegment, should have the following inner types: 
 
-<<<<<<< HEAD
-=======
  - Self (its own type)
-
->>>>>>> 2839d5b9
  - ConstIterator
 
 and the following methods: 
