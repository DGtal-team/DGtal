/**
 *  This program is free software: you can redistribute it and/or modify
 *  it under the terms of the GNU Lesser General Public License as
 *  published by the Free Software Foundation, either version 3 of the
 *  License, or  (at your option) any later version.
 *
 *  This program is distributed in the hope that it will be useful,
 *  but WITHOUT ANY WARRANTY; without even the implied warranty of
 *  MERCHANTABILITY or FITNESS FOR A PARTICULAR PURPOSE.  See the
 *  GNU General Public License for more details.
 *
 *  You should have received a copy of the GNU General Public License
 *  along with this program.  If not, see <http://www.gnu.org/licenses/>.
 *
 **/

/**
 * @file Introduction.dox
 * @author David Coeurjolly (\c david.coeurjolly@liris.cnrs.fr )
 * Laboratoire d'InfoRmatique en Image et Systèmes d'information - LIRIS (CNRS, UMR 5205), CNRS, France
 *
 * @date 2011/09/02
 *
 * Documentation file for feature Introduction
 *
 * This file is part of the DGtal library.
 */

/* 
 * Useful to avoid writing DGtal:: in front of every class.
 * Do not forget to add an entry in src/DGtal/base/Config.h.in !
 */
namespace DGtal {
//----------------------------------------
/*!
@page IntroductionPackage Preliminaries
   

@managers David Coeurjolly, Jacques-Olivier Lachaud
@since 0.4


@b Package @b Overview

In this chapter, we present the main DGtal philosophy, its design and
several technical comments to download, compile and install DGtal. We
also illustrate a mechanism to use DGtal in your own project.


@b Modules
<<<<<<< HEAD
 - \ref moduleIntroduction  
 - \ref FAQDGtalCmake
 - \ref HowToUseDGtal
=======
 - \ref moduleIntroduction (Tristan Roussillon)
 - \ref FAQDGtalCmake (Martial Tola, David Coeurjolly)
 - \ref HowToUseDGtal (David Coeurjolly)
>>>>>>> b02f0463


 @b Related @b documentation @b pages
 - \ref HowToUseDGtal-qmake



*/

}<|MERGE_RESOLUTION|>--- conflicted
+++ resolved
@@ -48,15 +48,9 @@
 
 
 @b Modules
-<<<<<<< HEAD
- - \ref moduleIntroduction  
- - \ref FAQDGtalCmake
- - \ref HowToUseDGtal
-=======
  - \ref moduleIntroduction (Tristan Roussillon)
  - \ref FAQDGtalCmake (Martial Tola, David Coeurjolly)
  - \ref HowToUseDGtal (David Coeurjolly)
->>>>>>> b02f0463
 
 
  @b Related @b documentation @b pages
